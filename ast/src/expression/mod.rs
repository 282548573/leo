--- conflicted
+++ resolved
@@ -15,17 +15,7 @@
 // along with the Leo library. If not, see <https://www.gnu.org/licenses/>.
 
 use crate::{
-<<<<<<< HEAD
-    ArrayDimensions,
-    CircuitImpliedVariableDefinition,
-    GroupValue,
-    Identifier,
-    IntegerType,
-    Node,
-    PositiveNumber,
-=======
-    ArrayDimensions, CircuitImpliedVariableDefinition, GroupValue, Identifier, IntegerType, PositiveNumber, Span,
->>>>>>> 09b1fddd
+    ArrayDimensions, CircuitImpliedVariableDefinition, GroupValue, Identifier, IntegerType, Node, PositiveNumber,
     SpreadOrExpression,
 };
 
