--- conflicted
+++ resolved
@@ -71,18 +71,12 @@
     }
 }
 
-<<<<<<< HEAD
-impl<'a, 'b> AsgPass<'a, 'b> for DeadCodeElimination<'b> {
-    fn do_pass(handler: &'b Handler, asg: Program<'a>) -> Result<Program<'a>> {
-        let pass = DeadCodeElimination { handler };
-=======
-impl<'a> AsgPass<'a> for DeadCodeElimination {
-    type Input = Program<'a>;
+impl<'a, 'b> AsgPass<'a> for DeadCodeElimination<'b> {
+    type Input = (&'b Handler, Program<'a>);
     type Output = Result<Program<'a>>;
 
-    fn do_pass(asg: Self::Input) -> Self::Output {
-        let pass = DeadCodeElimination {};
->>>>>>> 2f2b22ba
+    fn do_pass((handler, asg): Self::Input) -> Self::Output {
+        let pass = DeadCodeElimination { handler };
         let mut director = ReconstructingDirector::new(asg.context, pass);
         Ok(director.reduce_program(asg))
     }
