--- conflicted
+++ resolved
@@ -21,20 +21,17 @@
 
 pub struct ConstantFolding<'a, 'b> {
     program: &'b Program<'a>,
-<<<<<<< HEAD
     handler: &'b Handler,
-=======
     context: &'b AsgContext<'a>,
->>>>>>> 2f2b22ba
 }
 
 impl<'a, 'b> ExpressionVisitor<'a> for ConstantFolding<'a, 'b> {
     fn visit_expression(&mut self, input: &Cell<&'a Expression<'a>>) -> VisitResult {
         let expr = input.get();
-<<<<<<< HEAD
         match expr.const_value() {
             Ok(Some(const_value)) => {
                 let folded_expr = Expression::Constant(Constant {
+                    id: self.context.get_id(),
                     parent: Cell::new(expr.get_parent()),
                     span: expr.span().cloned(),
                     value: const_value,
@@ -47,20 +44,6 @@
                 let _ = self.handler.extend_if_error(r);
                 VisitResult::VisitChildren
             }
-=======
-        if let Some(const_value) = expr.const_value() {
-            let folded_expr = Expression::Constant(Constant {
-                id: self.context.get_id(),
-                parent: Cell::new(expr.get_parent()),
-                span: expr.span().cloned(),
-                value: const_value,
-            });
-            let folded_expr = self.program.context.alloc_expression(folded_expr);
-            input.set(folded_expr);
-            VisitResult::SkipChildren
-        } else {
-            VisitResult::VisitChildren
->>>>>>> 2f2b22ba
         }
     }
 }
@@ -69,21 +52,16 @@
 
 impl<'a, 'b> ProgramVisitor<'a> for ConstantFolding<'a, 'b> {}
 
-<<<<<<< HEAD
-impl<'a, 'b> AsgPass<'a, 'b> for ConstantFolding<'a, 'b> {
-    fn do_pass(handler: &'b Handler, asg: Program<'a>) -> Result<Program<'a>> {
-        let pass = ConstantFolding { program: &asg, handler };
-=======
 impl<'a, 'b> AsgPass<'a> for ConstantFolding<'a, 'b> {
-    type Input = (Program<'a>, &'b AsgContext<'a>);
+    type Input = (Program<'a>, &'b Handler, &'b AsgContext<'a>);
     type Output = Result<Program<'a>>;
 
-    fn do_pass((asg, ctx): Self::Input) -> Self::Output {
+    fn do_pass((asg, handler, ctx): Self::Input) -> Self::Output {
         let pass = ConstantFolding {
             program: &asg,
             context: ctx,
+            handler,
         };
->>>>>>> 2f2b22ba
         let mut director = VisitorDirector::new(pass);
         director.visit_program(&asg).ok();
         Ok(asg)
