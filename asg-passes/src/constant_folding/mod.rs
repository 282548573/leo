--- conflicted
+++ resolved
@@ -22,10 +22,7 @@
 pub struct ConstantFolding<'a, 'b> {
     program: &'b Program<'a>,
     handler: &'b Handler,
-<<<<<<< HEAD
-=======
     context: &'b AsgContext<'a>,
->>>>>>> 659f8d10
 }
 
 impl<'a, 'b> ExpressionVisitor<'a> for ConstantFolding<'a, 'b> {
@@ -34,10 +31,7 @@
         match expr.const_value() {
             Ok(Some(const_value)) => {
                 let folded_expr = Expression::Constant(Constant {
-<<<<<<< HEAD
-=======
                     id: self.context.get_id(),
->>>>>>> 659f8d10
                     parent: Cell::new(expr.get_parent()),
                     span: expr.span().cloned(),
                     value: const_value,
@@ -58,11 +52,6 @@
 
 impl<'a, 'b> ProgramVisitor<'a> for ConstantFolding<'a, 'b> {}
 
-<<<<<<< HEAD
-impl<'a, 'b> AsgPass<'a, 'b> for ConstantFolding<'a, 'b> {
-    fn do_pass(handler: &'b Handler, asg: Program<'a>) -> Result<Program<'a>> {
-        let pass = ConstantFolding { program: &asg, handler };
-=======
 impl<'a, 'b> AsgPass<'a> for ConstantFolding<'a, 'b> {
     type Input = (Program<'a>, &'b Handler, &'b AsgContext<'a>);
     type Output = Result<Program<'a>>;
@@ -73,7 +62,6 @@
             context: ctx,
             handler,
         };
->>>>>>> 659f8d10
         let mut director = VisitorDirector::new(pass);
         director.visit_program(&asg).ok();
         Ok(asg)
