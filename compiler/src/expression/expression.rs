// Copyright (C) 2019-2021 Aleo Systems Inc.
// This file is part of the Leo library.

// The Leo library is free software: you can redistribute it and/or modify
// it under the terms of the GNU General Public License as published by
// the Free Software Foundation, either version 3 of the License, or
// (at your option) any later version.

// The Leo library is distributed in the hope that it will be useful,
// but WITHOUT ANY WARRANTY; without even the implied warranty of
// MERCHANTABILITY or FITNESS FOR A PARTICULAR PURPOSE. See the
// GNU General Public License for more details.

// You should have received a copy of the GNU General Public License
// along with the Leo library. If not, see <https://www.gnu.org/licenses/>.

//! Enforce constraints on an expression in a compiled Leo program.

use crate::program::Program;
use bech32::FromBase32;
use leo_asg::{
    accesses::*, expression::*, CharValue, CircuitMember, ConstInt, ConstValue, Expression, GroupValue, Node,
};
use leo_errors::CompilerError;
use leo_errors::{Result, Span};
use num_bigint::Sign;
use snarkvm_ir::{Group, GroupCoordinate, Integer, Value};

pub(crate) fn asg_group_coordinate_to_ir(coordinate: &leo_asg::GroupCoordinate) -> GroupCoordinate {
    match coordinate {
        leo_asg::GroupCoordinate::Number(parsed) => GroupCoordinate::Field(snarkvm_ir::Field {
            values: parsed.magnitude().iter_u64_digits().collect(),
            negate: parsed.sign() == Sign::Minus,
        }),
        leo_asg::GroupCoordinate::SignHigh => GroupCoordinate::SignHigh,
        leo_asg::GroupCoordinate::SignLow => GroupCoordinate::SignLow,
        leo_asg::GroupCoordinate::Inferred => GroupCoordinate::Inferred,
    }
}

pub fn decode_address(value: &str, span: &Span) -> Result<Vec<u8>> {
    if !value.starts_with("aleo") || value.len() != 63 {
        return Err(CompilerError::address_value_invalid_address(value, span).into());
    }
    let data = bech32::decode(value).map_err(|_| CompilerError::address_value_invalid_address(value, span))?;
    let bytes = Vec::from_base32(&data.1).map_err(|_| CompilerError::address_value_invalid_address(value, span))?;
    Ok(bytes)
}

impl<'a> Program<'a> {
    pub(crate) fn enforce_const_value(&mut self, value: &ConstValue, span: &Span) -> Result<Value> {
        Ok(match value {
            ConstValue::Address(value) => Value::Address(decode_address(value.as_ref(), span)?),
            ConstValue::Boolean(value) => Value::Boolean(*value),
            ConstValue::Char(value) => Value::Char(match value {
                CharValue::Scalar(x) => *x as u32,
                CharValue::NonScalar(x) => *x,
            }),
            ConstValue::Field(parsed) => Value::Field(snarkvm_ir::Field {
                values: parsed.magnitude().iter_u64_digits().collect(),
                negate: parsed.sign() == Sign::Minus,
            }),
            ConstValue::Group(value) => match value {
                GroupValue::Single(parsed) => Value::Group(Group::Single(snarkvm_ir::Field {
                    values: parsed.magnitude().iter_u64_digits().collect(),
                    negate: parsed.sign() == Sign::Minus,
                })),
                GroupValue::Tuple(left, right) => Value::Group(Group::Tuple(
                    asg_group_coordinate_to_ir(left),
                    asg_group_coordinate_to_ir(right),
                )),
            },
            ConstValue::Int(value) => Value::Integer(match *value {
                ConstInt::I8(x) => Integer::I8(x),
                ConstInt::I16(x) => Integer::I16(x),
                ConstInt::I32(x) => Integer::I32(x),
                ConstInt::I64(x) => Integer::I64(x),
                ConstInt::I128(x) => Integer::I128(x),
                ConstInt::U8(x) => Integer::U8(x),
                ConstInt::U16(x) => Integer::U16(x),
                ConstInt::U32(x) => Integer::U32(x),
                ConstInt::U64(x) => Integer::U64(x),
                ConstInt::U128(x) => Integer::U128(x),
            }),
            ConstValue::Tuple(values) => Value::Tuple(
                values
                    .iter()
                    .map(|x| self.enforce_const_value(x, span))
                    .collect::<Result<Vec<_>, _>>()?,
            ),
            ConstValue::Array(values) => Value::Array(
                values
                    .iter()
                    .map(|x| self.enforce_const_value(x, span))
                    .collect::<Result<Vec<_>, _>>()?,
            ),
            ConstValue::Circuit(circuit, members) => {
                let target_members = circuit.members.borrow();
                let member_var_len = target_members
                    .values()
                    .filter(|x| matches!(x, CircuitMember::Variable(_)))
                    .count();

                let mut resolved_members = vec![None; member_var_len];

                // type checking is already done in asg
                for (name, inner) in members.iter() {
                    let (index, _, target) = target_members
                        .get_full(name)
                        .expect("illegal name in asg circuit init expression");
                    match target {
                        CircuitMember::Variable(_type_) => {
                            let variable_value = self.enforce_const_value(&inner.1, span)?;
                            resolved_members[index] = Some(variable_value);
                        }
                        _ => return Err(CompilerError::expected_circuit_member(name, span).into()),
                    }
                }
                Value::Tuple(
                    resolved_members
                        .into_iter()
                        .map(|x| x.expect("missing circuit field"))
                        .collect(),
                )
            }
        })
    }

    pub(crate) fn enforce_expression(&mut self, expression: &'a Expression<'a>) -> Result<Value> {
        let span = &expression.span().cloned().unwrap_or_default();
        match expression {
<<<<<<< HEAD
            // Access
            Expression::Access(access) => match access {
                AccessExpression::Array(ArrayAccess { array, index, .. }) => {
                    self.enforce_array_access(array.get(), index.get())
                }
                AccessExpression::ArrayRange(ArrayRangeAccess {
                    array,
                    left,
                    right,
                    length,
                    ..
                }) => self.enforce_array_range_access(array.get(), left.get(), right.get(), *length),
                AccessExpression::Circuit(access) => self.enforce_circuit_access(access),
                AccessExpression::Tuple(TupleAccess { tuple_ref, index, .. }) => {
                    self.enforce_tuple_access(tuple_ref.get(), *index)
                }
            },
=======
            // Cast
            Expression::Cast(cast) => self.enforce_cast(cast),
>>>>>>> fd2d1e86

            // Cast
            Expression::Cast(cast) => self.enforce_cast(cast),

            // Variables
            Expression::VariableRef(variable_ref) => self.evaluate_ref(variable_ref),

            // Values
            Expression::Constant(Constant { value, .. }) => self.enforce_const_value(value, span),

            // Binary operations
            Expression::Binary(BinaryExpression {
                left, right, operation, ..
            }) => {
                let (resolved_left, resolved_right) = self.enforce_binary_expression(left.get(), right.get())?;

                match operation {
                    BinaryOperation::Add => self.evaluate_add(resolved_left, resolved_right),
                    BinaryOperation::Sub => self.evaluate_sub(resolved_left, resolved_right),
                    BinaryOperation::Mul => self.evaluate_mul(resolved_left, resolved_right),
                    BinaryOperation::Div => self.evaluate_div(resolved_left, resolved_right),
                    BinaryOperation::Pow => self.evaluate_pow(resolved_left, resolved_right),
                    BinaryOperation::Or => self.evaluate_or(resolved_left, resolved_right),
                    BinaryOperation::And => self.evaluate_and(resolved_left, resolved_right),
                    BinaryOperation::Eq => self.evaluate_eq(resolved_left, resolved_right),
                    BinaryOperation::Ne => self.evaluate_ne(resolved_left, resolved_right),
                    BinaryOperation::Ge => self.evaluate_ge(resolved_left, resolved_right),
                    BinaryOperation::Gt => self.evaluate_gt(resolved_left, resolved_right),
                    BinaryOperation::Le => self.evaluate_le(resolved_left, resolved_right),
                    BinaryOperation::Lt => self.evaluate_lt(resolved_left, resolved_right),
                    _ => unimplemented!("unimplemented binary operator"),
                }
            }

            // Unary operations
            Expression::Unary(UnaryExpression { inner, operation, .. }) => match operation {
                UnaryOperation::Negate => {
                    let resolved_inner = self.enforce_expression(inner.get())?;
                    self.evaluate_negate(resolved_inner)
                }
                UnaryOperation::Not => {
                    let inner = self.enforce_expression(inner.get())?;
                    Ok(self.evaluate_not(inner)?)
                }
                _ => unimplemented!("unimplemented unary operator"),
            },

            Expression::Ternary(TernaryExpression {
                condition,
                if_true,
                if_false,
                ..
            }) => self.enforce_conditional_expression(condition.get(), if_true.get(), if_false.get()),

            // Arrays
            Expression::ArrayInline(ArrayInlineExpression { elements, .. }) => self.enforce_array(&elements[..]),
            Expression::ArrayInit(ArrayInitExpression { element, len, .. }) => {
                self.enforce_array_initializer(element.get(), *len)
            }

            // Tuples
            Expression::TupleInit(TupleInitExpression { elements, .. }) => self.enforce_tuple(&elements[..]),

            // Circuits
            Expression::CircuitInit(expr) => self.enforce_circuit(expr, span),

            // Functions
            Expression::Call(CallExpression {
                function,
                target,
                arguments,
                ..
            }) => self.enforce_function_call(function.get(), target.get(), &arguments[..]),
        }
    }
}<|MERGE_RESOLUTION|>--- conflicted
+++ resolved
@@ -129,7 +129,7 @@
     pub(crate) fn enforce_expression(&mut self, expression: &'a Expression<'a>) -> Result<Value> {
         let span = &expression.span().cloned().unwrap_or_default();
         match expression {
-<<<<<<< HEAD
+
             // Access
             Expression::Access(access) => match access {
                 AccessExpression::Array(ArrayAccess { array, index, .. }) => {
@@ -147,10 +147,6 @@
                     self.enforce_tuple_access(tuple_ref.get(), *index)
                 }
             },
-=======
-            // Cast
-            Expression::Cast(cast) => self.enforce_cast(cast),
->>>>>>> fd2d1e86
 
             // Cast
             Expression::Cast(cast) => self.enforce_cast(cast),
