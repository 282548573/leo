// Copyright (C) 2019-2021 Aleo Systems Inc.
// This file is part of the Leo library.

// The Leo library is free software: you can redistribute it and/or modify
// it under the terms of the GNU General Public License as published by
// the Free Software Foundation, either version 3 of the License, or
// (at your option) any later version.

// The Leo library is distributed in the hope that it will be useful,
// but WITHOUT ANY WARRANTY; without even the implied warranty of
// MERCHANTABILITY or FITNESS FOR A PARTICULAR PURPOSE. See the
// GNU General Public License for more details.

// You should have received a copy of the GNU General Public License
// along with the Leo library. If not, see <https://www.gnu.org/licenses/>.

//! Compiles a Leo program from a file path.

use crate::{asg_group_coordinate_to_ir, decode_address, CompilerOptions, Output, OutputFile, Program};
use crate::{AstSnapshotOptions, TypeInferencePhase};
pub use leo_asg::{new_context, AsgContext as Context, AsgContext};
use leo_asg::{Asg, AsgPass, CircuitMember, GroupValue, Program as AsgProgram};
use leo_ast::AstPass;
use leo_ast::{InputValue, IntegerType, Program as AstProgram};
use leo_errors::AsgError;
use leo_errors::SnarkVMError;
use leo_errors::StateError;
use leo_errors::{CompilerError, Result, Span};
use leo_imports::ImportParser;
use leo_input::LeoInputParser;
use leo_package::inputs::InputPairs;
use leo_parser::parse_ast;

use eyre::eyre;
use leo_synthesizer::CircuitSynthesizer;
use num_bigint::{BigInt, Sign};
use sha2::{Digest, Sha256};
<<<<<<< HEAD

use snarkvm_curves::bls12_377::Bls12_377;
use snarkvm_eval::edwards_bls12::EdwardsGroupType;
use snarkvm_eval::{Evaluator, GroupType, PrimeField};
use snarkvm_ir::InputData;
use snarkvm_ir::{Group, Integer, Type, Value};
use snarkvm_r1cs::ConstraintSystem;
use std::{convert::TryFrom, fs, path::PathBuf};

use std::collections::HashMap;
=======
use std::{
    fs,
    marker::PhantomData,
    path::{Path, PathBuf},
};
>>>>>>> 0e96bf8d

use indexmap::IndexMap;

thread_local! {
    static THREAD_GLOBAL_CONTEXT: AsgContext<'static> = {
        let leaked = Box::leak(Box::new(leo_asg::new_alloc_context()));
        leo_asg::new_context(leaked)
    }
}

/// Convenience function to return a leaked thread-local global context. Should only be used for transient programs (like cli).
pub fn thread_leaked_context() -> AsgContext<'static> {
    THREAD_GLOBAL_CONTEXT.with(|f| *f)
}

#[derive(Debug)]
pub struct CompilationData {
    pub program: snarkvm_ir::Program,
    pub output: Output,
}

/// Stores information to compile a Leo program.
#[derive(Clone)]
pub struct Compiler<'a> {
    pub program_name: String,
    main_file_path: PathBuf,
    pub output_directory: PathBuf,
    program: AstProgram,
    context: AsgContext<'a>,
    asg: Option<AsgProgram<'a>>,
    options: CompilerOptions,
    imports_map: IndexMap<String, String>,
    ast_snapshot_options: AstSnapshotOptions,
}

impl<'a> Compiler<'a> {
    ///
    /// Returns a new Leo program compiler.
    ///
    pub fn new(
        package_name: String,
        main_file_path: PathBuf,
        output_directory: PathBuf,
        context: AsgContext<'a>,
        options: Option<CompilerOptions>,
        imports_map: IndexMap<String, String>,
        ast_snapshot_options: Option<AstSnapshotOptions>,
    ) -> Self {
        Self {
            program_name: package_name.clone(),
            main_file_path,
            output_directory,
            program: AstProgram::new(package_name),
            asg: None,
            context,
            options: options.unwrap_or_default(),
            imports_map,
            ast_snapshot_options: ast_snapshot_options.unwrap_or_default(),
        }
    }

    ///
    /// Returns a new `Compiler` from the given main file path.
    ///
    /// Parses and stores a program from the main file path.
    /// Parses and stores all imported programs.
    /// Performs type inference checking on the program and imported programs.
    ///
    pub fn parse_program_without_input(
        package_name: String,
        main_file_path: PathBuf,
        output_directory: PathBuf,
        context: AsgContext<'a>,
        options: Option<CompilerOptions>,
        imports_map: IndexMap<String, String>,
        ast_snapshot_options: Option<AstSnapshotOptions>,
    ) -> Result<Self> {
        let mut compiler = Self::new(
            package_name,
            main_file_path,
            output_directory,
            context,
            options,
            imports_map,
            ast_snapshot_options,
        );

        compiler.parse_program()?;

        Ok(compiler)
    }

    pub fn set_options(&mut self, options: CompilerOptions) {
        self.options = options;
    }

<<<<<<< HEAD
=======
    ///
    /// Returns a new `Compiler` from the given main file path.
    ///
    /// Parses and stores program input from from the input file path and state file path
    /// Parses and stores a program from the main file path.
    /// Parses and stores all imported programs.
    /// Performs type inference checking on the program, imported programs, and program input.
    ///
    #[allow(clippy::too_many_arguments)]
    pub fn parse_program_with_input(
        package_name: String,
        main_file_path: PathBuf,
        output_directory: PathBuf,
        input_string: &str,
        input_path: &Path,
        state_string: &str,
        state_path: &Path,
        context: AsgContext<'a>,
        options: Option<CompilerOptions>,
        imports_map: IndexMap<String, String>,
        ast_snapshot_options: Option<AstSnapshotOptions>,
    ) -> Result<Self> {
        let mut compiler = Self::new(
            package_name,
            main_file_path,
            output_directory,
            context,
            options,
            imports_map,
            ast_snapshot_options,
        );

        compiler.parse_input(input_string, input_path, state_string, state_path)?;

        compiler.parse_program()?;

        Ok(compiler)
    }

    ///
    /// Parses and stores program input from from the input file path and state file path
    ///
    /// Calls `set_path()` on compiler errors with the given input file path or state file path
    ///
    pub fn parse_input(
        &mut self,
        input_string: &str,
        input_path: &Path,
        state_string: &str,
        state_path: &Path,
    ) -> Result<()> {
        let input_syntax_tree = LeoInputParser::parse_file(input_string).map_err(|mut e| {
            e.set_path(
                input_path.to_str().unwrap_or_default(),
                &input_string.lines().map(|x| x.to_string()).collect::<Vec<String>>()[..],
            );

            e
        })?;
        let state_syntax_tree = LeoInputParser::parse_file(state_string).map_err(|mut e| {
            e.set_path(
                state_path.to_str().unwrap_or_default(),
                &state_string.lines().map(|x| x.to_string()).collect::<Vec<String>>()[..],
            );

            e
        })?;

        self.program_input.parse_input(input_syntax_tree).map_err(|mut e| {
            e.set_path(
                input_path.to_str().unwrap_or_default(),
                &input_string.lines().map(|x| x.to_string()).collect::<Vec<String>>()[..],
            );

            e
        })?;
        self.program_input.parse_state(state_syntax_tree).map_err(|mut e| {
            e.set_path(
                state_path.to_str().unwrap_or_default(),
                &state_string.lines().map(|x| x.to_string()).collect::<Vec<String>>()[..],
            );

            e
        })?;

        Ok(())
    }

    ///
>>>>>>> 0e96bf8d
    /// Parses and stores the main program file, constructs a syntax tree, and generates a program.
    ///
    /// Parses and stores all programs imported by the main program file.
    ///
    pub fn parse_program(&mut self) -> Result<()> {
        // Load the program file.
        let content = fs::read_to_string(&self.main_file_path)
            .map_err(|e| CompilerError::file_read_error(self.main_file_path.clone(), e))?;

        self.parse_program_from_string(&content)
    }

    ///
    /// Equivalent to parse_and_check_program but uses the given program_string instead of a main
    /// file path.
    ///
    pub fn parse_program_from_string(&mut self, program_string: &str) -> Result<()> {
        // Use the parser to construct the abstract syntax tree (ast).

        let mut ast: leo_ast::Ast = parse_ast(self.main_file_path.to_str().unwrap_or_default(), program_string)?;

        if self.ast_snapshot_options.initial {
            ast.to_json_file(self.output_directory.clone(), "initial_ast.json")?;
        }

        // Preform import resolution.
        ast = leo_ast_passes::Importer::do_pass(
            ast.into_repr(),
            &mut ImportParser::new(self.main_file_path.clone(), self.imports_map.clone()),
        )?;

        if self.ast_snapshot_options.imports_resolved {
            ast.to_json_file(self.output_directory.clone(), "imports_resolved_ast.json")?;
        }

        // Preform canonicalization of AST always.
        ast = leo_ast_passes::Canonicalizer::do_pass(ast.into_repr())?;

        if self.ast_snapshot_options.canonicalized {
            ast.to_json_file(self.output_directory.clone(), "canonicalization_ast.json")?;
        }

        // Store the main program file.
        self.program = ast.into_repr();
        self.program.name = self.program_name.clone();

        tracing::debug!("Program parsing complete\n{:#?}", self.program);

        // Create a new symbol table from the program, imported_programs, and program_input.
        let asg = Asg::new(self.context, &self.program)?;

        if self.ast_snapshot_options.type_inferenced {
            let new_ast = TypeInferencePhase::default()
                .phase_ast(&self.program, &asg.clone().into_repr())
                .expect("Failed to produce type inference ast.");
            new_ast.to_json_file(self.output_directory.clone(), "type_inferenced_ast.json")?;
        }

        tracing::debug!("ASG generation complete");

        // Store the ASG.
        self.asg = Some(asg.into_repr());

        self.do_asg_passes()?;

        Ok(())
    }

    ///
    /// Run compiler optimization passes on the program in asg format.
    ///
    fn do_asg_passes(&mut self) -> Result<()> {
        assert!(self.asg.is_some());

        // Do constant folding.
        if self.options.constant_folding_enabled {
            let asg = self.asg.take().unwrap();
            self.asg = Some(leo_asg_passes::ConstantFolding::do_pass(asg)?);
        }

        // Do dead code elimination.
        if self.options.dead_code_elimination_enabled {
            let asg = self.asg.take().unwrap();
            self.asg = Some(leo_asg_passes::DeadCodeElimination::do_pass(asg)?);
        }

        Ok(())
    }

    pub fn compile_ir(&self, input: &leo_ast::Input) -> Result<snarkvm_ir::Program> {
        let asg = self.asg.as_ref().unwrap().clone();
        let mut program = Program::new(asg);

        program.enforce_program(input)?;

        Ok(program.render())
    }

    pub fn compile<F: PrimeField, G: GroupType<F>, CS: ConstraintSystem<F>>(
        &self,
        cs: CS,
        input: &leo_ast::Input,
    ) -> Result<CompilationData> {
        let compiled = self.compile_ir(&input)?;
        self.compile_inner::<F, G, CS>(cs, input, compiled)
    }

    pub fn compile_inner<F: PrimeField, G: GroupType<F>, CS: ConstraintSystem<F>>(
        &self,
        cs: CS,
        input: &leo_ast::Input,
        compiled: snarkvm_ir::Program,
    ) -> Result<CompilationData> {
        let input_data = self.process_input(&input, &compiled.header)?;
        let mut evaluator = snarkvm_eval::SetupEvaluator::<F, G, CS>::new(cs);
        let output = evaluator
            .evaluate(&compiled, &input_data)
            .map_err(|e| SnarkVMError::from(eyre!(e)))?;

        let registers: Vec<_> = compiled.header.register_inputs.iter().map(|x| x.clone()).collect();
        let output = Output::new(&registers[..], output, &Span::default())?;

        Ok(CompilationData {
            program: compiled,
            output,
        })
    }

    fn compile_ir_test(
        &self,
        program: &Program<'a>,
        function: &'a leo_asg::Function<'a>,
        input: &InputPairs,
    ) -> Result<(leo_ast::Input, snarkvm_ir::Program, String)> {
        let program_name = program.asg.name.clone();
        let mut output_file_name = program_name.clone();

        let input_file = function
            .annotations
            .iter()
            .find(|x| x.name.name.as_ref() == "test")
            .unwrap()
            .arguments
            .get(0);
        // get input file name from annotation or use test_name
        let input_pair = match input_file {
            Some(file_id) => {
                let file_name = file_id.clone();
                let file_name_kebab = file_name.to_string().replace("_", "-");

                // transform "test_name" into "test-name"
                output_file_name = file_name.to_string();

                // searches for test_input (snake case) or for test-input (kebab case)
                match input
                    .pairs
                    .get(&file_name_kebab)
                    .or_else(|| input.pairs.get(&file_name_kebab))
                {
                    Some(pair) => pair.to_owned(),
                    None => {
                        return Err(CompilerError::invalid_test_context(file_name).into());
                    }
                }
            }
            None => input
                .pairs
                .get(&program_name)
                .ok_or_else(CompilerError::no_test_input)?,
        };

        // parse input files to abstract syntax trees
        let input_file = &input_pair.input_file;
        let state_file = &input_pair.state_file;

        let input_ast = LeoInputParser::parse_file(input_file)?;
        let state_ast = LeoInputParser::parse_file(state_file)?;

        // parse input files into input struct
        let mut input = leo_ast::Input::new();
        input.parse_input(input_ast)?;
        input.parse_state(state_ast)?;

        let secondary_functions: Vec<_> = program
            .asg
            .scope
            .get_functions()
            .iter()
            .filter(|(_, func)| !func.is_test())
            .map(|(_, f)| *f)
            .chain(program.asg.scope.get_circuits().iter().flat_map(|(_, circuit)| {
                circuit
                    .members
                    .borrow()
                    .iter()
                    .flat_map(|(_, member)| match member {
                        CircuitMember::Function(function) => Some(*function),
                        CircuitMember::Variable(_) => None,
                    })
                    .collect::<Vec<_>>()
                    .into_iter()
            }))
            .collect();

        // run test function on new program with input
        let mut temporary_program = program.clone();
        temporary_program.enforce_function(&program.asg, function, &secondary_functions, &input)?;
        Ok((input, temporary_program.render(), output_file_name))
    }

    pub fn compile_test(&self, input: InputPairs) -> Result<(u32, u32)> {
        let asg = self.asg.as_ref().unwrap().clone();
        let program = Program::new(asg);

        let program_name = program.asg.name.clone();
        let mut output_file_name = program_name.clone();

        let tests = program
            .asg
            .functions
            .iter()
            .filter(|(_name, func)| func.is_test())
            .collect::<Vec<_>>();

        tracing::info!("Running {} tests", tests.len());

        // Count passed and failed tests
        let mut passed = 0;
        let mut failed = 0;

        for (test_name, function) in tests.into_iter() {
            let mut cs = CircuitSynthesizer::<Bls12_377> {
                constraints: Default::default(),
                public_variables: Default::default(),
                private_variables: Default::default(),
                namespaces: Default::default(),
            };
            let full_test_name = format!("{}::{}", program_name, test_name);

            let result = match self.compile_ir_test(&program, function, &input) {
                Ok((input, compiled, output_name)) => {
                    output_file_name = output_name;
                    self.compile_inner::<_, EdwardsGroupType, _>(&mut cs, &input, compiled)
                }
                Err(e) => Err(e),
            };

            if result.is_ok() {
                tracing::info!("{} ... ok\n", full_test_name);

                // write result to file
                let output = result?;
                let output_file = OutputFile::new(&output_file_name);

                output_file
                    .write(&self.output_directory, output.output.to_string().as_bytes())
                    .unwrap();
                // increment passed tests
                passed += 1;
            } else {
                // Set file location of error
                let error = result.unwrap_err();

                tracing::error!("{} failed due to error\n\n{}\n", full_test_name, error);

                // increment failed tests
                failed += 1;
            }
        }

        Ok((passed, failed))
    }

    // ///
    // /// Synthesizes the circuit with program input to verify correctness.
    // ///
    // pub fn compile_constraints(&self, program: &mut Program) -> Result<Output, CompilerError> {
    //     generate_constraints(program, &self.asg.as_ref().unwrap(), &self.program_input)
    // }

    // ///
    // /// Synthesizes the circuit for test functions with program input.
    // ///
    // pub fn compile_test_constraints(self, input_pairs: InputPairs) -> Result<(u32, u32), CompilerError> {
    //     generate_test_constraints(&self.asg.as_ref().unwrap(), input_pairs, &self.output_directory)
    // }

    ///
    /// Returns a SHA256 checksum of the program file.
    ///
    pub fn checksum(&self) -> Result<String> {
        // Read in the main file as string
        let unparsed_file = fs::read_to_string(&self.main_file_path)
            .map_err(|e| CompilerError::file_read_error(self.main_file_path.clone(), e))?;

        // Hash the file contents
        let mut hasher = Sha256::new();
        hasher.update(unparsed_file.as_bytes());
        let hash = hasher.finalize();

        Ok(format!("{:x}", hash))
    }

    fn process_input_value(value: InputValue, type_: &Type, span: &Span) -> Result<Value> {
        Ok(match (type_, value) {
            (Type::Address, InputValue::Address(address)) => {
                let decoded = decode_address(&address, &Span::default())?;
                Value::Address(decoded)
            }
            (Type::Boolean, InputValue::Boolean(value)) => Value::Boolean(value),
            (Type::Field, InputValue::Field(value)) => {
                let parsed: BigInt = value.parse().map_err(|_| AsgError::invalid_int(value, span))?;
                Value::Field(snarkvm_ir::Field {
                    values: parsed.magnitude().iter_u64_digits().collect(),
                    negate: parsed.sign() == Sign::Minus,
                })
            }
            (Type::Char, InputValue::Char(c)) => Value::Char(match c.character {
                leo_ast::Char::Scalar(c) => c as u32,
                leo_ast::Char::NonScalar(c) => c,
            }),
            (Type::Group, InputValue::Group(group)) => {
                let asg_group = GroupValue::try_from(group)?;
                match asg_group {
                    GroupValue::Single(parsed) => Value::Group(Group::Single(snarkvm_ir::Field {
                        values: parsed.magnitude().iter_u64_digits().collect(),
                        negate: parsed.sign() == Sign::Minus,
                    })),
                    GroupValue::Tuple(left, right) => Value::Group(Group::Tuple(
                        asg_group_coordinate_to_ir(&left),
                        asg_group_coordinate_to_ir(&right),
                    )),
                }
            }
            (Type::U8, InputValue::Integer(IntegerType::U8, value)) => Value::Integer(Integer::U8(
                value.parse().map_err(|_| AsgError::invalid_int(value, span))?,
            )),
            (Type::U16, InputValue::Integer(IntegerType::U16, value)) => Value::Integer(Integer::U16(
                value.parse().map_err(|_| AsgError::invalid_int(value, span))?,
            )),
            (Type::U32, InputValue::Integer(IntegerType::U32, value)) => Value::Integer(Integer::U32(
                value.parse().map_err(|_| AsgError::invalid_int(value, span))?,
            )),
            (Type::U64, InputValue::Integer(IntegerType::U64, value)) => Value::Integer(Integer::U64(
                value.parse().map_err(|_| AsgError::invalid_int(value, span))?,
            )),
            (Type::U128, InputValue::Integer(IntegerType::U128, value)) => Value::Integer(Integer::U128(
                value.parse().map_err(|_| AsgError::invalid_int(value, span))?,
            )),
            (Type::I8, InputValue::Integer(IntegerType::I8, value)) => Value::Integer(Integer::I8(
                value.parse().map_err(|_| AsgError::invalid_int(value, span))?,
            )),
            (Type::I16, InputValue::Integer(IntegerType::I16, value)) => Value::Integer(Integer::I16(
                value.parse().map_err(|_| AsgError::invalid_int(value, span))?,
            )),
            (Type::I32, InputValue::Integer(IntegerType::I32, value)) => Value::Integer(Integer::I32(
                value.parse().map_err(|_| AsgError::invalid_int(value, span))?,
            )),
            (Type::I64, InputValue::Integer(IntegerType::I64, value)) => Value::Integer(Integer::I64(
                value.parse().map_err(|_| AsgError::invalid_int(value, span))?,
            )),
            (Type::I128, InputValue::Integer(IntegerType::I128, value)) => Value::Integer(Integer::I128(
                value.parse().map_err(|_| AsgError::invalid_int(value, span))?,
            )),
            (Type::Array(inner, len), InputValue::Array(values)) => {
                if values.len() != len.unwrap() as usize {
                    return Err(CompilerError::invalid_input_array_dimensions(
                        len.unwrap() as usize,
                        values.len(),
                        span,
                    )
                    .into());
                }
                let mut out = Vec::with_capacity(values.len());
                for value in values {
                    out.push(Self::process_input_value(value, &**inner, span)?);
                }
                Value::Array(out)
            }
            (Type::Tuple(inner), InputValue::Tuple(values)) => {
                if inner.len() != values.len() {
                    return Err(CompilerError::input_tuple_size_mismatch(inner.len(), values.len(), span).into());
                }
                let mut out = Vec::with_capacity(values.len());
                for (value, type_) in values.into_iter().zip(inner.iter()) {
                    out.push(Self::process_input_value(value, type_, span)?);
                }
                Value::Tuple(out)
            }
            (Type::Circuit(_), _) => {
                return Err(CompilerError::circuit_as_input(span).into());
            }
            (type_, value) => return Err(AsgError::unexpected_type(type_, value, span).into()),
        })
    }

    pub fn process_input(&self, input: &leo_ast::Input, ir: &snarkvm_ir::Header) -> Result<InputData> {
        let program = self.asg.as_ref().unwrap();
        let main_function = *program.functions.get("main").expect("missing main function");
        let span = main_function.span.clone().unwrap_or_default();

        let mut out = InputData::default();
        for ir_input in &ir.main_inputs {
            let value = input
                .get(&*ir_input.name)
                .flatten()
                .ok_or_else(|| CompilerError::function_input_not_found("main", &ir_input.name, &span))?;
            out.main.insert(
                ir_input.name.clone(),
                Self::process_input_value(value, &ir_input.type_, &span)?,
            );
        }
        for ir_input in &ir.constant_inputs {
            let value = input
                .get_constant(&*ir_input.name)
                .flatten()
                .ok_or_else(|| CompilerError::function_input_not_found("main", &ir_input.name, &span))?;
            out.constants.insert(
                ir_input.name.clone(),
                Self::process_input_value(value, &ir_input.type_, &span)?,
            );
        }
        let mut registers = input.get_registers().raw_values();
        for ir_input in &ir.register_inputs {
            let value = registers
                .remove(&*ir_input.name)
                .ok_or_else(|| CompilerError::function_missing_input_register(&ir_input.name, &span))?;
            out.registers.insert(
                ir_input.name.clone(),
                Self::process_input_value(value, &ir_input.type_, &span)?,
            );
        }
        let mut public_states = input.get_state().raw_values();
        for ir_input in &ir.public_states {
            let value = public_states
                .remove(&*ir_input.name)
                .ok_or_else(|| StateError::missing_parameter(&ir_input.name))?;
            out.public_states.insert(
                ir_input.name.clone(),
                Self::process_input_value(value, &ir_input.type_, &span)?,
            );
        }
        let mut private_leaf_states = input.get_state_leaf().raw_values();
        for ir_input in &ir.private_leaf_states {
            let value = private_leaf_states
                .remove(&*ir_input.name)
                .ok_or_else(|| StateError::missing_parameter(&ir_input.name))?;
            out.private_leaf_states.insert(
                ir_input.name.clone(),
                Self::process_input_value(value, &ir_input.type_, &span)?,
            );
        }
        let mut private_record_states = input.get_record().raw_values();
        for ir_input in &ir.private_record_states {
            let value = private_record_states
                .remove(&*ir_input.name)
                .ok_or_else(|| StateError::missing_parameter(&ir_input.name))?;
            out.private_record_states.insert(
                ir_input.name.clone(),
                Self::process_input_value(value, &ir_input.type_, &span)?,
            );
        }
        Ok(out)
    }
}<|MERGE_RESOLUTION|>--- conflicted
+++ resolved
@@ -35,7 +35,6 @@
 use leo_synthesizer::CircuitSynthesizer;
 use num_bigint::{BigInt, Sign};
 use sha2::{Digest, Sha256};
-<<<<<<< HEAD
 
 use snarkvm_curves::bls12_377::Bls12_377;
 use snarkvm_eval::edwards_bls12::EdwardsGroupType;
@@ -44,15 +43,6 @@
 use snarkvm_ir::{Group, Integer, Type, Value};
 use snarkvm_r1cs::ConstraintSystem;
 use std::{convert::TryFrom, fs, path::PathBuf};
-
-use std::collections::HashMap;
-=======
-use std::{
-    fs,
-    marker::PhantomData,
-    path::{Path, PathBuf},
-};
->>>>>>> 0e96bf8d
 
 use indexmap::IndexMap;
 
@@ -149,98 +139,6 @@
         self.options = options;
     }
 
-<<<<<<< HEAD
-=======
-    ///
-    /// Returns a new `Compiler` from the given main file path.
-    ///
-    /// Parses and stores program input from from the input file path and state file path
-    /// Parses and stores a program from the main file path.
-    /// Parses and stores all imported programs.
-    /// Performs type inference checking on the program, imported programs, and program input.
-    ///
-    #[allow(clippy::too_many_arguments)]
-    pub fn parse_program_with_input(
-        package_name: String,
-        main_file_path: PathBuf,
-        output_directory: PathBuf,
-        input_string: &str,
-        input_path: &Path,
-        state_string: &str,
-        state_path: &Path,
-        context: AsgContext<'a>,
-        options: Option<CompilerOptions>,
-        imports_map: IndexMap<String, String>,
-        ast_snapshot_options: Option<AstSnapshotOptions>,
-    ) -> Result<Self> {
-        let mut compiler = Self::new(
-            package_name,
-            main_file_path,
-            output_directory,
-            context,
-            options,
-            imports_map,
-            ast_snapshot_options,
-        );
-
-        compiler.parse_input(input_string, input_path, state_string, state_path)?;
-
-        compiler.parse_program()?;
-
-        Ok(compiler)
-    }
-
-    ///
-    /// Parses and stores program input from from the input file path and state file path
-    ///
-    /// Calls `set_path()` on compiler errors with the given input file path or state file path
-    ///
-    pub fn parse_input(
-        &mut self,
-        input_string: &str,
-        input_path: &Path,
-        state_string: &str,
-        state_path: &Path,
-    ) -> Result<()> {
-        let input_syntax_tree = LeoInputParser::parse_file(input_string).map_err(|mut e| {
-            e.set_path(
-                input_path.to_str().unwrap_or_default(),
-                &input_string.lines().map(|x| x.to_string()).collect::<Vec<String>>()[..],
-            );
-
-            e
-        })?;
-        let state_syntax_tree = LeoInputParser::parse_file(state_string).map_err(|mut e| {
-            e.set_path(
-                state_path.to_str().unwrap_or_default(),
-                &state_string.lines().map(|x| x.to_string()).collect::<Vec<String>>()[..],
-            );
-
-            e
-        })?;
-
-        self.program_input.parse_input(input_syntax_tree).map_err(|mut e| {
-            e.set_path(
-                input_path.to_str().unwrap_or_default(),
-                &input_string.lines().map(|x| x.to_string()).collect::<Vec<String>>()[..],
-            );
-
-            e
-        })?;
-        self.program_input.parse_state(state_syntax_tree).map_err(|mut e| {
-            e.set_path(
-                state_path.to_str().unwrap_or_default(),
-                &state_string.lines().map(|x| x.to_string()).collect::<Vec<String>>()[..],
-            );
-
-            e
-        })?;
-
-        Ok(())
-    }
-
-    ///
->>>>>>> 0e96bf8d
     /// Parses and stores the main program file, constructs a syntax tree, and generates a program.
     ///
     /// Parses and stores all programs imported by the main program file.
