// Copyright (C) 2019-2021 Aleo Systems Inc.
// This file is part of the Leo library.

// The Leo library is free software: you can redistribute it and/or modify
// it under the terms of the GNU General Public License as published by
// the Free Software Foundation, either version 3 of the License, or
// (at your option) any later version.

// The Leo library is distributed in the hope that it will be useful,
// but WITHOUT ANY WARRANTY; without even the implied warranty of
// MERCHANTABILITY or FITNESS FOR A PARTICULAR PURPOSE. See the
// GNU General Public License for more details.

// You should have received a copy of the GNU General Public License
// along with the Leo library. If not, see <https://www.gnu.org/licenses/>.

//! Compiles a Leo program from a file path.

use crate::{asg_group_coordinate_to_ir, decode_address, CompilerOptions, Output, OutputFile, Program};
use crate::{OutputOptions, TypeInferencePhase};
pub use leo_asg::{new_context, AsgContext as Context, AsgContext};
use leo_asg::{Asg, AsgPass, CircuitMember, GroupValue, Program as AsgProgram};
use leo_ast::AstPass;
use leo_ast::{InputValue, IntegerType, Program as AstProgram};
use leo_errors::emitter::Handler;
use leo_errors::AsgError;
use leo_errors::SnarkVMError;
use leo_errors::StateError;
use leo_errors::{CompilerError, Result, Span};
use leo_imports::ImportParser;
use leo_input::LeoInputParser;
use leo_package::inputs::InputPairs;
use leo_parser::parse_ast;

use eyre::eyre;
use leo_synthesizer::CircuitSynthesizer;
use num_bigint::{BigInt, Sign};
use sha2::{Digest, Sha256};

use snarkvm_curves::bls12_377::Bls12_377;
use snarkvm_eval::edwards_bls12::EdwardsGroupType;
use snarkvm_eval::{Evaluator, GroupType, PrimeField};
use snarkvm_ir::InputData;
use snarkvm_ir::{Group, Integer, Type, Value};
use snarkvm_r1cs::ConstraintSystem;
use std::io::Write;
use std::{convert::TryFrom, fs, path::PathBuf};

use indexmap::IndexMap;

thread_local! {
    static THREAD_GLOBAL_CONTEXT: AsgContext<'static> = {
        let leaked = Box::leak(Box::new(leo_asg::new_alloc_context()));
        leo_asg::new_context(leaked)
    }
}

/// Convenience function to return a leaked thread-local global context. Should only be used for transient programs (like cli).
pub fn thread_leaked_context() -> AsgContext<'static> {
    THREAD_GLOBAL_CONTEXT.with(|f| *f)
}

#[derive(Debug)]
pub struct CompilationData {
    pub program: snarkvm_ir::Program,
    pub output: Output,
}

/// Stores information to compile a Leo program.
#[derive(Clone)]
pub struct Compiler<'a, 'b> {
    handler: &'b Handler,
    pub program_name: String,
    main_file_path: PathBuf,
    pub output_directory: PathBuf,
    program: AstProgram,
    context: AsgContext<'a>,
    asg: Option<AsgProgram<'a>>,
    options: CompilerOptions,
    imports_map: IndexMap<String, String>,
    output_options: OutputOptions,
}

impl<'a, 'b> Compiler<'a, 'b> {
    /// Returns a new Leo program compiler.
    #[allow(clippy::too_many_arguments)]
    pub fn new(
        handler: &'b Handler,
        package_name: String,
        main_file_path: PathBuf,
        output_directory: PathBuf,
        context: AsgContext<'a>,
        options: Option<CompilerOptions>,
        imports_map: IndexMap<String, String>,
        output_options: Option<OutputOptions>,
    ) -> Self {
        // load static files
        // TODO remove this once we implement a determinstic include_dir
        leo_stdlib::static_include_stdlib();

        Self {
            handler,
            program_name: package_name.clone(),
            main_file_path,
            output_directory,
            program: AstProgram::new(package_name),
            asg: None,
            context,
            options: options.unwrap_or_default(),
            imports_map,
            output_options: output_options.unwrap_or_default(),
        }
    }

    /// Returns a new `Compiler` from the given main file path.
    ///
    /// Parses and stores a program from the main file path.
    /// Parses and stores all imported programs.
    /// Performs type inference checking on the program and imported programs.
    #[allow(clippy::too_many_arguments)]
    pub fn parse_program_without_input(
        handler: &'b Handler,
        package_name: String,
        main_file_path: PathBuf,
        output_directory: PathBuf,
        context: AsgContext<'a>,
        options: Option<CompilerOptions>,
        imports_map: IndexMap<String, String>,
        output_options: Option<OutputOptions>,
    ) -> Result<Self> {
        let mut compiler = Self::new(
            handler,
            package_name,
            main_file_path,
            output_directory,
            context,
            options,
            imports_map,
            output_options,
        );

        compiler.parse_program()?;

        Ok(compiler)
    }

    pub fn set_options(&mut self, options: CompilerOptions) {
        self.options = options;
    }

    /// Parses and stores the main program file, constructs a syntax tree, and generates a program.
    ///
    /// Parses and stores all programs imported by the main program file.
    pub fn parse_program(&mut self) -> Result<()> {
        // Load the program file.
        let content = fs::read_to_string(&self.main_file_path)
            .map_err(|e| CompilerError::file_read_error(self.main_file_path.clone(), e))?;

        self.parse_program_from_string(&content)
    }

    /// Equivalent to parse_and_check_program but uses the given program_string instead of a main
    /// file path.
    pub fn parse_program_from_string(&mut self, program_string: &str) -> Result<()> {
        // Use the parser to construct the abstract syntax tree (ast).

        let mut ast: leo_ast::Ast = parse_ast(
            self.handler,
            self.main_file_path.to_str().unwrap_or_default(),
            program_string,
        )?;

        if self.output_options.ast_initial {
            if self.output_options.spans_enabled {
                ast.to_json_file(self.output_directory.clone(), "initial_ast.json")?;
            } else {
                ast.to_json_file_without_keys(self.output_directory.clone(), "initial_ast.json", &["span"])?;
            }
        }

        // Preform import resolution.
        ast = leo_ast_passes::Importer::do_pass(
            leo_ast_passes::Importer::new(
                &mut ImportParser::new(self.handler, self.main_file_path.clone(), self.imports_map.clone()),
                "bls12_377",
                self.handler,
            ),
            ast.into_repr(),
        )?;

        if self.output_options.ast_imports_resolved {
            if self.output_options.spans_enabled {
                ast.to_json_file(self.output_directory.clone(), "imports_resolved_ast.json")?;
            } else {
                ast.to_json_file_without_keys(self.output_directory.clone(), "imports_resolved_ast.json", &["span"])?;
            }
        }

        // Preform canonicalization of AST always.
        ast = leo_ast_passes::Canonicalizer::do_pass(Default::default(), ast.into_repr())?;

        if self.output_options.ast_canonicalized {
            if self.output_options.spans_enabled {
                ast.to_json_file(self.output_directory.clone(), "canonicalization_ast.json")?;
            } else {
                ast.to_json_file_without_keys(self.output_directory.clone(), "canonicalization_ast.json", &["span"])?;
            }
        }

        // Store the main program file.
        self.program = ast.into_repr();
        self.program.name = self.program_name.clone();

        tracing::debug!("Program parsing complete\n{:#?}", self.program);

        // Create a new symbol table from the program, imported_programs, and program_input.
        let asg = Asg::new(self.context, &self.program)?;

        if self.output_options.ast_type_inferenced {
            let new_ast = TypeInferencePhase::default()
                .phase_ast(&self.program, &asg.clone().into_repr())
                .expect("Failed to produce type inference ast.");

            if self.output_options.spans_enabled {
                new_ast.to_json_file(self.output_directory.clone(), "type_inferenced_ast.json")?;
            } else {
                new_ast.to_json_file_without_keys(
                    self.output_directory.clone(),
                    "type_inferenced_ast.json",
                    &["span"],
                )?;
            }
        }

        tracing::debug!("ASG generation complete");

        // Store the ASG.
        self.asg = Some(asg.into_repr());

        self.do_asg_passes()?;

        Ok(())
    }

    /// Run compiler optimization passes on the program in asg format.
    fn do_asg_passes(&mut self) -> Result<()> {
        assert!(self.asg.is_some());

        let run_dotifier = |asg: leo_asg::Program<'a>, name: &str| -> Result<leo_asg::Program<'a>> {
            let mut path = self.output_directory.clone();
            path.push(format!("{:}.dot", name));
            leo_asg_passes::Dotifier::do_pass((
                asg,
                &self.context,
                &self.output_options.asg_exclude_edges,
                &self.output_options.asg_exclude_labels,
                name.to_string(),
                path,
            ))
        };

        if self.output_options.asg_initial {
            self.asg = Some(run_dotifier(self.asg.take().unwrap(), "initial_asg")?);
        }

        // Do constant folding.
        if self.options.constant_folding_enabled {
            let asg = self.asg.take().unwrap();
<<<<<<< HEAD
            self.asg = Some(leo_asg_passes::ConstantFolding::do_pass(self.handler, asg)?);
=======
            self.asg = Some(leo_asg_passes::ConstantFolding::do_pass((
                asg,
                self.handler,
                &self.context,
            ))?);

            if self.output_options.asg_constants_folded {
                self.asg = Some(run_dotifier(self.asg.take().unwrap(), "constants_folded_asg")?)
            }
>>>>>>> 659f8d10
        }

        // Do dead code elimination.
        if self.options.dead_code_elimination_enabled {
            let asg = self.asg.take().unwrap();
<<<<<<< HEAD
            self.asg = Some(leo_asg_passes::DeadCodeElimination::do_pass(self.handler, asg)?);
=======
            self.asg = Some(leo_asg_passes::DeadCodeElimination::do_pass((self.handler, asg))?);

            if self.output_options.asg_dead_code_eliminated {
                self.asg = Some(run_dotifier(self.asg.take().unwrap(), "dead_code_eliminated_asg")?);
            }
>>>>>>> 659f8d10
        }

        Ok(())
    }

    pub fn compile_ir(&self, input: &leo_ast::Input) -> Result<snarkvm_ir::Program> {
        let asg = self.asg.as_ref().unwrap().clone();
        let mut program = Program::new(asg);

        program.enforce_program(input)?;

        let compiled = program.render(&self.options);

        if self.output_options.emit_ir {
            let writer = |extension: &str, data: Vec<u8>| {
                let mut f = std::fs::File::create(
                    self.output_directory
                        .clone()
                        .join(format!("{}{}", self.program_name, extension)),
                )
                .unwrap();
                f.write_all(&data).unwrap();
            };

            writer(".leo.ir", compiled.serialize().unwrap());
            writer(".leo.ir.fmt", compiled.to_string().as_bytes().to_vec());
            writer(
                ".leo.ir.json",
                serde_json::to_string(&compiled).unwrap().as_bytes().to_vec(),
            );
            writer(
                ".leo.ir.input",
                self.process_input(input, &compiled.header)?.serialize().unwrap(),
            );
        }

        Ok(compiled)
    }

    pub fn compile<F: PrimeField, G: GroupType<F>, CS: ConstraintSystem<F>>(
        &self,
        cs: CS,
        input: &leo_ast::Input,
    ) -> Result<CompilationData> {
        self.compile_inner::<F, G, CS>(cs, input, self.compile_ir(input)?)
    }

    pub fn compile_inner<F: PrimeField, G: GroupType<F>, CS: ConstraintSystem<F>>(
        &self,
        cs: CS,
        input: &leo_ast::Input,
        compiled: snarkvm_ir::Program,
    ) -> Result<CompilationData> {
        let input_data = self.process_input(input, &compiled.header)?;
        let mut evaluator = snarkvm_eval::SetupEvaluator::<F, G, CS>::new(cs);
        let output = evaluator
            .evaluate(&compiled, &input_data)
            .map_err(|e| SnarkVMError::from(eyre!(e)))?;

        let registers: Vec<_> = compiled.header.register_inputs.to_vec();
        let output = Output::new(&registers[..], output, &Span::default())?;

        Ok(CompilationData {
            program: compiled,
            output,
        })
    }

    fn compile_ir_test(
        &self,
        program: &Program<'a>,
        function: &'a leo_asg::Function<'a>,
        input: &InputPairs,
    ) -> Result<(leo_ast::Input, snarkvm_ir::Program, String)> {
        let program_name = program.asg.name.clone();
        let mut output_file_name = program_name.clone();

        let input_file = function.annotations.get("test").unwrap().arguments.get(0);
        // get input file name from annotation or use test_name
        let input_pair = match input_file {
            Some(file_id) => {
                let file_name = file_id.clone();
                let file_name_kebab = file_name.to_string().replace("_", "-");

                // transform "test_name" into "test-name"
                output_file_name = file_name.to_string();

                // searches for test_input (snake case) or for test-input (kebab case)
                match input
                    .pairs
                    .get(&file_name_kebab)
                    .or_else(|| input.pairs.get(&file_name_kebab))
                {
                    Some(pair) => pair.to_owned(),
                    None => {
                        return Err(CompilerError::invalid_test_context(file_name).into());
                    }
                }
            }
            None => input
                .pairs
                .get(&program_name)
                .ok_or_else(CompilerError::no_test_input)?,
        };

        // parse input files to abstract syntax trees
        let input_file = &input_pair.input_file;
        let state_file = &input_pair.state_file;

        let input_ast = LeoInputParser::parse_file(input_file)?;
        let state_ast = LeoInputParser::parse_file(state_file)?;

        // parse input files into input struct
        let mut input = leo_ast::Input::new();
        input.parse_input(input_ast)?;
        input.parse_state(state_ast)?;

        let secondary_functions: Vec<_> = program
            .asg
            .scope
            .get_functions()
            .iter()
            .filter(|(_, func)| !func.is_test())
            .map(|(_, f)| *f)
            .chain(program.asg.scope.get_circuits().iter().flat_map(|(_, circuit)| {
                circuit
                    .members
                    .borrow()
                    .iter()
                    .filter_map(|(_, member)| match member {
                        CircuitMember::Const(_) | CircuitMember::Variable(_) => None,
                        CircuitMember::Function(function) => Some(*function),
                    })
                    .collect::<Vec<_>>()
                    .into_iter()
            }))
            .collect();

        // run test function on new program with input
        let mut temporary_program = program.clone();
        temporary_program.enforce_function(&program.asg, function, &secondary_functions, &input)?;
        Ok((input, temporary_program.render(&self.options), output_file_name))
    }

    pub fn compile_test(&self, input: InputPairs) -> Result<(u32, u32)> {
        let asg = self.asg.as_ref().unwrap().clone();
        let program = Program::new(asg);

        let program_name = program.asg.name.clone();
        let mut output_file_name = program_name.clone();

        let tests = program
            .asg
            .functions
            .iter()
            .filter(|(_name, func)| func.is_test())
            .collect::<Vec<_>>();

        tracing::info!("Running {} tests", tests.len());

        // Count passed and failed tests
        let mut passed = 0;
        let mut failed = 0;

        for (test_name, function) in tests.into_iter() {
            let mut cs = CircuitSynthesizer::<Bls12_377>::default();
            let full_test_name = format!("{}::{}", program_name, test_name);

            let result = match self.compile_ir_test(&program, function, &input) {
                Ok((input, compiled, output_name)) => {
                    output_file_name = output_name;
                    self.compile_inner::<_, EdwardsGroupType, _>(&mut cs, &input, compiled)
                }
                Err(e) => Err(e),
            };

            if result.is_ok() {
                tracing::info!("{} ... ok\n", full_test_name);

                // write result to file
                let output = result?;
                let output_file = OutputFile::new(&output_file_name);

                output_file
                    .write(&self.output_directory, output.output.to_string().as_bytes())
                    .unwrap();
                // increment passed tests
                passed += 1;
            } else {
                tracing::error!("{} failed due to error\n\n{}\n", full_test_name, result.unwrap_err());

                // increment failed tests
                failed += 1;
            }
        }

        Ok((passed, failed))
    }

    // ///
    // /// Synthesizes the circuit with program input to verify correctness.
    // ///
    // pub fn compile_constraints(&self, program: &mut Program) -> Result<Output, CompilerError> {
    //     generate_constraints(program, &self.asg.as_ref().unwrap(), &self.program_input)
    // }

    // ///
    // /// Synthesizes the circuit for test functions with program input.
    // ///
    // pub fn compile_test_constraints(self, input_pairs: InputPairs) -> Result<(u32, u32), CompilerError> {
    //     generate_test_constraints(&self.asg.as_ref().unwrap(), input_pairs, &self.output_directory)
    // }

    ///
    /// Returns a SHA256 checksum of the program file.
    pub fn checksum(&self) -> Result<String> {
        // Read in the main file as string
        let unparsed_file = fs::read_to_string(&self.main_file_path)
            .map_err(|e| CompilerError::file_read_error(self.main_file_path.clone(), e))?;

        // Hash the file contents
        let mut hasher = Sha256::new();
        hasher.update(unparsed_file.as_bytes());
        let hash = hasher.finalize();

        Ok(format!("{:x}", hash))
    }

    fn process_input_value(value: InputValue, type_: &Type, span: &Span) -> Result<Value> {
        Ok(match (type_, value) {
            (Type::Address, InputValue::Address(address)) => {
                let decoded = decode_address(&address, &Span::default())?;
                Value::Address(decoded)
            }
            (Type::Boolean, InputValue::Boolean(value)) => Value::Boolean(value),
            (Type::Field, InputValue::Field(value)) => {
                let parsed: BigInt = value.parse().map_err(|_| AsgError::invalid_int(value, span))?;
                Value::Field(snarkvm_ir::Field {
                    values: parsed.magnitude().iter_u64_digits().collect(),
                    negate: parsed.sign() == Sign::Minus,
                })
            }
            (Type::Char, InputValue::Char(c)) => Value::Char(match c.character {
                leo_ast::Char::Scalar(c) => c as u32,
                leo_ast::Char::NonScalar(c) => c,
            }),
            (Type::Group, InputValue::Group(group)) => {
                let asg_group = GroupValue::try_from(group)?;
                match asg_group {
                    GroupValue::Single(parsed) => Value::Group(Group::Single(snarkvm_ir::Field {
                        values: parsed.magnitude().iter_u64_digits().collect(),
                        negate: parsed.sign() == Sign::Minus,
                    })),
                    GroupValue::Tuple(left, right) => Value::Group(Group::Tuple(
                        asg_group_coordinate_to_ir(&left),
                        asg_group_coordinate_to_ir(&right),
                    )),
                }
            }
            (Type::U8, InputValue::Integer(IntegerType::U8, value)) => Value::Integer(Integer::U8(
                value.parse().map_err(|_| AsgError::invalid_int(value, span))?,
            )),
            (Type::U16, InputValue::Integer(IntegerType::U16, value)) => Value::Integer(Integer::U16(
                value.parse().map_err(|_| AsgError::invalid_int(value, span))?,
            )),
            (Type::U32, InputValue::Integer(IntegerType::U32, value)) => Value::Integer(Integer::U32(
                value.parse().map_err(|_| AsgError::invalid_int(value, span))?,
            )),
            (Type::U64, InputValue::Integer(IntegerType::U64, value)) => Value::Integer(Integer::U64(
                value.parse().map_err(|_| AsgError::invalid_int(value, span))?,
            )),
            (Type::U128, InputValue::Integer(IntegerType::U128, value)) => Value::Integer(Integer::U128(
                value.parse().map_err(|_| AsgError::invalid_int(value, span))?,
            )),
            (Type::I8, InputValue::Integer(IntegerType::I8, value)) => Value::Integer(Integer::I8(
                value.parse().map_err(|_| AsgError::invalid_int(value, span))?,
            )),
            (Type::I16, InputValue::Integer(IntegerType::I16, value)) => Value::Integer(Integer::I16(
                value.parse().map_err(|_| AsgError::invalid_int(value, span))?,
            )),
            (Type::I32, InputValue::Integer(IntegerType::I32, value)) => Value::Integer(Integer::I32(
                value.parse().map_err(|_| AsgError::invalid_int(value, span))?,
            )),
            (Type::I64, InputValue::Integer(IntegerType::I64, value)) => Value::Integer(Integer::I64(
                value.parse().map_err(|_| AsgError::invalid_int(value, span))?,
            )),
            (Type::I128, InputValue::Integer(IntegerType::I128, value)) => Value::Integer(Integer::I128(
                value.parse().map_err(|_| AsgError::invalid_int(value, span))?,
            )),
            (Type::Array(inner, len), InputValue::Array(values)) => {
                let len = len.ok_or_else(|| CompilerError::input_array_size_must_be_specified(span))?;
                if values.len() != len as usize {
                    return Err(CompilerError::invalid_input_array_dimensions(len, values.len(), span).into());
                }

                let mut out = Vec::with_capacity(values.len());
                for value in values {
                    out.push(Self::process_input_value(value, &**inner, span)?);
                }
                Value::Array(out)
            }
            (Type::Tuple(inner), InputValue::Tuple(values)) => {
                if inner.len() != values.len() {
                    return Err(CompilerError::input_tuple_size_mismatch(inner.len(), values.len(), span).into());
                }
                let mut out = Vec::with_capacity(values.len());
                for (value, type_) in values.into_iter().zip(inner.iter()) {
                    out.push(Self::process_input_value(value, type_, span)?);
                }
                Value::Tuple(out)
            }
            (Type::Circuit(_), _) => {
                return Err(CompilerError::circuit_as_input(span).into());
            }
            (type_, value) => return Err(AsgError::unexpected_type(type_, value, span).into()),
        })
    }

    pub fn process_input(&self, input: &leo_ast::Input, ir: &snarkvm_ir::Header) -> Result<InputData> {
        let program = self.asg.as_ref().unwrap();
        let main_function = *program.functions.get("main").expect("missing main function");
        let span = main_function.span.clone().unwrap_or_default();

        let mut out = InputData::default();
        for ir_input in &ir.main_inputs {
            let value = input
                .get(&*ir_input.name)
                .flatten()
                .ok_or_else(|| CompilerError::function_input_not_found("main", &ir_input.name, &span))?;
            out.main.insert(
                ir_input.name.clone(),
                Self::process_input_value(value, &ir_input.type_, &span)?,
            );
        }
        for ir_input in &ir.constant_inputs {
            let value = input
                .get_constant(&*ir_input.name)
                .flatten()
                .ok_or_else(|| CompilerError::function_input_not_found("main", &ir_input.name, &span))?;
            out.constants.insert(
                ir_input.name.clone(),
                Self::process_input_value(value, &ir_input.type_, &span)?,
            );
        }
        let mut registers = input.get_registers().raw_values();
        for ir_input in &ir.register_inputs {
            let value = registers
                .remove(&*ir_input.name)
                .ok_or_else(|| CompilerError::function_missing_input_register(&ir_input.name, &span))?;
            out.registers.insert(
                ir_input.name.clone(),
                Self::process_input_value(value, &ir_input.type_, &span)?,
            );
        }
        let mut public_states = input.get_state().raw_values();
        for ir_input in &ir.public_states {
            let value = public_states
                .remove(&*ir_input.name)
                .ok_or_else(|| StateError::missing_parameter(&ir_input.name))?;
            out.public_states.insert(
                ir_input.name.clone(),
                Self::process_input_value(value, &ir_input.type_, &span)?,
            );
        }
        let mut private_leaf_states = input.get_state_leaf().raw_values();
        for ir_input in &ir.private_leaf_states {
            let value = private_leaf_states
                .remove(&*ir_input.name)
                .ok_or_else(|| StateError::missing_parameter(&ir_input.name))?;
            out.private_leaf_states.insert(
                ir_input.name.clone(),
                Self::process_input_value(value, &ir_input.type_, &span)?,
            );
        }
        let mut private_record_states = input.get_record().raw_values();
        for ir_input in &ir.private_record_states {
            let value = private_record_states
                .remove(&*ir_input.name)
                .ok_or_else(|| StateError::missing_parameter(&ir_input.name))?;
            out.private_record_states.insert(
                ir_input.name.clone(),
                Self::process_input_value(value, &ir_input.type_, &span)?,
            );
        }
        Ok(out)
    }
}<|MERGE_RESOLUTION|>--- conflicted
+++ resolved
@@ -266,9 +266,6 @@
         // Do constant folding.
         if self.options.constant_folding_enabled {
             let asg = self.asg.take().unwrap();
-<<<<<<< HEAD
-            self.asg = Some(leo_asg_passes::ConstantFolding::do_pass(self.handler, asg)?);
-=======
             self.asg = Some(leo_asg_passes::ConstantFolding::do_pass((
                 asg,
                 self.handler,
@@ -278,21 +275,16 @@
             if self.output_options.asg_constants_folded {
                 self.asg = Some(run_dotifier(self.asg.take().unwrap(), "constants_folded_asg")?)
             }
->>>>>>> 659f8d10
         }
 
         // Do dead code elimination.
         if self.options.dead_code_elimination_enabled {
             let asg = self.asg.take().unwrap();
-<<<<<<< HEAD
-            self.asg = Some(leo_asg_passes::DeadCodeElimination::do_pass(self.handler, asg)?);
-=======
             self.asg = Some(leo_asg_passes::DeadCodeElimination::do_pass((self.handler, asg))?);
 
             if self.output_options.asg_dead_code_eliminated {
                 self.asg = Some(run_dotifier(self.asg.take().unwrap(), "dead_code_eliminated_asg")?);
             }
->>>>>>> 659f8d10
         }
 
         Ok(())
