--- conflicted
+++ resolved
@@ -266,14 +266,7 @@
             x:
               type: bool
               value: "true"
-<<<<<<< HEAD
-    initial_ast: feee13d294d649aba2fc92ba69442e2c1e9929c76eb8325127c8831ed33c0f70
-    imports_resolved_ast: 6fef4c3924e47c86dd707389d54d9f5122128f3c38908909c33f77f0497479ae
-    canonicalized_ast: 6fef4c3924e47c86dd707389d54d9f5122128f3c38908909c33f77f0497479ae
-    type_inferenced_ast: aa5a66deecc0bf4d1940477e29be1b368072b3ddc112ad3b7506e66dd9a5d32b
-=======
-    initial_ast: 1b5da5e81f0ea8a052da53c8ac750f5456cfd4f9e5b4f06942149e9f79822d47
-    imports_resolved_ast: 8898053b4131287c86cb8aab9520f5e48674df8ed9ad300128325f184ae4ec9f
-    canonicalized_ast: 8898053b4131287c86cb8aab9520f5e48674df8ed9ad300128325f184ae4ec9f
-    type_inferenced_ast: a0894e9a32d391e56d4b2cd316c84fd363d7883547bad0af0c3282b0f5fa3726
->>>>>>> d621ee72
+    initial_ast: a120eef2c7352cbe4329f0e77923ebcbaba5a80e0461c169435117e67113cd7b
+    imports_resolved_ast: b653f0dc2f51152c59e05a48c12700f0cd82931a1505e07524a57304c71d1353
+    canonicalized_ast: b653f0dc2f51152c59e05a48c12700f0cd82931a1505e07524a57304c71d1353
+    type_inferenced_ast: 2bfe4ffa831adf5d05f4d628df8533a554ca48371ba50c962debe31dbd57f632