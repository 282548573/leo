---
namespace: Compile
expectation: Pass
outputs:
  - circuit:
      num_public_variables: 0
      num_private_variables: 3
      num_constraints: 3
      at: 74affd242c169638ba2ba913cd2fa5d4070eef1055c7d8ac57dfb6d449d8fb14
      bt: fa4399093f64457849c38de4cad4cab3e1d90743e8be07d1b156b6088c5851ec
      ct: 5ae1625b488b3935122d8dd627fe575b388a5aa360378fa4407aad08baaed1e2
    ir:
      - "decl f0: <0>"
      - "  store &v2, ((v0, v1), (), (), ())"
      - "  call &v4, f1"
      - "  store &v5, v4"
      - "  call &v6, f2"
      - "  store &v7, v6"
      - "  eq &v8, v3, true"
      - "  retn v8"
      - "decl f1: <9>"
      - "  retn [[0, 0], [0, 0], [0, 0]]"
      - "decl f2: <9>"
      - "  retn [[0, 0], [0, 0], [0, 0]]"
      - "decl f3: <9>"
      - "  retn [false, false, false, false, false, false, false, false, false, false, false, false, false, false, false, false, false, false, false, false, false, false, false, false, false, false, false, false, false, false, false, false, false, false, false, false, false, false, false, false, false, false, false, false, false, false, false, false, false, false, false, false, false, false, false, false, false, false, false, false, false, false, false, false, false, false, false, false, false, false, false, false, false, false, false, false, false, false, false, false, false, false, false, false, false, false, false, false, false, false, false, false, false, false, false, false, false, false, false, false, false, false, false, false, false, false, false, false, false, false, false, false, false, false, false, false, false, false, false, false, false, false, false, false, false, false, false, false, false, false, false, false, false, false, false, false, false, false, false, false, false, false, false, false, false, false, false, false, false, false, false, false, false, false, false, false, false, false, false, false, false, false, false, false, false, false, false, false, false, false, false, false, false, false, false, false, false, false, false, false, false, false, false, false, false, false, false, false, false, false, false, false, false, false, false, false, false, false, false, false, false, false, false, false, false, false, false, false, false, false, false, false, false, false, false, false, false, false, false, false, false, false, false, false, false, false, false, false, false, false, false, false, false, false, false, false, false, false, false, false, false, false, false, false, false, false, false, false, false, false, false, false, false, false, false, false]"
      - "decl f4: <10>"
      - "  retn aleo1qnr4dkkvkgfqph0vzc3y6z2eu975wnpz2925ntjccd5cfqxtyu8sta57j8"
      - "decl f5: <11>"
      - "  retn [0, 0, 0, 0, 0, 0, 0, 0, 0, 0, 0, 0, 0, 0, 0, 0, 0, 0, 0, 0, 0, 0, 0, 0, 0, 0, 0, 0, 0, 0, 0, 0]"
      - "decl f6: <12>"
      - "  retn aleo1qnr4dkkvkgfqph0vzc3y6z2eu975wnpz2925ntjccd5cfqxtyu8sta57j8"
      - "decl f7: <13>"
      - "  retn [false, false, false, false, false, false, false, false, false, false, false, false, false, false, false, false, false, false, false, false, false, false, false, false, false, false, false, false, false, false, false, false, false, false, false, false, false, false, false, false, false, false, false, false, false, false, false, false, false, false, false, false, false, false, false, false, false, false, false, false, false, false, false, false, false, false, false, false, false, false, false, false, false, false, false, false, false, false, false, false, false, false, false, false, false, false, false, false, false, false, false, false, false, false, false, false, false, false, false, false, false, false, false, false, false, false, false, false, false, false, false, false, false, false, false, false, false, false, false, false, false, false, false, false, false, false, false, false, false, false, false, false, false, false, false, false, false, false, false, false, false, false, false, false, false, false, false, false, false, false, false, false, false, false, false, false, false, false, false, false, false, false, false, false, false, false, false, false, false, false, false, false, false, false, false, false, false, false, false, false, false, false, false, false, false, false, false, false, false, false, false, false, false, false, false, false, false, false, false, false, false, false, false, false, false, false, false, false, false, false, false, false, false, false, false, false, false, false, false, false, false, false, false, false, false, false, false, false, false, false, false, false, false, false, false, false, false, false, false, false, false, false, false, false, false, false, false, false, false, false, false, false, false, false, false, false]"
      - "decl f8: <14>"
      - "  retn aleo1qnr4dkkvkgfqph0vzc3y6z2eu975wnpz2925ntjccd5cfqxtyu8sta57j8"
      - "decl f9: <15>"
      - "  retn [0, 0, 0, 0, 0, 0, 0, 0, 0, 0, 0, 0, 0, 0, 0, 0, 0, 0, 0, 0, 0, 0, 0, 0, 0, 0, 0, 0, 0, 0, 0, 0]"
      - "decl f10: <16>"
      - "  retn aleo1qnr4dkkvkgfqph0vzc3y6z2eu975wnpz2925ntjccd5cfqxtyu8sta57j8"
      - "decl f11: <17>"
      - "  retn 0"
      - "decl f12: <18>"
      - "  retn [false]"
      - "decl f13: <19>"
      - "  retn false"
      - "decl f14: <20>"
      - "  retn [0]"
      - "decl f15: <21>"
      - "  retn false"
      - "decl f16: <22>"
      - "  retn [false]"
      - "decl f17: <23>"
      - "  retn false"
      - "decl f18: <24>"
      - "  retn [0]"
      - "decl f19: <25>"
      - "  retn false"
      - "decl f20: <26>"
      - "  retn [false, false, false, false, false, false, false, false, false, false, false, false, false, false, false, false, false, false, false, false, false, false, false, false, false, false, false, false, false, false, false, false, false, false, false, false, false, false, false, false, false, false, false, false, false, false, false, false, false, false, false, false, false, false, false, false, false, false, false, false, false, false, false, false, false, false, false, false, false, false, false, false, false, false, false, false, false, false, false, false, false, false, false, false, false, false, false, false, false, false, false, false, false, false, false, false, false, false, false, false, false, false, false, false, false, false, false, false, false, false, false, false, false, false, false, false, false, false, false, false, false, false, false, false, false, false, false, false, false, false, false, false, false, false, false, false, false, false, false, false, false, false, false, false, false, false, false, false, false, false, false, false, false, false, false, false, false, false, false, false, false, false, false, false, false, false, false, false, false, false, false, false, false, false, false, false, false, false, false, false, false, false, false, false, false, false, false, false, false, false, false, false, false, false, false, false, false, false, false, false, false, false, false, false, false, false, false, false, false, false, false, false, false, false, false, false, false, false, false, false, false, false, false, false, false, false, false, false, false, false, false, false, false, false, false, false, false, false, false, false, false, false, false, false, false, false, false, false, false, false, false, false, false]"
      - "decl f21: <27>"
      - "  retn 'a'"
      - "decl f22: <28>"
      - "  retn [0, 0, 0, 0, 0, 0, 0, 0, 0, 0, 0, 0, 0, 0, 0, 0, 0, 0, 0, 0, 0, 0, 0, 0, 0, 0, 0, 0, 0, 0, 0, 0]"
      - "decl f23: <29>"
      - "  retn 'a'"
      - "decl f24: <30>"
      - "  retn [false, false, false, false, false, false, false, false, false, false, false, false, false, false, false, false, false, false, false, false, false, false, false, false, false, false, false, false, false, false, false, false, false, false, false, false, false, false, false, false, false, false, false, false, false, false, false, false, false, false, false, false, false, false, false, false, false, false, false, false, false, false, false, false, false, false, false, false, false, false, false, false, false, false, false, false, false, false, false, false, false, false, false, false, false, false, false, false, false, false, false, false, false, false, false, false, false, false, false, false, false, false, false, false, false, false, false, false, false, false, false, false, false, false, false, false, false, false, false, false, false, false, false, false, false, false, false, false, false, false, false, false, false, false, false, false, false, false, false, false, false, false, false, false, false, false, false, false, false, false, false, false, false, false, false, false, false, false, false, false, false, false, false, false, false, false, false, false, false, false, false, false, false, false, false, false, false, false, false, false, false, false, false, false, false, false, false, false, false, false, false, false, false, false, false, false, false, false, false, false, false, false, false, false, false, false, false, false, false, false, false, false, false, false, false, false, false, false, false, false, false, false, false, false, false, false, false, false, false, false, false, false, false, false, false, false, false, false, false, false, false, false, false, false, false, false, false, false, false, false, false, false, false]"
      - "decl f25: <31>"
      - "  retn 'a'"
      - "decl f26: <32>"
      - "  retn [0, 0, 0, 0, 0, 0, 0, 0, 0, 0, 0, 0, 0, 0, 0, 0, 0, 0, 0, 0, 0, 0, 0, 0, 0, 0, 0, 0, 0, 0, 0, 0]"
      - "decl f27: <33>"
      - "  retn 'a'"
      - "decl f28: <34>"
      - "  retn [false, false, false, false, false, false, false, false, false, false, false, false, false, false, false, false, false, false, false, false, false, false, false, false, false, false, false, false, false, false, false, false, false, false, false, false, false, false, false, false, false, false, false, false, false, false, false, false, false, false, false, false, false, false, false, false, false, false, false, false, false, false, false, false, false, false, false, false, false, false, false, false, false, false, false, false, false, false, false, false, false, false, false, false, false, false, false, false, false, false, false, false, false, false, false, false, false, false, false, false, false, false, false, false, false, false, false, false, false, false, false, false, false, false, false, false, false, false, false, false, false, false, false, false, false, false, false, false, false, false, false, false, false, false, false, false, false, false, false, false, false, false, false, false, false, false, false, false, false, false, false, false, false, false, false, false, false, false, false, false, false, false, false, false, false, false, false, false, false, false, false, false, false, false, false, false, false, false, false, false, false, false, false, false, false, false, false, false, false, false, false, false, false, false, false, false, false, false, false, false, false, false, false, false, false, false, false, false, false, false, false, false, false, false, false, false, false, false, false, false, false, false, false, false, false, false, false, false, false, false, false, false, false, false, false, false, false, false, false, false, false, false, false, false, false, false, false, false, false, false, false, false, false]"
      - "decl f29: <35>"
      - "  retn []"
      - "decl f30: <36>"
      - "  retn [0, 0, 0, 0, 0, 0, 0, 0, 0, 0, 0, 0, 0, 0, 0, 0, 0, 0, 0, 0, 0, 0, 0, 0, 0, 0, 0, 0, 0, 0, 0, 0]"
      - "decl f31: <37>"
      - "  retn []"
      - "decl f32: <38>"
      - "  retn [false, false, false, false, false, false, false, false, false, false, false, false, false, false, false, false, false, false, false, false, false, false, false, false, false, false, false, false, false, false, false, false, false, false, false, false, false, false, false, false, false, false, false, false, false, false, false, false, false, false, false, false, false, false, false, false, false, false, false, false, false, false, false, false, false, false, false, false, false, false, false, false, false, false, false, false, false, false, false, false, false, false, false, false, false, false, false, false, false, false, false, false, false, false, false, false, false, false, false, false, false, false, false, false, false, false, false, false, false, false, false, false, false, false, false, false, false, false, false, false, false, false, false, false, false, false, false, false, false, false, false, false, false, false, false, false, false, false, false, false, false, false, false, false, false, false, false, false, false, false, false, false, false, false, false, false, false, false, false, false, false, false, false, false, false, false, false, false, false, false, false, false, false, false, false, false, false, false, false, false, false, false, false, false, false, false, false, false, false, false, false, false, false, false, false, false, false, false, false, false, false, false, false, false, false, false, false, false, false, false, false, false, false, false, false, false, false, false, false, false, false, false, false, false, false, false, false, false, false, false, false, false, false, false, false, false, false, false, false, false, false, false, false, false, false, false, false, false, false, false, false, false, false]"
      - "decl f33: <39>"
      - "  retn []"
      - "decl f34: <40>"
      - "  retn [0, 0, 0, 0, 0, 0, 0, 0, 0, 0, 0, 0, 0, 0, 0, 0, 0, 0, 0, 0, 0, 0, 0, 0, 0, 0, 0, 0, 0, 0, 0, 0]"
      - "decl f35: <41>"
      - "  retn []"
      - "decl f36: <42>"
      - "  retn [false, false, false, false, false, false, false, false, false, false, false, false, false, false, false, false, false, false, false, false, false, false, false, false, false, false, false, false, false, false, false, false, false, false, false, false, false, false, false, false, false, false, false, false, false, false, false, false, false, false, false, false, false, false, false, false, false, false, false, false, false, false, false, false, false, false, false, false, false, false, false, false, false, false, false, false, false, false, false, false, false, false, false, false, false, false, false, false, false, false, false, false, false, false, false, false, false, false, false, false, false, false, false, false, false, false, false, false, false, false, false, false, false, false, false, false, false, false, false, false, false, false, false, false, false, false, false, false, false, false, false, false, false, false, false, false, false, false, false, false, false, false, false, false, false, false, false, false, false, false, false, false, false, false, false, false, false, false, false, false, false, false, false, false, false, false, false, false, false, false, false, false, false, false, false, false, false, false, false, false, false, false, false, false, false, false, false, false, false, false, false, false, false, false, false, false, false, false, false, false, false, false, false, false, false, false, false, false, false, false, false, false, false, false, false, false, false, false, false, false, false, false, false, false, false, false, false, false, false, false, false, false, false, false, false, false, false, false, false, false, false, false, false, false, false, false, false, false, false, false, false, false, false, false, false, false, false, false, false, false, false, false, false, false, false, false, false, false, false, false, false, false, false, false, false, false, false, false, false, false, false, false, false, false, false, false, false, false, false, false, false, false, false, false, false, false, false, false, false, false, false, false, false, false, false, false, false, false, false, false, false, false, false, false, false, false, false, false, false, false, false, false, false, false, false, false, false, false, false, false, false, false, false, false, false, false, false, false, false, false, false, false, false, false, false, false, false, false, false, false, false, false, false, false, false, false, false, false, false, false, false, false, false, false, false, false, false, false, false, false, false, false, false, false, false, false, false, false, false, false, false, false, false, false, false, false, false, false, false, false, false, false, false, false, false, false, false, false, false, false, false, false, false, false, false, false, false, false, false, false, false, false, false, false, false, false, false, false, false, false, false, false, false, false, false, false, false, false, false, false, false, false, false, false, false, false, false, false, false, false, false, false, false, false, false, false, false, false, false, false, false, false, false, false, false, false, false, false, false, false, false, false, false, false, false, false, false, false, false, false, false, false, false, false, false, false, false, false, false, false, false, false, false, false, false, false, false, false, false, false, false, false, false, false, false, false, false, false, false, false, false, false, false, false, false, false]"
      - "decl f37: <43>"
      - "  retn []group"
      - "decl f38: <44>"
      - "  retn [0, 0, 0, 0, 0, 0, 0, 0, 0, 0, 0, 0, 0, 0, 0, 0, 0, 0, 0, 0, 0, 0, 0, 0, 0, 0, 0, 0, 0, 0, 0, 0, 0, 0, 0, 0, 0, 0, 0, 0, 0, 0, 0, 0, 0, 0, 0, 0, 0, 0, 0, 0, 0, 0, 0, 0, 0, 0, 0, 0, 0, 0, 0, 0]"
      - "decl f39: <45>"
      - "  retn []group"
      - "decl f40: <46>"
      - "  retn [false, false, false, false, false, false, false, false, false, false, false, false, false, false, false, false, false, false, false, false, false, false, false, false, false, false, false, false, false, false, false, false, false, false, false, false, false, false, false, false, false, false, false, false, false, false, false, false, false, false, false, false, false, false, false, false, false, false, false, false, false, false, false, false, false, false, false, false, false, false, false, false, false, false, false, false, false, false, false, false, false, false, false, false, false, false, false, false, false, false, false, false, false, false, false, false, false, false, false, false, false, false, false, false, false, false, false, false, false, false, false, false, false, false, false, false, false, false, false, false, false, false, false, false, false, false, false, false, false, false, false, false, false, false, false, false, false, false, false, false, false, false, false, false, false, false, false, false, false, false, false, false, false, false, false, false, false, false, false, false, false, false, false, false, false, false, false, false, false, false, false, false, false, false, false, false, false, false, false, false, false, false, false, false, false, false, false, false, false, false, false, false, false, false, false, false, false, false, false, false, false, false, false, false, false, false, false, false, false, false, false, false, false, false, false, false, false, false, false, false, false, false, false, false, false, false, false, false, false, false, false, false, false, false, false, false, false, false, false, false, false, false, false, false, false, false, false, false, false, false, false, false, false, false, false, false, false, false, false, false, false, false, false, false, false, false, false, false, false, false, false, false, false, false, false, false, false, false, false, false, false, false, false, false, false, false, false, false, false, false, false, false, false, false, false, false, false, false, false, false, false, false, false, false, false, false, false, false, false, false, false, false, false, false, false, false, false, false, false, false, false, false, false, false, false, false, false, false, false, false, false, false, false, false, false, false, false, false, false, false, false, false, false, false, false, false, false, false, false, false, false, false, false, false, false, false, false, false, false, false, false, false, false, false, false, false, false, false, false, false, false, false, false, false, false, false, false, false, false, false, false, false, false, false, false, false, false, false, false, false, false, false, false, false, false, false, false, false, false, false, false, false, false, false, false, false, false, false, false, false, false, false, false, false, false, false, false, false, false, false, false, false, false, false, false, false, false, false, false, false, false, false, false, false, false, false, false, false, false, false, false, false, false, false, false, false, false, false, false, false, false, false, false, false, false, false, false, false, false, false, false, false, false, false, false, false, false, false, false, false, false, false, false, false, false, false, false, false, false, false, false, false, false, false, false, false, false, false, false, false, false, false, false, false, false, false, false, false, false, false, false, false, false, false, false, false]"
      - "decl f41: <47>"
      - "  retn []group"
      - "decl f42: <48>"
      - "  retn [0, 0, 0, 0, 0, 0, 0, 0, 0, 0, 0, 0, 0, 0, 0, 0, 0, 0, 0, 0, 0, 0, 0, 0, 0, 0, 0, 0, 0, 0, 0, 0, 0, 0, 0, 0, 0, 0, 0, 0, 0, 0, 0, 0, 0, 0, 0, 0, 0, 0, 0, 0, 0, 0, 0, 0, 0, 0, 0, 0, 0, 0, 0, 0]"
      - "decl f43: <49>"
      - "  retn []group"
      - "decl f44: <50>"
      - "  retn [false, false, false, false, false, false, false, false]"
      - "decl f45: <51>"
      - "  retn 0"
      - "decl f46: <52>"
      - "  retn [0]"
      - "decl f47: <53>"
      - "  retn 0"
      - "decl f48: <54>"
      - "  retn [false, false, false, false, false, false, false, false]"
      - "decl f49: <55>"
      - "  retn 0"
      - "decl f50: <56>"
      - "  retn [0]"
      - "decl f51: <57>"
      - "  retn 0"
      - "decl f52: <58>"
      - "  retn [false, false, false, false, false, false, false, false, false, false, false, false, false, false, false, false]"
      - "decl f53: <59>"
      - "  retn 0"
      - "decl f54: <60>"
      - "  retn [0, 0]"
      - "decl f55: <61>"
      - "  retn 0"
      - "decl f56: <62>"
      - "  retn [false, false, false, false, false, false, false, false, false, false, false, false, false, false, false, false]"
      - "decl f57: <63>"
      - "  retn 0"
      - "decl f58: <64>"
      - "  retn [0, 0]"
      - "decl f59: <65>"
      - "  retn 0"
      - "decl f60: <66>"
      - "  retn [false, false, false, false, false, false, false, false, false, false, false, false, false, false, false, false, false, false, false, false, false, false, false, false, false, false, false, false, false, false, false, false]"
      - "decl f61: <67>"
      - "  retn 0"
      - "decl f62: <68>"
      - "  retn [0, 0, 0, 0]"
      - "decl f63: <69>"
      - "  retn 0"
      - "decl f64: <70>"
      - "  retn [false, false, false, false, false, false, false, false, false, false, false, false, false, false, false, false, false, false, false, false, false, false, false, false, false, false, false, false, false, false, false, false]"
      - "decl f65: <71>"
      - "  retn 0"
      - "decl f66: <72>"
      - "  retn [0, 0, 0, 0]"
      - "decl f67: <73>"
      - "  retn 0"
      - "decl f68: <74>"
      - "  retn [false, false, false, false, false, false, false, false, false, false, false, false, false, false, false, false, false, false, false, false, false, false, false, false, false, false, false, false, false, false, false, false, false, false, false, false, false, false, false, false, false, false, false, false, false, false, false, false, false, false, false, false, false, false, false, false, false, false, false, false, false, false, false, false]"
      - "decl f69: <75>"
      - "  retn 0"
      - "decl f70: <76>"
      - "  retn [0, 0, 0, 0, 0, 0, 0, 0]"
      - "decl f71: <77>"
      - "  retn 0"
      - "decl f72: <78>"
      - "  retn [false, false, false, false, false, false, false, false, false, false, false, false, false, false, false, false, false, false, false, false, false, false, false, false, false, false, false, false, false, false, false, false, false, false, false, false, false, false, false, false, false, false, false, false, false, false, false, false, false, false, false, false, false, false, false, false, false, false, false, false, false, false, false, false]"
      - "decl f73: <79>"
      - "  retn 0"
      - "decl f74: <80>"
      - "  retn [0, 0, 0, 0, 0, 0, 0, 0]"
      - "decl f75: <81>"
      - "  retn 0"
      - "decl f76: <82>"
      - "  retn [false, false, false, false, false, false, false, false, false, false, false, false, false, false, false, false, false, false, false, false, false, false, false, false, false, false, false, false, false, false, false, false, false, false, false, false, false, false, false, false, false, false, false, false, false, false, false, false, false, false, false, false, false, false, false, false, false, false, false, false, false, false, false, false, false, false, false, false, false, false, false, false, false, false, false, false, false, false, false, false, false, false, false, false, false, false, false, false, false, false, false, false, false, false, false, false, false, false, false, false, false, false, false, false, false, false, false, false, false, false, false, false, false, false, false, false, false, false, false, false, false, false, false, false, false, false, false, false]"
      - "decl f77: <83>"
      - "  retn 0"
      - "decl f78: <84>"
      - "  retn [0, 0, 0, 0, 0, 0, 0, 0, 0, 0, 0, 0, 0, 0, 0, 0]"
      - "decl f79: <85>"
      - "  retn 0"
      - "decl f80: <86>"
      - "  retn [false, false, false, false, false, false, false, false, false, false, false, false, false, false, false, false, false, false, false, false, false, false, false, false, false, false, false, false, false, false, false, false, false, false, false, false, false, false, false, false, false, false, false, false, false, false, false, false, false, false, false, false, false, false, false, false, false, false, false, false, false, false, false, false, false, false, false, false, false, false, false, false, false, false, false, false, false, false, false, false, false, false, false, false, false, false, false, false, false, false, false, false, false, false, false, false, false, false, false, false, false, false, false, false, false, false, false, false, false, false, false, false, false, false, false, false, false, false, false, false, false, false, false, false, false, false, false, false]"
      - "decl f81: <87>"
      - "  retn 0"
      - "decl f82: <88>"
      - "  retn [0, 0, 0, 0, 0, 0, 0, 0, 0, 0, 0, 0, 0, 0, 0, 0]"
      - "decl f83: <89>"
      - "  retn 0"
      - "decl f84: <90>"
      - "  retn [false, false, false, false, false, false, false, false]"
      - "decl f85: <91>"
      - "  retn 0"
      - "decl f86: <92>"
      - "  retn [0]"
      - "decl f87: <93>"
      - "  retn 0"
      - "decl f88: <94>"
      - "  retn [false, false, false, false, false, false, false, false]"
      - "decl f89: <95>"
      - "  retn 0"
      - "decl f90: <96>"
      - "  retn [0]"
      - "decl f91: <97>"
      - "  retn 0"
      - "decl f92: <98>"
      - "  retn [false, false, false, false, false, false, false, false, false, false, false, false, false, false, false, false]"
      - "decl f93: <99>"
      - "  retn 0"
      - "decl f94: <100>"
      - "  retn [0, 0]"
      - "decl f95: <101>"
      - "  retn 0"
      - "decl f96: <102>"
      - "  retn [false, false, false, false, false, false, false, false, false, false, false, false, false, false, false, false]"
      - "decl f97: <103>"
      - "  retn 0"
      - "decl f98: <104>"
      - "  retn [0, 0]"
      - "decl f99: <105>"
      - "  retn 0"
      - "decl f100: <106>"
      - "  retn [false, false, false, false, false, false, false, false, false, false, false, false, false, false, false, false, false, false, false, false, false, false, false, false, false, false, false, false, false, false, false, false]"
      - "decl f101: <107>"
      - "  retn 0"
      - "decl f102: <108>"
      - "  retn [0, 0, 0, 0]"
      - "decl f103: <109>"
      - "  retn 0"
      - "decl f104: <110>"
      - "  retn [false, false, false, false, false, false, false, false, false, false, false, false, false, false, false, false, false, false, false, false, false, false, false, false, false, false, false, false, false, false, false, false]"
      - "decl f105: <111>"
      - "  retn 0"
      - "decl f106: <112>"
      - "  retn [0, 0, 0, 0]"
      - "decl f107: <113>"
      - "  retn 0"
      - "decl f108: <114>"
      - "  retn [false, false, false, false, false, false, false, false, false, false, false, false, false, false, false, false, false, false, false, false, false, false, false, false, false, false, false, false, false, false, false, false, false, false, false, false, false, false, false, false, false, false, false, false, false, false, false, false, false, false, false, false, false, false, false, false, false, false, false, false, false, false, false, false]"
      - "decl f109: <115>"
      - "  retn 0"
      - "decl f110: <116>"
      - "  retn [0, 0, 0, 0, 0, 0, 0, 0]"
      - "decl f111: <117>"
      - "  retn 0"
      - "decl f112: <118>"
      - "  retn [false, false, false, false, false, false, false, false, false, false, false, false, false, false, false, false, false, false, false, false, false, false, false, false, false, false, false, false, false, false, false, false, false, false, false, false, false, false, false, false, false, false, false, false, false, false, false, false, false, false, false, false, false, false, false, false, false, false, false, false, false, false, false, false]"
      - "decl f113: <119>"
      - "  retn 0"
      - "decl f114: <120>"
      - "  retn [0, 0, 0, 0, 0, 0, 0, 0]"
      - "decl f115: <121>"
      - "  retn 0"
      - "decl f116: <122>"
      - "  retn [false, false, false, false, false, false, false, false, false, false, false, false, false, false, false, false, false, false, false, false, false, false, false, false, false, false, false, false, false, false, false, false, false, false, false, false, false, false, false, false, false, false, false, false, false, false, false, false, false, false, false, false, false, false, false, false, false, false, false, false, false, false, false, false, false, false, false, false, false, false, false, false, false, false, false, false, false, false, false, false, false, false, false, false, false, false, false, false, false, false, false, false, false, false, false, false, false, false, false, false, false, false, false, false, false, false, false, false, false, false, false, false, false, false, false, false, false, false, false, false, false, false, false, false, false, false, false, false]"
      - "decl f117: <123>"
      - "  retn 0"
      - "decl f118: <124>"
      - "  retn [0, 0, 0, 0, 0, 0, 0, 0, 0, 0, 0, 0, 0, 0, 0, 0]"
      - "decl f119: <125>"
      - "  retn 0"
      - "decl f120: <126>"
      - "  retn [false, false, false, false, false, false, false, false, false, false, false, false, false, false, false, false, false, false, false, false, false, false, false, false, false, false, false, false, false, false, false, false, false, false, false, false, false, false, false, false, false, false, false, false, false, false, false, false, false, false, false, false, false, false, false, false, false, false, false, false, false, false, false, false, false, false, false, false, false, false, false, false, false, false, false, false, false, false, false, false, false, false, false, false, false, false, false, false, false, false, false, false, false, false, false, false, false, false, false, false, false, false, false, false, false, false, false, false, false, false, false, false, false, false, false, false, false, false, false, false, false, false, false, false, false, false, false, false]"
      - "decl f121: <127>"
      - "  retn 0"
      - "decl f122: <128>"
      - "  retn [0, 0, 0, 0, 0, 0, 0, 0, 0, 0, 0, 0, 0, 0, 0, 0]"
      - "decl f123: <129>"
      - "  retn 0"
      - ""
    output:
      - input_file: input/dummy.in
        output:
          registers:
            r0:
              type: bool
              value: "true"
<<<<<<< HEAD
    initial_ast: 798bf8166ba6d196ec75e61fcfc27b996d345b29635efce3a98e76779f58a343
    imports_resolved_ast: 79215fcec2c32af78d083006c35796a572cae950fece2684625480731e7bab98
    canonicalized_ast: 2155a800501f997433fca8a26e4b12f992c3f3727938fd26744f6936d62341d8
    type_inferenced_ast: 31f38e057c86ad176d323d19bc6feda6f8a356e77d6ad1c3280c54396a922760
=======
    initial_ast: 3f6196b1e0748f7dede8eb21e26eaee52eea62ae27f8c0e520a40d76b94c32ce
    imports_resolved_ast: ee49ddd8bbce282991c8372eea9e6a0b1b5f670fbed9f948802d2ac53ea75478
    canonicalized_ast: 57856ffe66c125ea187b87e10b22e33c232a88199306940801b9d248f4c739b3
    type_inferenced_ast: a8b434cfb9af395cf01a466da7b0abde992b9c72bb56d1ec89d0ab9e882c9e35
>>>>>>> 03f78d56
<|MERGE_RESOLUTION|>--- conflicted
+++ resolved
@@ -272,14 +272,7 @@
             r0:
               type: bool
               value: "true"
-<<<<<<< HEAD
-    initial_ast: 798bf8166ba6d196ec75e61fcfc27b996d345b29635efce3a98e76779f58a343
-    imports_resolved_ast: 79215fcec2c32af78d083006c35796a572cae950fece2684625480731e7bab98
-    canonicalized_ast: 2155a800501f997433fca8a26e4b12f992c3f3727938fd26744f6936d62341d8
-    type_inferenced_ast: 31f38e057c86ad176d323d19bc6feda6f8a356e77d6ad1c3280c54396a922760
-=======
-    initial_ast: 3f6196b1e0748f7dede8eb21e26eaee52eea62ae27f8c0e520a40d76b94c32ce
-    imports_resolved_ast: ee49ddd8bbce282991c8372eea9e6a0b1b5f670fbed9f948802d2ac53ea75478
-    canonicalized_ast: 57856ffe66c125ea187b87e10b22e33c232a88199306940801b9d248f4c739b3
-    type_inferenced_ast: a8b434cfb9af395cf01a466da7b0abde992b9c72bb56d1ec89d0ab9e882c9e35
->>>>>>> 03f78d56
+    initial_ast: 421091a27c33cee913f57f9120740a5335e1022e6ef68001748490dd70b621e0
+    imports_resolved_ast: 8d8f68979458f8ee4c463bd0def704060f074ad6adf5129e7db88deace43cf74
+    canonicalized_ast: fede5e611638196bf4f4cc296fb8883c51d2cbaeb72290ca6ee67d05223f5b37
+    type_inferenced_ast: f5925e0f00bdfaf33815da461c1c201ad88ae46f1010e793b99caa9becf56242