--- conflicted
+++ resolved
@@ -265,14 +265,7 @@
             r0:
               type: bool
               value: "true"
-<<<<<<< HEAD
-    initial_ast: 76ccb42ebdb2da31e1ab6625599869161cfb2da2383f1089b264196da3f90acb
-    imports_resolved_ast: da583bcd38e9307eab1b84c1e7432b7b8500818861e5e28c036c97c5a2fec839
-    canonicalized_ast: da583bcd38e9307eab1b84c1e7432b7b8500818861e5e28c036c97c5a2fec839
-    type_inferenced_ast: cdb70961b7e06fd20df9a59d908b23a5321857bf0fdf218a4e57537096fad9dc
-=======
-    initial_ast: 774f04f960155cabc8e5bb7edaea3b40b139d0bf5859e46eaf5a756710b954c2
-    imports_resolved_ast: 8804cfa77d694c379b5385b02f1fc8c3d1211062af6cfd33fed6e359b8a1e833
-    canonicalized_ast: 8804cfa77d694c379b5385b02f1fc8c3d1211062af6cfd33fed6e359b8a1e833
-    type_inferenced_ast: c198a80ee8966536c120c2e94ea8b001c7144b08595d9372018ad5a96b39cbed
->>>>>>> 03f78d56
+    initial_ast: 4772e99460cdfd0b3408643fd42c3bca36c94243cc0d0a4d11b4b9f27a26927d
+    imports_resolved_ast: 15f8735b16925afc9f01bbd392f190ded8b661532602c531f2c7bd382d5c2f30
+    canonicalized_ast: 15f8735b16925afc9f01bbd392f190ded8b661532602c531f2c7bd382d5c2f30
+    type_inferenced_ast: f5eeda07764d586f7ecbd580ca3cdab0ee16960807aca7f9e935a5210d807cd8