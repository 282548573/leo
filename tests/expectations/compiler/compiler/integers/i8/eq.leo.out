--- conflicted
+++ resolved
@@ -2,12 +2,7 @@
 namespace: Compile
 expectation: Pass
 outputs:
-<<<<<<< HEAD
-  - output: []
-    initial_ast: 0af94d07d31ca322ce73f59cd668c126d6d198c418486e526e3e9c99b5cf301b
-=======
   - output:
-      - initial_input_ast: 387087e4e03168d09782d693bd8b288dd097f978e8470bf2d0fae6a18b0a5dba
+      - initial_input_ast: caf602f1b070dbb80e9d81ac86ac39a35fa7139fcf0f1e3f2da0e47e20707b0d
         symbol_table: 9e8afe87541faf262a089029805a31c5377d0d9610c1e8e221ba386ea6c7b078
-    initial_ast: cb0fef3c670b24effcfe01867ad5997394daf09593f2e90f721070dcd88dbd6a
->>>>>>> 527c55f8
+    initial_ast: 0af94d07d31ca322ce73f59cd668c126d6d198c418486e526e3e9c99b5cf301b