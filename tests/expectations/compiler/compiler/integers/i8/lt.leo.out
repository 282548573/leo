---
namespace: Compile
expectation: Pass
outputs:
  - circuit:
      num_public_variables: 0
      num_private_variables: 58
      num_constraints: 58
      at: e8182c2323c206897ac38d11511879d8ebc9239b25811b95a3e52aef8b1c6a8f
      bt: 0a2e97c7d5440c23fbaacae9cd4b5280527d0db0c58e0bc360102f7c1629df48
      ct: 01bde22d4fb741f6f8503007d771bd8b644fa36dbe2a667827e6766a2b461546
    ir:
      - "decl f0: <0>"
      - "  store &v1, ((v0), (), (), ())"
      - "  lt &v5, v2, v3"
      - "  eq &v6, v5, v4"
      - "  retn v6"
      - "decl f1: <7>"
      - "  retn [false, false, false, false, false, false, false, false, false, false, false, false, false, false, false, false, false, false, false, false, false, false, false, false, false, false, false, false, false, false, false, false, false, false, false, false, false, false, false, false, false, false, false, false, false, false, false, false, false, false, false, false, false, false, false, false, false, false, false, false, false, false, false, false, false, false, false, false, false, false, false, false, false, false, false, false, false, false, false, false, false, false, false, false, false, false, false, false, false, false, false, false, false, false, false, false, false, false, false, false, false, false, false, false, false, false, false, false, false, false, false, false, false, false, false, false, false, false, false, false, false, false, false, false, false, false, false, false, false, false, false, false, false, false, false, false, false, false, false, false, false, false, false, false, false, false, false, false, false, false, false, false, false, false, false, false, false, false, false, false, false, false, false, false, false, false, false, false, false, false, false, false, false, false, false, false, false, false, false, false, false, false, false, false, false, false, false, false, false, false, false, false, false, false, false, false, false, false, false, false, false, false, false, false, false, false, false, false, false, false, false, false, false, false, false, false, false, false, false, false, false, false, false, false, false, false, false, false, false, false, false, false, false, false, false, false, false, false, false, false, false, false, false, false, false, false, false, false, false, false, false, false, false, false, false, false]"
      - "decl f2: <8>"
      - "  retn aleo1qnr4dkkvkgfqph0vzc3y6z2eu975wnpz2925ntjccd5cfqxtyu8sta57j8"
      - "decl f3: <9>"
      - "  retn [0, 0, 0, 0, 0, 0, 0, 0, 0, 0, 0, 0, 0, 0, 0, 0, 0, 0, 0, 0, 0, 0, 0, 0, 0, 0, 0, 0, 0, 0, 0, 0]"
      - "decl f4: <10>"
      - "  retn aleo1qnr4dkkvkgfqph0vzc3y6z2eu975wnpz2925ntjccd5cfqxtyu8sta57j8"
      - "decl f5: <11>"
      - "  retn [false, false, false, false, false, false, false, false, false, false, false, false, false, false, false, false, false, false, false, false, false, false, false, false, false, false, false, false, false, false, false, false, false, false, false, false, false, false, false, false, false, false, false, false, false, false, false, false, false, false, false, false, false, false, false, false, false, false, false, false, false, false, false, false, false, false, false, false, false, false, false, false, false, false, false, false, false, false, false, false, false, false, false, false, false, false, false, false, false, false, false, false, false, false, false, false, false, false, false, false, false, false, false, false, false, false, false, false, false, false, false, false, false, false, false, false, false, false, false, false, false, false, false, false, false, false, false, false, false, false, false, false, false, false, false, false, false, false, false, false, false, false, false, false, false, false, false, false, false, false, false, false, false, false, false, false, false, false, false, false, false, false, false, false, false, false, false, false, false, false, false, false, false, false, false, false, false, false, false, false, false, false, false, false, false, false, false, false, false, false, false, false, false, false, false, false, false, false, false, false, false, false, false, false, false, false, false, false, false, false, false, false, false, false, false, false, false, false, false, false, false, false, false, false, false, false, false, false, false, false, false, false, false, false, false, false, false, false, false, false, false, false, false, false, false, false, false, false, false, false, false, false, false, false, false, false]"
      - "decl f6: <12>"
      - "  retn aleo1qnr4dkkvkgfqph0vzc3y6z2eu975wnpz2925ntjccd5cfqxtyu8sta57j8"
      - "decl f7: <13>"
      - "  retn [0, 0, 0, 0, 0, 0, 0, 0, 0, 0, 0, 0, 0, 0, 0, 0, 0, 0, 0, 0, 0, 0, 0, 0, 0, 0, 0, 0, 0, 0, 0, 0]"
      - "decl f8: <14>"
      - "  retn aleo1qnr4dkkvkgfqph0vzc3y6z2eu975wnpz2925ntjccd5cfqxtyu8sta57j8"
      - "decl f9: <15>"
      - "  retn 0"
      - "decl f10: <16>"
      - "  retn [false]"
      - "decl f11: <17>"
      - "  retn false"
      - "decl f12: <18>"
      - "  retn [0]"
      - "decl f13: <19>"
      - "  retn false"
      - "decl f14: <20>"
      - "  retn [false]"
      - "decl f15: <21>"
      - "  retn false"
      - "decl f16: <22>"
      - "  retn [0]"
      - "decl f17: <23>"
      - "  retn false"
      - "decl f18: <24>"
      - "  retn [false, false, false, false, false, false, false, false, false, false, false, false, false, false, false, false, false, false, false, false, false, false, false, false, false, false, false, false, false, false, false, false, false, false, false, false, false, false, false, false, false, false, false, false, false, false, false, false, false, false, false, false, false, false, false, false, false, false, false, false, false, false, false, false, false, false, false, false, false, false, false, false, false, false, false, false, false, false, false, false, false, false, false, false, false, false, false, false, false, false, false, false, false, false, false, false, false, false, false, false, false, false, false, false, false, false, false, false, false, false, false, false, false, false, false, false, false, false, false, false, false, false, false, false, false, false, false, false, false, false, false, false, false, false, false, false, false, false, false, false, false, false, false, false, false, false, false, false, false, false, false, false, false, false, false, false, false, false, false, false, false, false, false, false, false, false, false, false, false, false, false, false, false, false, false, false, false, false, false, false, false, false, false, false, false, false, false, false, false, false, false, false, false, false, false, false, false, false, false, false, false, false, false, false, false, false, false, false, false, false, false, false, false, false, false, false, false, false, false, false, false, false, false, false, false, false, false, false, false, false, false, false, false, false, false, false, false, false, false, false, false, false, false, false, false, false, false, false, false, false, false, false, false]"
      - "decl f19: <25>"
      - "  retn 'a'"
      - "decl f20: <26>"
      - "  retn [0, 0, 0, 0, 0, 0, 0, 0, 0, 0, 0, 0, 0, 0, 0, 0, 0, 0, 0, 0, 0, 0, 0, 0, 0, 0, 0, 0, 0, 0, 0, 0]"
      - "decl f21: <27>"
      - "  retn 'a'"
      - "decl f22: <28>"
      - "  retn [false, false, false, false, false, false, false, false, false, false, false, false, false, false, false, false, false, false, false, false, false, false, false, false, false, false, false, false, false, false, false, false, false, false, false, false, false, false, false, false, false, false, false, false, false, false, false, false, false, false, false, false, false, false, false, false, false, false, false, false, false, false, false, false, false, false, false, false, false, false, false, false, false, false, false, false, false, false, false, false, false, false, false, false, false, false, false, false, false, false, false, false, false, false, false, false, false, false, false, false, false, false, false, false, false, false, false, false, false, false, false, false, false, false, false, false, false, false, false, false, false, false, false, false, false, false, false, false, false, false, false, false, false, false, false, false, false, false, false, false, false, false, false, false, false, false, false, false, false, false, false, false, false, false, false, false, false, false, false, false, false, false, false, false, false, false, false, false, false, false, false, false, false, false, false, false, false, false, false, false, false, false, false, false, false, false, false, false, false, false, false, false, false, false, false, false, false, false, false, false, false, false, false, false, false, false, false, false, false, false, false, false, false, false, false, false, false, false, false, false, false, false, false, false, false, false, false, false, false, false, false, false, false, false, false, false, false, false, false, false, false, false, false, false, false, false, false, false, false, false, false, false, false]"
      - "decl f23: <29>"
      - "  retn 'a'"
      - "decl f24: <30>"
      - "  retn [0, 0, 0, 0, 0, 0, 0, 0, 0, 0, 0, 0, 0, 0, 0, 0, 0, 0, 0, 0, 0, 0, 0, 0, 0, 0, 0, 0, 0, 0, 0, 0]"
      - "decl f25: <31>"
      - "  retn 'a'"
      - "decl f26: <32>"
      - "  retn [false, false, false, false, false, false, false, false, false, false, false, false, false, false, false, false, false, false, false, false, false, false, false, false, false, false, false, false, false, false, false, false, false, false, false, false, false, false, false, false, false, false, false, false, false, false, false, false, false, false, false, false, false, false, false, false, false, false, false, false, false, false, false, false, false, false, false, false, false, false, false, false, false, false, false, false, false, false, false, false, false, false, false, false, false, false, false, false, false, false, false, false, false, false, false, false, false, false, false, false, false, false, false, false, false, false, false, false, false, false, false, false, false, false, false, false, false, false, false, false, false, false, false, false, false, false, false, false, false, false, false, false, false, false, false, false, false, false, false, false, false, false, false, false, false, false, false, false, false, false, false, false, false, false, false, false, false, false, false, false, false, false, false, false, false, false, false, false, false, false, false, false, false, false, false, false, false, false, false, false, false, false, false, false, false, false, false, false, false, false, false, false, false, false, false, false, false, false, false, false, false, false, false, false, false, false, false, false, false, false, false, false, false, false, false, false, false, false, false, false, false, false, false, false, false, false, false, false, false, false, false, false, false, false, false, false, false, false, false, false, false, false, false, false, false, false, false, false, false, false, false, false, false]"
      - "decl f27: <33>"
      - "  retn []"
      - "decl f28: <34>"
      - "  retn [0, 0, 0, 0, 0, 0, 0, 0, 0, 0, 0, 0, 0, 0, 0, 0, 0, 0, 0, 0, 0, 0, 0, 0, 0, 0, 0, 0, 0, 0, 0, 0]"
      - "decl f29: <35>"
      - "  retn []"
      - "decl f30: <36>"
      - "  retn [false, false, false, false, false, false, false, false, false, false, false, false, false, false, false, false, false, false, false, false, false, false, false, false, false, false, false, false, false, false, false, false, false, false, false, false, false, false, false, false, false, false, false, false, false, false, false, false, false, false, false, false, false, false, false, false, false, false, false, false, false, false, false, false, false, false, false, false, false, false, false, false, false, false, false, false, false, false, false, false, false, false, false, false, false, false, false, false, false, false, false, false, false, false, false, false, false, false, false, false, false, false, false, false, false, false, false, false, false, false, false, false, false, false, false, false, false, false, false, false, false, false, false, false, false, false, false, false, false, false, false, false, false, false, false, false, false, false, false, false, false, false, false, false, false, false, false, false, false, false, false, false, false, false, false, false, false, false, false, false, false, false, false, false, false, false, false, false, false, false, false, false, false, false, false, false, false, false, false, false, false, false, false, false, false, false, false, false, false, false, false, false, false, false, false, false, false, false, false, false, false, false, false, false, false, false, false, false, false, false, false, false, false, false, false, false, false, false, false, false, false, false, false, false, false, false, false, false, false, false, false, false, false, false, false, false, false, false, false, false, false, false, false, false, false, false, false, false, false, false, false, false, false]"
      - "decl f31: <37>"
      - "  retn []"
      - "decl f32: <38>"
      - "  retn [0, 0, 0, 0, 0, 0, 0, 0, 0, 0, 0, 0, 0, 0, 0, 0, 0, 0, 0, 0, 0, 0, 0, 0, 0, 0, 0, 0, 0, 0, 0, 0]"
      - "decl f33: <39>"
      - "  retn []"
      - "decl f34: <40>"
      - "  retn [false, false, false, false, false, false, false, false, false, false, false, false, false, false, false, false, false, false, false, false, false, false, false, false, false, false, false, false, false, false, false, false, false, false, false, false, false, false, false, false, false, false, false, false, false, false, false, false, false, false, false, false, false, false, false, false, false, false, false, false, false, false, false, false, false, false, false, false, false, false, false, false, false, false, false, false, false, false, false, false, false, false, false, false, false, false, false, false, false, false, false, false, false, false, false, false, false, false, false, false, false, false, false, false, false, false, false, false, false, false, false, false, false, false, false, false, false, false, false, false, false, false, false, false, false, false, false, false, false, false, false, false, false, false, false, false, false, false, false, false, false, false, false, false, false, false, false, false, false, false, false, false, false, false, false, false, false, false, false, false, false, false, false, false, false, false, false, false, false, false, false, false, false, false, false, false, false, false, false, false, false, false, false, false, false, false, false, false, false, false, false, false, false, false, false, false, false, false, false, false, false, false, false, false, false, false, false, false, false, false, false, false, false, false, false, false, false, false, false, false, false, false, false, false, false, false, false, false, false, false, false, false, false, false, false, false, false, false, false, false, false, false, false, false, false, false, false, false, false, false, false, false, false, false, false, false, false, false, false, false, false, false, false, false, false, false, false, false, false, false, false, false, false, false, false, false, false, false, false, false, false, false, false, false, false, false, false, false, false, false, false, false, false, false, false, false, false, false, false, false, false, false, false, false, false, false, false, false, false, false, false, false, false, false, false, false, false, false, false, false, false, false, false, false, false, false, false, false, false, false, false, false, false, false, false, false, false, false, false, false, false, false, false, false, false, false, false, false, false, false, false, false, false, false, false, false, false, false, false, false, false, false, false, false, false, false, false, false, false, false, false, false, false, false, false, false, false, false, false, false, false, false, false, false, false, false, false, false, false, false, false, false, false, false, false, false, false, false, false, false, false, false, false, false, false, false, false, false, false, false, false, false, false, false, false, false, false, false, false, false, false, false, false, false, false, false, false, false, false, false, false, false, false, false, false, false, false, false, false, false, false, false, false, false, false, false, false, false, false, false, false, false, false, false, false, false, false, false, false, false, false, false, false, false, false, false, false, false, false, false, false, false, false, false, false, false, false, false, false, false, false, false, false, false, false, false, false, false, false, false, false, false, false, false, false, false, false, false, false, false, false, false, false, false, false, false]"
      - "decl f35: <41>"
      - "  retn []group"
      - "decl f36: <42>"
      - "  retn [0, 0, 0, 0, 0, 0, 0, 0, 0, 0, 0, 0, 0, 0, 0, 0, 0, 0, 0, 0, 0, 0, 0, 0, 0, 0, 0, 0, 0, 0, 0, 0, 0, 0, 0, 0, 0, 0, 0, 0, 0, 0, 0, 0, 0, 0, 0, 0, 0, 0, 0, 0, 0, 0, 0, 0, 0, 0, 0, 0, 0, 0, 0, 0]"
      - "decl f37: <43>"
      - "  retn []group"
      - "decl f38: <44>"
      - "  retn [false, false, false, false, false, false, false, false, false, false, false, false, false, false, false, false, false, false, false, false, false, false, false, false, false, false, false, false, false, false, false, false, false, false, false, false, false, false, false, false, false, false, false, false, false, false, false, false, false, false, false, false, false, false, false, false, false, false, false, false, false, false, false, false, false, false, false, false, false, false, false, false, false, false, false, false, false, false, false, false, false, false, false, false, false, false, false, false, false, false, false, false, false, false, false, false, false, false, false, false, false, false, false, false, false, false, false, false, false, false, false, false, false, false, false, false, false, false, false, false, false, false, false, false, false, false, false, false, false, false, false, false, false, false, false, false, false, false, false, false, false, false, false, false, false, false, false, false, false, false, false, false, false, false, false, false, false, false, false, false, false, false, false, false, false, false, false, false, false, false, false, false, false, false, false, false, false, false, false, false, false, false, false, false, false, false, false, false, false, false, false, false, false, false, false, false, false, false, false, false, false, false, false, false, false, false, false, false, false, false, false, false, false, false, false, false, false, false, false, false, false, false, false, false, false, false, false, false, false, false, false, false, false, false, false, false, false, false, false, false, false, false, false, false, false, false, false, false, false, false, false, false, false, false, false, false, false, false, false, false, false, false, false, false, false, false, false, false, false, false, false, false, false, false, false, false, false, false, false, false, false, false, false, false, false, false, false, false, false, false, false, false, false, false, false, false, false, false, false, false, false, false, false, false, false, false, false, false, false, false, false, false, false, false, false, false, false, false, false, false, false, false, false, false, false, false, false, false, false, false, false, false, false, false, false, false, false, false, false, false, false, false, false, false, false, false, false, false, false, false, false, false, false, false, false, false, false, false, false, false, false, false, false, false, false, false, false, false, false, false, false, false, false, false, false, false, false, false, false, false, false, false, false, false, false, false, false, false, false, false, false, false, false, false, false, false, false, false, false, false, false, false, false, false, false, false, false, false, false, false, false, false, false, false, false, false, false, false, false, false, false, false, false, false, false, false, false, false, false, false, false, false, false, false, false, false, false, false, false, false, false, false, false, false, false, false, false, false, false, false, false, false, false, false, false, false, false, false, false, false, false, false, false, false, false, false, false, false, false, false, false, false, false, false, false, false, false, false, false, false, false, false, false, false, false, false, false, false, false, false, false, false, false, false, false, false, false, false, false, false, false, false, false, false, false, false]"
      - "decl f39: <45>"
      - "  retn []group"
      - "decl f40: <46>"
      - "  retn [0, 0, 0, 0, 0, 0, 0, 0, 0, 0, 0, 0, 0, 0, 0, 0, 0, 0, 0, 0, 0, 0, 0, 0, 0, 0, 0, 0, 0, 0, 0, 0, 0, 0, 0, 0, 0, 0, 0, 0, 0, 0, 0, 0, 0, 0, 0, 0, 0, 0, 0, 0, 0, 0, 0, 0, 0, 0, 0, 0, 0, 0, 0, 0]"
      - "decl f41: <47>"
      - "  retn []group"
      - "decl f42: <48>"
      - "  retn [false, false, false, false, false, false, false, false]"
      - "decl f43: <49>"
      - "  retn 0"
      - "decl f44: <50>"
      - "  retn [0]"
      - "decl f45: <51>"
      - "  retn 0"
      - "decl f46: <52>"
      - "  retn [false, false, false, false, false, false, false, false]"
      - "decl f47: <53>"
      - "  retn 0"
      - "decl f48: <54>"
      - "  retn [0]"
      - "decl f49: <55>"
      - "  retn 0"
      - "decl f50: <56>"
      - "  retn [false, false, false, false, false, false, false, false, false, false, false, false, false, false, false, false]"
      - "decl f51: <57>"
      - "  retn 0"
      - "decl f52: <58>"
      - "  retn [0, 0]"
      - "decl f53: <59>"
      - "  retn 0"
      - "decl f54: <60>"
      - "  retn [false, false, false, false, false, false, false, false, false, false, false, false, false, false, false, false]"
      - "decl f55: <61>"
      - "  retn 0"
      - "decl f56: <62>"
      - "  retn [0, 0]"
      - "decl f57: <63>"
      - "  retn 0"
      - "decl f58: <64>"
      - "  retn [false, false, false, false, false, false, false, false, false, false, false, false, false, false, false, false, false, false, false, false, false, false, false, false, false, false, false, false, false, false, false, false]"
      - "decl f59: <65>"
      - "  retn 0"
      - "decl f60: <66>"
      - "  retn [0, 0, 0, 0]"
      - "decl f61: <67>"
      - "  retn 0"
      - "decl f62: <68>"
      - "  retn [false, false, false, false, false, false, false, false, false, false, false, false, false, false, false, false, false, false, false, false, false, false, false, false, false, false, false, false, false, false, false, false]"
      - "decl f63: <69>"
      - "  retn 0"
      - "decl f64: <70>"
      - "  retn [0, 0, 0, 0]"
      - "decl f65: <71>"
      - "  retn 0"
      - "decl f66: <72>"
      - "  retn [false, false, false, false, false, false, false, false, false, false, false, false, false, false, false, false, false, false, false, false, false, false, false, false, false, false, false, false, false, false, false, false, false, false, false, false, false, false, false, false, false, false, false, false, false, false, false, false, false, false, false, false, false, false, false, false, false, false, false, false, false, false, false, false]"
      - "decl f67: <73>"
      - "  retn 0"
      - "decl f68: <74>"
      - "  retn [0, 0, 0, 0, 0, 0, 0, 0]"
      - "decl f69: <75>"
      - "  retn 0"
      - "decl f70: <76>"
      - "  retn [false, false, false, false, false, false, false, false, false, false, false, false, false, false, false, false, false, false, false, false, false, false, false, false, false, false, false, false, false, false, false, false, false, false, false, false, false, false, false, false, false, false, false, false, false, false, false, false, false, false, false, false, false, false, false, false, false, false, false, false, false, false, false, false]"
      - "decl f71: <77>"
      - "  retn 0"
      - "decl f72: <78>"
      - "  retn [0, 0, 0, 0, 0, 0, 0, 0]"
      - "decl f73: <79>"
      - "  retn 0"
      - "decl f74: <80>"
      - "  retn [false, false, false, false, false, false, false, false, false, false, false, false, false, false, false, false, false, false, false, false, false, false, false, false, false, false, false, false, false, false, false, false, false, false, false, false, false, false, false, false, false, false, false, false, false, false, false, false, false, false, false, false, false, false, false, false, false, false, false, false, false, false, false, false, false, false, false, false, false, false, false, false, false, false, false, false, false, false, false, false, false, false, false, false, false, false, false, false, false, false, false, false, false, false, false, false, false, false, false, false, false, false, false, false, false, false, false, false, false, false, false, false, false, false, false, false, false, false, false, false, false, false, false, false, false, false, false, false]"
      - "decl f75: <81>"
      - "  retn 0"
      - "decl f76: <82>"
      - "  retn [0, 0, 0, 0, 0, 0, 0, 0, 0, 0, 0, 0, 0, 0, 0, 0]"
      - "decl f77: <83>"
      - "  retn 0"
      - "decl f78: <84>"
      - "  retn [false, false, false, false, false, false, false, false, false, false, false, false, false, false, false, false, false, false, false, false, false, false, false, false, false, false, false, false, false, false, false, false, false, false, false, false, false, false, false, false, false, false, false, false, false, false, false, false, false, false, false, false, false, false, false, false, false, false, false, false, false, false, false, false, false, false, false, false, false, false, false, false, false, false, false, false, false, false, false, false, false, false, false, false, false, false, false, false, false, false, false, false, false, false, false, false, false, false, false, false, false, false, false, false, false, false, false, false, false, false, false, false, false, false, false, false, false, false, false, false, false, false, false, false, false, false, false, false]"
      - "decl f79: <85>"
      - "  retn 0"
      - "decl f80: <86>"
      - "  retn [0, 0, 0, 0, 0, 0, 0, 0, 0, 0, 0, 0, 0, 0, 0, 0]"
      - "decl f81: <87>"
      - "  retn 0"
      - "decl f82: <88>"
      - "  retn [false, false, false, false, false, false, false, false]"
      - "decl f83: <89>"
      - "  retn 0"
      - "decl f84: <90>"
      - "  retn [0]"
      - "decl f85: <91>"
      - "  retn 0"
      - "decl f86: <92>"
      - "  retn [false, false, false, false, false, false, false, false]"
      - "decl f87: <93>"
      - "  retn 0"
      - "decl f88: <94>"
      - "  retn [0]"
      - "decl f89: <95>"
      - "  retn 0"
      - "decl f90: <96>"
      - "  retn [false, false, false, false, false, false, false, false, false, false, false, false, false, false, false, false]"
      - "decl f91: <97>"
      - "  retn 0"
      - "decl f92: <98>"
      - "  retn [0, 0]"
      - "decl f93: <99>"
      - "  retn 0"
      - "decl f94: <100>"
      - "  retn [false, false, false, false, false, false, false, false, false, false, false, false, false, false, false, false]"
      - "decl f95: <101>"
      - "  retn 0"
      - "decl f96: <102>"
      - "  retn [0, 0]"
      - "decl f97: <103>"
      - "  retn 0"
      - "decl f98: <104>"
      - "  retn [false, false, false, false, false, false, false, false, false, false, false, false, false, false, false, false, false, false, false, false, false, false, false, false, false, false, false, false, false, false, false, false]"
      - "decl f99: <105>"
      - "  retn 0"
      - "decl f100: <106>"
      - "  retn [0, 0, 0, 0]"
      - "decl f101: <107>"
      - "  retn 0"
      - "decl f102: <108>"
      - "  retn [false, false, false, false, false, false, false, false, false, false, false, false, false, false, false, false, false, false, false, false, false, false, false, false, false, false, false, false, false, false, false, false]"
      - "decl f103: <109>"
      - "  retn 0"
      - "decl f104: <110>"
      - "  retn [0, 0, 0, 0]"
      - "decl f105: <111>"
      - "  retn 0"
      - "decl f106: <112>"
      - "  retn [false, false, false, false, false, false, false, false, false, false, false, false, false, false, false, false, false, false, false, false, false, false, false, false, false, false, false, false, false, false, false, false, false, false, false, false, false, false, false, false, false, false, false, false, false, false, false, false, false, false, false, false, false, false, false, false, false, false, false, false, false, false, false, false]"
      - "decl f107: <113>"
      - "  retn 0"
      - "decl f108: <114>"
      - "  retn [0, 0, 0, 0, 0, 0, 0, 0]"
      - "decl f109: <115>"
      - "  retn 0"
      - "decl f110: <116>"
      - "  retn [false, false, false, false, false, false, false, false, false, false, false, false, false, false, false, false, false, false, false, false, false, false, false, false, false, false, false, false, false, false, false, false, false, false, false, false, false, false, false, false, false, false, false, false, false, false, false, false, false, false, false, false, false, false, false, false, false, false, false, false, false, false, false, false]"
      - "decl f111: <117>"
      - "  retn 0"
      - "decl f112: <118>"
      - "  retn [0, 0, 0, 0, 0, 0, 0, 0]"
      - "decl f113: <119>"
      - "  retn 0"
      - "decl f114: <120>"
      - "  retn [false, false, false, false, false, false, false, false, false, false, false, false, false, false, false, false, false, false, false, false, false, false, false, false, false, false, false, false, false, false, false, false, false, false, false, false, false, false, false, false, false, false, false, false, false, false, false, false, false, false, false, false, false, false, false, false, false, false, false, false, false, false, false, false, false, false, false, false, false, false, false, false, false, false, false, false, false, false, false, false, false, false, false, false, false, false, false, false, false, false, false, false, false, false, false, false, false, false, false, false, false, false, false, false, false, false, false, false, false, false, false, false, false, false, false, false, false, false, false, false, false, false, false, false, false, false, false, false]"
      - "decl f115: <121>"
      - "  retn 0"
      - "decl f116: <122>"
      - "  retn [0, 0, 0, 0, 0, 0, 0, 0, 0, 0, 0, 0, 0, 0, 0, 0]"
      - "decl f117: <123>"
      - "  retn 0"
      - "decl f118: <124>"
      - "  retn [false, false, false, false, false, false, false, false, false, false, false, false, false, false, false, false, false, false, false, false, false, false, false, false, false, false, false, false, false, false, false, false, false, false, false, false, false, false, false, false, false, false, false, false, false, false, false, false, false, false, false, false, false, false, false, false, false, false, false, false, false, false, false, false, false, false, false, false, false, false, false, false, false, false, false, false, false, false, false, false, false, false, false, false, false, false, false, false, false, false, false, false, false, false, false, false, false, false, false, false, false, false, false, false, false, false, false, false, false, false, false, false, false, false, false, false, false, false, false, false, false, false, false, false, false, false, false, false]"
      - "decl f119: <125>"
      - "  retn 0"
      - "decl f120: <126>"
      - "  retn [0, 0, 0, 0, 0, 0, 0, 0, 0, 0, 0, 0, 0, 0, 0, 0]"
      - "decl f121: <127>"
      - "  retn 0"
      - ""
    output:
      - input_file: i8_l.in
        output:
          registers:
            r0:
              type: bool
              value: "true"
      - input_file: i8_e.in
        output:
          registers:
            r0:
              type: bool
              value: "true"
<<<<<<< HEAD
    initial_ast: f6516585589ffeb1cc3dad514529f64a57b7bb24a7c4eaceedc25b7338e2e2b1
    imports_resolved_ast: b3f0421dfb158a25ead6d0a0237705bbe5bece9beef056297b157947247d20aa
    canonicalized_ast: b3f0421dfb158a25ead6d0a0237705bbe5bece9beef056297b157947247d20aa
    type_inferenced_ast: 6f70115b04af538c8c2bb18fb4e5d3a84b99f3e52941f6ea512683880405086e
=======
    initial_ast: 1397c2734d9b9b34c4c97157bd1ac8d21f4c785932df7a5ad4aaa1c0269c2cc1
    imports_resolved_ast: 5a6f6a4abd8f7ac5670b97dbc721c2d3c753c8ba0f0dce1527d41112a508542b
    canonicalized_ast: 5a6f6a4abd8f7ac5670b97dbc721c2d3c753c8ba0f0dce1527d41112a508542b
    type_inferenced_ast: 45e53bb604d5effaaa1d9f532d8d81bf752f8a68d75edc8167817f9b1f26f882
>>>>>>> 03f78d56
<|MERGE_RESOLUTION|>--- conflicted
+++ resolved
@@ -271,14 +271,7 @@
             r0:
               type: bool
               value: "true"
-<<<<<<< HEAD
-    initial_ast: f6516585589ffeb1cc3dad514529f64a57b7bb24a7c4eaceedc25b7338e2e2b1
-    imports_resolved_ast: b3f0421dfb158a25ead6d0a0237705bbe5bece9beef056297b157947247d20aa
-    canonicalized_ast: b3f0421dfb158a25ead6d0a0237705bbe5bece9beef056297b157947247d20aa
-    type_inferenced_ast: 6f70115b04af538c8c2bb18fb4e5d3a84b99f3e52941f6ea512683880405086e
-=======
-    initial_ast: 1397c2734d9b9b34c4c97157bd1ac8d21f4c785932df7a5ad4aaa1c0269c2cc1
-    imports_resolved_ast: 5a6f6a4abd8f7ac5670b97dbc721c2d3c753c8ba0f0dce1527d41112a508542b
-    canonicalized_ast: 5a6f6a4abd8f7ac5670b97dbc721c2d3c753c8ba0f0dce1527d41112a508542b
-    type_inferenced_ast: 45e53bb604d5effaaa1d9f532d8d81bf752f8a68d75edc8167817f9b1f26f882
->>>>>>> 03f78d56
+    initial_ast: 98a6185d1509249276dc375a9c290c27acd79580b7c4e57b4735d1110fb692e2
+    imports_resolved_ast: 8108da5c39f9ee135760ca6edde21035ea3a47a55a546db40e2ddc60f5b9da6e
+    canonicalized_ast: 8108da5c39f9ee135760ca6edde21035ea3a47a55a546db40e2ddc60f5b9da6e
+    type_inferenced_ast: e4c181129abd532217f9bca043442627a6dd385b55e747a5ac87141dd99d8221