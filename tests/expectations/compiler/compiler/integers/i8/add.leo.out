---
namespace: Compile
expectation: Pass
outputs:
<<<<<<< HEAD
  - output: []
    initial_ast: 58ce37db9b2d9de3459a4291c94a4d9d34de9bf39007c873991d3a2c5ce13a4d
=======
  - output:
      - initial_input_ast: a4cac5c153aca7bfef6dabb6cbf703d96938699bebce6f063d39011de78a5bd4
        symbol_table: ebda3c79c3cef5c180c423066cfe7afb72f559e295b3b0650192b4b41acf97ab
    initial_ast: e5b43164c337c686cc881208115e1bbadd1926c5fb388cb0d0592dd26c40bbb3
>>>>>>> 527c55f8
<|MERGE_RESOLUTION|>--- conflicted
+++ resolved
@@ -2,12 +2,7 @@
 namespace: Compile
 expectation: Pass
 outputs:
-<<<<<<< HEAD
-  - output: []
-    initial_ast: 58ce37db9b2d9de3459a4291c94a4d9d34de9bf39007c873991d3a2c5ce13a4d
-=======
   - output:
-      - initial_input_ast: a4cac5c153aca7bfef6dabb6cbf703d96938699bebce6f063d39011de78a5bd4
+      - initial_input_ast: 0a6f670f5dabbe16296ccdfb83366c2ae59432059003c64d1e6141e658f49cc3
         symbol_table: ebda3c79c3cef5c180c423066cfe7afb72f559e295b3b0650192b4b41acf97ab
-    initial_ast: e5b43164c337c686cc881208115e1bbadd1926c5fb388cb0d0592dd26c40bbb3
->>>>>>> 527c55f8
+    initial_ast: 58ce37db9b2d9de3459a4291c94a4d9d34de9bf39007c873991d3a2c5ce13a4d