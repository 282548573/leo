--- conflicted
+++ resolved
@@ -4,17 +4,11 @@
 outputs:
   - circuit:
       num_public_variables: 0
-      num_private_variables: 256
-      num_constraints: 256
-      at: e0010548fbd0c7b6f868ef006f872f014f8be386d7fcaaabb91ca92c2cd58d5d
-      bt: 5d74d2d6d0ee7f0322231e6198d0360ba9cec5377caa9ba91fc80dbf1909da90
-      ct: b3688e1b0e6448a96ac66434aaf00ba2627d067a5a3d4a844f35f1816eed953d
-    ir:
-      - "decl f0: <0>"
-      - "  store &v1, ((v0), (), (), ())"
-      - "  eq &v4, v2, v3"
-      - "  retn v4"
-      - ""
+      num_private_variables: 255
+      num_constraints: 255
+      at: 68080cb19b62be7f91ee2118affb7b55ea272e15e17581869385053a5c6d3623
+      bt: 2c1d031e57e285b1277f2c37853fc7fdff23711e1147d7b26ed74d3acd28ceff
+      ct: 0b136215b60005ed17aa4eea76bc4e2b0349c0fecf57dc06f5dba31981f270d0
     output:
       - input_file: u64_g.in
         output:
@@ -22,14 +16,7 @@
             r0:
               type: bool
               value: "true"
-<<<<<<< HEAD
-    initial_ast: 7f206138058a1502028c91c18c74cebf1923b0662d483e0f8579a1dd27f9908f
-    imports_resolved_ast: 7f206138058a1502028c91c18c74cebf1923b0662d483e0f8579a1dd27f9908f
-    canonicalized_ast: 7f206138058a1502028c91c18c74cebf1923b0662d483e0f8579a1dd27f9908f
-    type_inferenced_ast: 982aa521e471a3fb41be6673db0d11c6160d27058dcb3a17b2bfc5b4324d74d9
-=======
     initial_ast: 2f1b1bd0b33a99d4962b01003146df394ef6b0ba913080a4a905ad393ae5ad44
     imports_resolved_ast: 3ae20e6ac92064504c0a361386457210401869ca53a317b84d489d6b0525af47
     canonicalized_ast: 3ae20e6ac92064504c0a361386457210401869ca53a317b84d489d6b0525af47
-    type_inferenced_ast: 4bf4dfe3e46c0febd3556529624837a29da598db7790f70da7fd60dbe299b941
->>>>>>> 0e96bf8d
+    type_inferenced_ast: 4bf4dfe3e46c0febd3556529624837a29da598db7790f70da7fd60dbe299b941