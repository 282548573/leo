---
namespace: Compile
expectation: Pass
outputs:
<<<<<<< HEAD
  - output: []
    initial_ast: 19af333542473c69c2d1ed1bd87f5eb7cab22f7368416262cf36fa3fce984bcd
=======
  - output:
      - initial_input_ast: 9f6987350c5148b7587ed453e96e575bb967b5115a1f0648764bce5b4d977c46
        symbol_table: 642ee9396286a65734b8b0ab826706fca67bdf5ac1d39903a7d398182f27e715
    initial_ast: b1506f24dec921f4767cad398fb94c42ad773be1a034427e8377a4ffca6fd5cd
>>>>>>> 527c55f8
<|MERGE_RESOLUTION|>--- conflicted
+++ resolved
@@ -2,12 +2,7 @@
 namespace: Compile
 expectation: Pass
 outputs:
-<<<<<<< HEAD
-  - output: []
-    initial_ast: 19af333542473c69c2d1ed1bd87f5eb7cab22f7368416262cf36fa3fce984bcd
-=======
   - output:
-      - initial_input_ast: 9f6987350c5148b7587ed453e96e575bb967b5115a1f0648764bce5b4d977c46
+      - initial_input_ast: 5afa17bed3b275ecb1125e703148c21ab4afe4f2615e689b89c7bc2bfbb9a434
         symbol_table: 642ee9396286a65734b8b0ab826706fca67bdf5ac1d39903a7d398182f27e715
-    initial_ast: b1506f24dec921f4767cad398fb94c42ad773be1a034427e8377a4ffca6fd5cd
->>>>>>> 527c55f8
+    initial_ast: 19af333542473c69c2d1ed1bd87f5eb7cab22f7368416262cf36fa3fce984bcd