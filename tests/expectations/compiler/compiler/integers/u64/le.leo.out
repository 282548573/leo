--- conflicted
+++ resolved
@@ -29,13 +29,7 @@
               type: bool
               value: "false"
     initial_ast: 21eec91adac4bad1a53a095725822e1bb2dc308d5f6eb4212347fa74ba3cfae9
-<<<<<<< HEAD
+    ir: 7d2c6c1429b35db923117242a5727b82401b8533b7ecfbabd2d31eb7e938ebd0
     imports_resolved_ast: 65bd3f8671b05702f3581c04ef5b0b3b3109c6806378f3c28321a9ded49841c2
     canonicalized_ast: 65bd3f8671b05702f3581c04ef5b0b3b3109c6806378f3c28321a9ded49841c2
-    type_inferenced_ast: 71aaf8796cfcd5a2e733e717ed8a7cfc13b23d464cfd35f9508e4560408b72b9
-=======
-    ir: 7d2c6c1429b35db923117242a5727b82401b8533b7ecfbabd2d31eb7e938ebd0
-    imports_resolved_ast: 94cc933f8d999bf21d1ff33603ea36ea9116fb528b4faf41961d0fc9d25571a2
-    canonicalized_ast: 94cc933f8d999bf21d1ff33603ea36ea9116fb528b4faf41961d0fc9d25571a2
-    type_inferenced_ast: ba150947ad7a29fac2040979ca7d6a2d1de9cf71b854dd702c9c75e546063feb
->>>>>>> 3626fbdb
+    type_inferenced_ast: 71aaf8796cfcd5a2e733e717ed8a7cfc13b23d464cfd35f9508e4560408b72b9