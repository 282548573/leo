---
namespace: Compile
expectation: Pass
outputs:
<<<<<<< HEAD
  - output: []
    initial_ast: ef194e62cde6b3080c8eaa6cc4f85dfe8dba5b4c3306959f12c7e755ed792b6b
=======
  - output:
      - initial_input_ast: e716ba579037b58227d1e433d4304f99f2b2eef51f88fdc8b3086a482ee7771e
        symbol_table: 48a3b99e31105bcac10e57226f098c9b3462b6288683cc1ab1c86d6cf9d037ac
    initial_ast: 437ed1d3a2f85fc715a4094f9336df301ee7fe1ba9d63e06a1662c97c3f07345
>>>>>>> 527c55f8
<|MERGE_RESOLUTION|>--- conflicted
+++ resolved
@@ -2,12 +2,7 @@
 namespace: Compile
 expectation: Pass
 outputs:
-<<<<<<< HEAD
-  - output: []
-    initial_ast: ef194e62cde6b3080c8eaa6cc4f85dfe8dba5b4c3306959f12c7e755ed792b6b
-=======
   - output:
-      - initial_input_ast: e716ba579037b58227d1e433d4304f99f2b2eef51f88fdc8b3086a482ee7771e
+      - initial_input_ast: d93ab26059e10b206e200fd34ec7df2c003ae0d456f7cc1cc4c7dcc55584b789
         symbol_table: 48a3b99e31105bcac10e57226f098c9b3462b6288683cc1ab1c86d6cf9d037ac
-    initial_ast: 437ed1d3a2f85fc715a4094f9336df301ee7fe1ba9d63e06a1662c97c3f07345
->>>>>>> 527c55f8
+    initial_ast: ef194e62cde6b3080c8eaa6cc4f85dfe8dba5b4c3306959f12c7e755ed792b6b