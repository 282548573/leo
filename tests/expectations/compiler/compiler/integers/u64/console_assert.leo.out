--- conflicted
+++ resolved
@@ -2,12 +2,7 @@
 namespace: Compile
 expectation: Pass
 outputs:
-<<<<<<< HEAD
-  - output: []
-    initial_ast: 46b0bb0b83d44b345fe481d044af5a1db2b5a5bae5a1164960f8981c52c4b929
-=======
   - output:
-      - initial_input_ast: 0293b081f0efa060d6d6be2a41792af71a74b1a894832aef14166c5bbd242e2e
+      - initial_input_ast: 4678bf3cf8ed344bc84b440dd2df2b9175f49f3ce9e98b8ff3fba98baed9082d
         symbol_table: 2710b3b28bf4eb04445f205b07f4f573370c745cb858c2ffd82711d6a2422f47
-    initial_ast: cc17de8b54b55ee1cd6dfe70cd0e4635899e1313611a73251266b81fe1d1f959
->>>>>>> 527c55f8
+    initial_ast: e4547f82f95328d4a5b736a0617017480da2b767b8c85a801f66df83ab1802f7