--- conflicted
+++ resolved
@@ -2,12 +2,7 @@
 namespace: Compile
 expectation: Pass
 outputs:
-<<<<<<< HEAD
-  - output: []
-    initial_ast: 9c78bb94157649aa5de07b5bb2717578e2427af7f25de74722a92e35893a32d1
-=======
   - output:
-      - initial_input_ast: 0293b081f0efa060d6d6be2a41792af71a74b1a894832aef14166c5bbd242e2e
+      - initial_input_ast: d9eaba478f38e0a3f2e3ca17c5311c03ad096b289ad19b4220c90e39b57f8b67
         symbol_table: 91b81bbb60572c2ab26ca90a2008ec67795620c4eded2c865f552ca26826a8da
-    initial_ast: 0895f12f7a9102ae711b05156078d0c06db88469c1134f1afaae1571f6d55dd6
->>>>>>> 527c55f8
+    initial_ast: 9c78bb94157649aa5de07b5bb2717578e2427af7f25de74722a92e35893a32d1