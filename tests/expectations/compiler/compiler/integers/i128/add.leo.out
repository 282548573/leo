---
namespace: Compile
expectation: Pass
outputs:
<<<<<<< HEAD
  - output: []
    initial_ast: 5ab4ff2888b6c25fa2466d1d55d97156a03af128c8a62622e04ffd3e983bcb52
=======
  - output:
      - initial_input_ast: 0eb1ad9d13a2a11ba96f8ae311f1f91922abd5316ec123f92be78864c33464b4
        symbol_table: 54846553d446c2927d5ecb9ee1011ad792d4d1c40ea844401f2426b10715a680
    initial_ast: 4ba3f688a429a73f874a1c391a591e7155a4722ff99c339d0814eb903b3265db
>>>>>>> 527c55f8
<|MERGE_RESOLUTION|>--- conflicted
+++ resolved
@@ -2,12 +2,7 @@
 namespace: Compile
 expectation: Pass
 outputs:
-<<<<<<< HEAD
-  - output: []
-    initial_ast: 5ab4ff2888b6c25fa2466d1d55d97156a03af128c8a62622e04ffd3e983bcb52
-=======
   - output:
-      - initial_input_ast: 0eb1ad9d13a2a11ba96f8ae311f1f91922abd5316ec123f92be78864c33464b4
+      - initial_input_ast: bc7b8f4d7b989dc43d4fd55b9682cc77d2984e841678f57fdf605ff2c168861e
         symbol_table: 54846553d446c2927d5ecb9ee1011ad792d4d1c40ea844401f2426b10715a680
-    initial_ast: 4ba3f688a429a73f874a1c391a591e7155a4722ff99c339d0814eb903b3265db
->>>>>>> 527c55f8
+    initial_ast: 5ab4ff2888b6c25fa2466d1d55d97156a03af128c8a62622e04ffd3e983bcb52