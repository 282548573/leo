---
namespace: Compile
expectation: Pass
outputs:
<<<<<<< HEAD
  - output: []
    initial_ast: 0cebdda6188dc90dad5e305f0920cab66708a82b3d502362ef1a76a99e68e5c9
=======
  - output:
      - initial_input_ast: a8d3b28b557b2c19b8bb0083c015f5f217971e856d0a5c2462e956bf55b68126
        symbol_table: 261fff42cc71579a58e904653d48ba00de0882492824bceba53de8f7088f0022
    initial_ast: 22d811ec372bfcfa643f49485200451dc5fe2b928483cb9801cd10461100e3b1
>>>>>>> 527c55f8
<|MERGE_RESOLUTION|>--- conflicted
+++ resolved
@@ -2,12 +2,7 @@
 namespace: Compile
 expectation: Pass
 outputs:
-<<<<<<< HEAD
-  - output: []
-    initial_ast: 0cebdda6188dc90dad5e305f0920cab66708a82b3d502362ef1a76a99e68e5c9
-=======
   - output:
-      - initial_input_ast: a8d3b28b557b2c19b8bb0083c015f5f217971e856d0a5c2462e956bf55b68126
+      - initial_input_ast: ee172614c7f65202cea0ef58ece4a000d22ff2ecca413bf31ad38683c9b4d85e
         symbol_table: 261fff42cc71579a58e904653d48ba00de0882492824bceba53de8f7088f0022
-    initial_ast: 22d811ec372bfcfa643f49485200451dc5fe2b928483cb9801cd10461100e3b1
->>>>>>> 527c55f8
+    initial_ast: 0cebdda6188dc90dad5e305f0920cab66708a82b3d502362ef1a76a99e68e5c9