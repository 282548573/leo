--- conflicted
+++ resolved
@@ -23,13 +23,7 @@
               type: bool
               value: "true"
     initial_ast: 701a1b90e30900623448dd328f1c4f82c643cc635fccf9bf6e379e682d53799c
-<<<<<<< HEAD
+    ir: 42e48bad491451daad6214cb287b3166841b4c3532544852110ed4e84705782f
     imports_resolved_ast: fa7564319cc117d86d0175f5ea39ecfe0e45987da48f429a49c563c4ce555b45
     canonicalized_ast: fa7564319cc117d86d0175f5ea39ecfe0e45987da48f429a49c563c4ce555b45
-    type_inferenced_ast: a300722a3a2546582734b4914cae1fb036f72fbbae81bc1c5489ce47bad0485f
-=======
-    ir: 42e48bad491451daad6214cb287b3166841b4c3532544852110ed4e84705782f
-    imports_resolved_ast: 8332feb95d50e107d26737e0e9d12c338a3a5883a3de8a8bb79ff3c089127fae
-    canonicalized_ast: 8332feb95d50e107d26737e0e9d12c338a3a5883a3de8a8bb79ff3c089127fae
-    type_inferenced_ast: 36ac51ac6f8fc5cacae09b0caff7479d166035eb3f451cffb34557ea8b8314ed
->>>>>>> 3626fbdb
+    type_inferenced_ast: a300722a3a2546582734b4914cae1fb036f72fbbae81bc1c5489ce47bad0485f