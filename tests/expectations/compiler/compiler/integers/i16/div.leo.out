---
namespace: Compile
expectation: Pass
outputs:
<<<<<<< HEAD
  - output: []
    initial_ast: f00e23d043a8ccbe2294e2b5616e8371e570e61035e0fffca1a63b88f5093547
=======
  - output:
      - initial_input_ast: d60a59011ffd9b722482df1f60fecf4035905e7991faf3509dc956204e26dbdb
        symbol_table: 8145a65338e36b50928ebf9b2abe5188f1c463bc8c7d3e81e32af1455dfab6c2
    initial_ast: 69e960fb1923255efda2ba99dc07c01cd2e8d38cbf63363f7112f9c4e9efc768
>>>>>>> 527c55f8
<|MERGE_RESOLUTION|>--- conflicted
+++ resolved
@@ -2,12 +2,7 @@
 namespace: Compile
 expectation: Pass
 outputs:
-<<<<<<< HEAD
-  - output: []
-    initial_ast: f00e23d043a8ccbe2294e2b5616e8371e570e61035e0fffca1a63b88f5093547
-=======
   - output:
-      - initial_input_ast: d60a59011ffd9b722482df1f60fecf4035905e7991faf3509dc956204e26dbdb
+      - initial_input_ast: 0a56eb124ccbb44e24efb84366e46da6f80cece6c44beabec729d956530d9779
         symbol_table: 8145a65338e36b50928ebf9b2abe5188f1c463bc8c7d3e81e32af1455dfab6c2
-    initial_ast: 69e960fb1923255efda2ba99dc07c01cd2e8d38cbf63363f7112f9c4e9efc768
->>>>>>> 527c55f8
+    initial_ast: f00e23d043a8ccbe2294e2b5616e8371e570e61035e0fffca1a63b88f5093547