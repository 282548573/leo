---
namespace: Compile
expectation: Pass
outputs:
  - circuit:
      num_public_variables: 0
      num_private_variables: 411
      num_constraints: 412
      at: b61e33ff2ef0c9c06c128ecfc305f5a6559b3248723b54fd5322c9883ba00a7b
      bt: dfc61d8440afed49822021c008d8246522566d674144febc4f3e8d422b2f6d9c
      ct: 969c4691a60b281987c4a4f316b46e5caa9ee0de2bb213906c22fa7b20936bd3
    ir:
      - "decl f0: <0>"
      - "  store &v1, ((v0), (), (), ())"
      - "  sub &v5, v2, v3"
      - "  eq &v6, v5, v4"
      - "  retn v6"
      - ""
    output:
      - input_file: i32.in
        output:
          registers:
            r0:
              type: bool
              value: "true"
<<<<<<< HEAD
    initial_ast: 239d7cab875a86a6fb0217943c27059ba701998d193ee100654277032448ddad
    imports_resolved_ast: 239d7cab875a86a6fb0217943c27059ba701998d193ee100654277032448ddad
    canonicalized_ast: 239d7cab875a86a6fb0217943c27059ba701998d193ee100654277032448ddad
    type_inferenced_ast: 536b612280626aec0535414a4e97a8a36b93ba6ddab3b84c130479e4fd8eb21d
=======
    initial_ast: d3776192bdb897e3ffdfe76557ba210babd9fd36945d47133552271858ff5c35
    imports_resolved_ast: 108ac1c2363357cd06fb146c4bf4949b7cae26bd32d1281563b70c2b6cd6800e
    canonicalized_ast: 108ac1c2363357cd06fb146c4bf4949b7cae26bd32d1281563b70c2b6cd6800e
    type_inferenced_ast: 3a5005205d7f3955afc5a72a22ae4eca53fcd2ffeaa95bfe7d7ebda55da76188
>>>>>>> 0e96bf8d
<|MERGE_RESOLUTION|>--- conflicted
+++ resolved
@@ -4,18 +4,11 @@
 outputs:
   - circuit:
       num_public_variables: 0
-      num_private_variables: 411
-      num_constraints: 412
-      at: b61e33ff2ef0c9c06c128ecfc305f5a6559b3248723b54fd5322c9883ba00a7b
-      bt: dfc61d8440afed49822021c008d8246522566d674144febc4f3e8d422b2f6d9c
-      ct: 969c4691a60b281987c4a4f316b46e5caa9ee0de2bb213906c22fa7b20936bd3
-    ir:
-      - "decl f0: <0>"
-      - "  store &v1, ((v0), (), (), ())"
-      - "  sub &v5, v2, v3"
-      - "  eq &v6, v5, v4"
-      - "  retn v6"
-      - ""
+      num_private_variables: 410
+      num_constraints: 411
+      at: 3293cb0f2e38fae78ca837de736471f6e36a372f92282123f6082e07648b412b
+      bt: c342f65da421c48d402ba324062abbb064eb525a99fe5379fcb1654a33a11d68
+      ct: 8a37ed12cbab476be56f1dc175e38c689f5bde3909161865409085a34c4a19f1
     output:
       - input_file: i32.in
         output:
@@ -23,14 +16,7 @@
             r0:
               type: bool
               value: "true"
-<<<<<<< HEAD
-    initial_ast: 239d7cab875a86a6fb0217943c27059ba701998d193ee100654277032448ddad
-    imports_resolved_ast: 239d7cab875a86a6fb0217943c27059ba701998d193ee100654277032448ddad
-    canonicalized_ast: 239d7cab875a86a6fb0217943c27059ba701998d193ee100654277032448ddad
-    type_inferenced_ast: 536b612280626aec0535414a4e97a8a36b93ba6ddab3b84c130479e4fd8eb21d
-=======
     initial_ast: d3776192bdb897e3ffdfe76557ba210babd9fd36945d47133552271858ff5c35
     imports_resolved_ast: 108ac1c2363357cd06fb146c4bf4949b7cae26bd32d1281563b70c2b6cd6800e
     canonicalized_ast: 108ac1c2363357cd06fb146c4bf4949b7cae26bd32d1281563b70c2b6cd6800e
-    type_inferenced_ast: 3a5005205d7f3955afc5a72a22ae4eca53fcd2ffeaa95bfe7d7ebda55da76188
->>>>>>> 0e96bf8d
+    type_inferenced_ast: 3a5005205d7f3955afc5a72a22ae4eca53fcd2ffeaa95bfe7d7ebda55da76188