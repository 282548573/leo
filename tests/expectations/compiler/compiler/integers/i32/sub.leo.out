--- conflicted
+++ resolved
@@ -17,13 +17,7 @@
               type: bool
               value: "true"
     initial_ast: a1f3ac4dc7bc9a665af13ce1fee2ba921edfbd32362e486f8500ee60f2bee757
-<<<<<<< HEAD
+    ir: 1d4cd59af28f0066884243b8135ca944b1af0437b586beb6415fcfebcf20821f
     imports_resolved_ast: ac16628026797621c63e690870d9d830ea22ea108cdec52d30de65be2d8fd201
     canonicalized_ast: ac16628026797621c63e690870d9d830ea22ea108cdec52d30de65be2d8fd201
-    type_inferenced_ast: aa153d5d0c965d9d68c70c8df9513bc6d882ab7add8a589e0e4eb2f91f0f59e8
-=======
-    ir: 1d4cd59af28f0066884243b8135ca944b1af0437b586beb6415fcfebcf20821f
-    imports_resolved_ast: 5560ac7f9d1f7a3d3001489f34b9cda6ed162b16f54c0f306607998e17b9f45d
-    canonicalized_ast: 5560ac7f9d1f7a3d3001489f34b9cda6ed162b16f54c0f306607998e17b9f45d
-    type_inferenced_ast: d9fee8a6f2335557bed11f2397ac56e3b4025b3eb516767d3cc57b8f38b55f9b
->>>>>>> 3626fbdb
+    type_inferenced_ast: aa153d5d0c965d9d68c70c8df9513bc6d882ab7add8a589e0e4eb2f91f0f59e8