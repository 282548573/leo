---
namespace: Compile
expectation: Pass
outputs:
  - circuit:
      num_public_variables: 0
      num_private_variables: 190
      num_constraints: 190
      at: c437829299b1bd54eaa34d8c2944282ae496ca8b406b3e63153cf90ea4b0c26c
      bt: f67ba97cf19e144d52250e3516f30b452853e281c130b71910357054f39ea93d
      ct: ae2919766d8ddb409fbf5f17d05162e79049d3266470ad7835a7a05c468d0538
    ir:
      - "decl f0: <0>"
      - "  store &v1, ((v0), (), (), ())"
      - "  negate &v4, v2"
      - "  eq &v5, v4, v3"
      - "  retn v5"
      - ""
    output:
      - input_file: i32.in
        output:
          registers:
            r0:
              type: bool
              value: "true"
      - input_file: i32.in
        output:
          registers:
            r0:
              type: bool
              value: "true"
<<<<<<< HEAD
    initial_ast: b92583cd27d5a53cc3d47fcd8ad37ffab4e82fbde998f98071177f446d2d7bf5
    imports_resolved_ast: b92583cd27d5a53cc3d47fcd8ad37ffab4e82fbde998f98071177f446d2d7bf5
    canonicalized_ast: b92583cd27d5a53cc3d47fcd8ad37ffab4e82fbde998f98071177f446d2d7bf5
    type_inferenced_ast: 24f0c50da50b3eb48d8bfb1939c3b13efac796a20e691fff1e55279836f8a902
=======
    initial_ast: c895e4172b4155a740dfe2aebfc4ded6f694b017d0eb1b7700b42e4498ecf151
    imports_resolved_ast: 78d656f6cb951d282e6c99b95eeda65b27b25b95088fd5ccf7d84fcbd5487eac
    canonicalized_ast: 78d656f6cb951d282e6c99b95eeda65b27b25b95088fd5ccf7d84fcbd5487eac
    type_inferenced_ast: 75424293b787227f46e5361ef0964857d9d2dfd2913a7fa2c639a059fa487f3b
>>>>>>> 0e96bf8d
<|MERGE_RESOLUTION|>--- conflicted
+++ resolved
@@ -4,18 +4,11 @@
 outputs:
   - circuit:
       num_public_variables: 0
-      num_private_variables: 190
-      num_constraints: 190
-      at: c437829299b1bd54eaa34d8c2944282ae496ca8b406b3e63153cf90ea4b0c26c
-      bt: f67ba97cf19e144d52250e3516f30b452853e281c130b71910357054f39ea93d
-      ct: ae2919766d8ddb409fbf5f17d05162e79049d3266470ad7835a7a05c468d0538
-    ir:
-      - "decl f0: <0>"
-      - "  store &v1, ((v0), (), (), ())"
-      - "  negate &v4, v2"
-      - "  eq &v5, v4, v3"
-      - "  retn v5"
-      - ""
+      num_private_variables: 189
+      num_constraints: 189
+      at: 2254172298dcedafc294b068f855ab0dd689491362b1b490a8c95435e4b159da
+      bt: 244d201ae16e93cdd97ca56d698598a5a66e1bcb2794d58b5e24f6f9df9760a4
+      ct: 1607b4ad7556c35957a6cbce85868f0f82d2c65e55f13350ef81738caec6e235
     output:
       - input_file: i32.in
         output:
@@ -29,14 +22,7 @@
             r0:
               type: bool
               value: "true"
-<<<<<<< HEAD
-    initial_ast: b92583cd27d5a53cc3d47fcd8ad37ffab4e82fbde998f98071177f446d2d7bf5
-    imports_resolved_ast: b92583cd27d5a53cc3d47fcd8ad37ffab4e82fbde998f98071177f446d2d7bf5
-    canonicalized_ast: b92583cd27d5a53cc3d47fcd8ad37ffab4e82fbde998f98071177f446d2d7bf5
-    type_inferenced_ast: 24f0c50da50b3eb48d8bfb1939c3b13efac796a20e691fff1e55279836f8a902
-=======
     initial_ast: c895e4172b4155a740dfe2aebfc4ded6f694b017d0eb1b7700b42e4498ecf151
     imports_resolved_ast: 78d656f6cb951d282e6c99b95eeda65b27b25b95088fd5ccf7d84fcbd5487eac
     canonicalized_ast: 78d656f6cb951d282e6c99b95eeda65b27b25b95088fd5ccf7d84fcbd5487eac
-    type_inferenced_ast: 75424293b787227f46e5361ef0964857d9d2dfd2913a7fa2c639a059fa487f3b
->>>>>>> 0e96bf8d
+    type_inferenced_ast: 75424293b787227f46e5361ef0964857d9d2dfd2913a7fa2c639a059fa487f3b