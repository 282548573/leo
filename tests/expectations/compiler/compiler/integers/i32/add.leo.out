--- conflicted
+++ resolved
@@ -4,18 +4,11 @@
 outputs:
   - circuit:
       num_public_variables: 0
-      num_private_variables: 349
-      num_constraints: 350
-      at: ee8b3caf0ede8cca09ac8cfa604d663cbb6a2ebe2e4257bbeee0775886dd9576
-      bt: b6fa72944e9cec3fe13f3362613941e8cc609f1b65739dfb4ea8f5ddf7586560
-      ct: 3d9a55a0df2f2ace4b1d199542e10ff004d236f59982dcc0b36f1739abe550aa
-    ir:
-      - "decl f0: <0>"
-      - "  store &v1, ((v0), (), (), ())"
-      - "  add &v5, v2, v3"
-      - "  eq &v6, v5, v4"
-      - "  retn v6"
-      - ""
+      num_private_variables: 348
+      num_constraints: 349
+      at: 2fe67b488b0f96f2f6be7e96dc7f102984b0132232e452f44e40cad21a1dc5f3
+      bt: 8dd304125c8178327f11b0894be2788080258a5a80aab3c1df046fea9f262789
+      ct: 8b73986e71edfc8b716f535eaa069b04cc15502adbd166ae713df42cb9d37a3c
     output:
       - input_file: i32.in
         output:
@@ -23,14 +16,7 @@
             r0:
               type: bool
               value: "true"
-<<<<<<< HEAD
-    initial_ast: 0bae44203afff840bd42a7737f03237772ec271abdfee26fd6a78d3fb14e74d3
-    imports_resolved_ast: 0bae44203afff840bd42a7737f03237772ec271abdfee26fd6a78d3fb14e74d3
-    canonicalized_ast: 0bae44203afff840bd42a7737f03237772ec271abdfee26fd6a78d3fb14e74d3
-    type_inferenced_ast: b8907b4f861058bfbfdd7772cff113e7b94637981d1c000ba6fa3e416ffa3402
-=======
     initial_ast: 39635af165ae775232853b12ac07b0a21f39382ae3e146001e1a05b7c60849c3
     imports_resolved_ast: 7bfd034e31cb06d572e88b16781cc4a93d68567351a7545b7f5105e6f2263627
     canonicalized_ast: 7bfd034e31cb06d572e88b16781cc4a93d68567351a7545b7f5105e6f2263627
-    type_inferenced_ast: 22ce033af5a65ddd1e4551b1325f65addc70a691b35149aa7d19b7c7be49afb5
->>>>>>> 0e96bf8d
+    type_inferenced_ast: 22ce033af5a65ddd1e4551b1325f65addc70a691b35149aa7d19b7c7be49afb5