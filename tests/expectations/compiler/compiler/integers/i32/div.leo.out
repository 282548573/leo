--- conflicted
+++ resolved
@@ -2,12 +2,7 @@
 namespace: Compile
 expectation: Pass
 outputs:
-<<<<<<< HEAD
-  - output: []
-    initial_ast: f1e8315f6beff3daa9eed681813701121d567edde06a24017380bb46cc3c2da2
-=======
   - output:
-      - initial_input_ast: 5c4c17182ebea3e67d0b4f30c4c5541f039ff6d44914806b5358ae789fde1576
+      - initial_input_ast: 651ad255513e0a0213b92027c0e5d1172a786583f9b70844a95793b72c7944e3
         symbol_table: e07c9c8414f7a348d9b78f47e2c74e889afcded8c8ec4cc062e9cde4790021ff
-    initial_ast: a163bed0fb5969ce86f5ee3f27097c710163519a79148e06354a7ae52f598687
->>>>>>> 527c55f8
+    initial_ast: f1e8315f6beff3daa9eed681813701121d567edde06a24017380bb46cc3c2da2