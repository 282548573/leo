---
namespace: Compile
expectation: Pass
outputs:
<<<<<<< HEAD
  - output: []
    initial_ast: 7ae03d092fd3de258ce2c2f49bcb8e7802884bcb37c7aa92daa0cee8bc338c23
=======
  - output:
      - initial_input_ast: a139a8bae62ab18b9235331f7dde3acb349c1445e807293c71235fd149b12c7a
        symbol_table: bf48d3e21defc5b5e17968032fa47e3381d4dae35473bbaa9f0f548a31f5df50
    initial_ast: ba62f96d9796deebf5cb8c68abe3265e0a0352a6ba500b3197a43ebc19436606
>>>>>>> 527c55f8
<|MERGE_RESOLUTION|>--- conflicted
+++ resolved
@@ -2,12 +2,7 @@
 namespace: Compile
 expectation: Pass
 outputs:
-<<<<<<< HEAD
-  - output: []
-    initial_ast: 7ae03d092fd3de258ce2c2f49bcb8e7802884bcb37c7aa92daa0cee8bc338c23
-=======
   - output:
-      - initial_input_ast: a139a8bae62ab18b9235331f7dde3acb349c1445e807293c71235fd149b12c7a
+      - initial_input_ast: 7b7095a0091c987107da507db19783551e50a6fb1db32edb6a068299fbb14fa1
         symbol_table: bf48d3e21defc5b5e17968032fa47e3381d4dae35473bbaa9f0f548a31f5df50
-    initial_ast: ba62f96d9796deebf5cb8c68abe3265e0a0352a6ba500b3197a43ebc19436606
->>>>>>> 527c55f8
+    initial_ast: 7ae03d092fd3de258ce2c2f49bcb8e7802884bcb37c7aa92daa0cee8bc338c23