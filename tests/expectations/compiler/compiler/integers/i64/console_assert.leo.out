---
namespace: Compile
expectation: Pass
outputs:
<<<<<<< HEAD
  - output: []
    initial_ast: 87828b7d3f61e04bb9395bd3eb51eba30726b1713e9115f4fb78a2bb801dd678
=======
  - output:
      - initial_input_ast: 9ac72a16994c4f4145cf0eaa23f0d58de951926f8b9cb500bc33644cc242d288
        symbol_table: 3e3de362ea1f800858c664f4243266429d9bd8aae01e94365461312b195fa687
    initial_ast: 88f1001604765bde373b06ffb83c2d46bbc16548296178fc9ccb47eb49e0212b
>>>>>>> 527c55f8
<|MERGE_RESOLUTION|>--- conflicted
+++ resolved
@@ -2,12 +2,7 @@
 namespace: Compile
 expectation: Pass
 outputs:
-<<<<<<< HEAD
-  - output: []
-    initial_ast: 87828b7d3f61e04bb9395bd3eb51eba30726b1713e9115f4fb78a2bb801dd678
-=======
   - output:
-      - initial_input_ast: 9ac72a16994c4f4145cf0eaa23f0d58de951926f8b9cb500bc33644cc242d288
+      - initial_input_ast: a5253584ea13138ed5d9be29fae36fdb0fa4a954af387aa33abd8b105fdc9220
         symbol_table: 3e3de362ea1f800858c664f4243266429d9bd8aae01e94365461312b195fa687
-    initial_ast: 88f1001604765bde373b06ffb83c2d46bbc16548296178fc9ccb47eb49e0212b
->>>>>>> 527c55f8
+    initial_ast: 1e3ccbcf5a8d1f085b9721050d7d6e7e0b9f8c639796bcf2f85a33b5c68dff2c