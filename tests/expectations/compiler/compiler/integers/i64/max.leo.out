---
namespace: Compile
expectation: Pass
outputs:
  - circuit:
      num_public_variables: 0
      num_private_variables: 2
      num_constraints: 2
      at: 401937c524c61a28b4fab76d7a1f85bb628850012af62362a0922610372faf92
      bt: cdf9a9cee4f2edf55111a95ae60bde9801080f6bde638a5c79273a39a2f9f7f5
      ct: 643d5437104296e21d906ecb15b2c96ad278f20cfc4af53b12bb6069bd853726
    ir:
      - "decl f0: <0>"
      - "  store &v1, ((v0), (), (), ())"
      - "  store &v3, 9223372036854775807"
      - "  eq &v4, v2, true"
      - "  retn v4"
      - "decl f1: <5>"
      - "  retn [false, false, false, false, false, false, false, false, false, false, false, false, false, false, false, false, false, false, false, false, false, false, false, false, false, false, false, false, false, false, false, false, false, false, false, false, false, false, false, false, false, false, false, false, false, false, false, false, false, false, false, false, false, false, false, false, false, false, false, false, false, false, false, false, false, false, false, false, false, false, false, false, false, false, false, false, false, false, false, false, false, false, false, false, false, false, false, false, false, false, false, false, false, false, false, false, false, false, false, false, false, false, false, false, false, false, false, false, false, false, false, false, false, false, false, false, false, false, false, false, false, false, false, false, false, false, false, false, false, false, false, false, false, false, false, false, false, false, false, false, false, false, false, false, false, false, false, false, false, false, false, false, false, false, false, false, false, false, false, false, false, false, false, false, false, false, false, false, false, false, false, false, false, false, false, false, false, false, false, false, false, false, false, false, false, false, false, false, false, false, false, false, false, false, false, false, false, false, false, false, false, false, false, false, false, false, false, false, false, false, false, false, false, false, false, false, false, false, false, false, false, false, false, false, false, false, false, false, false, false, false, false, false, false, false, false, false, false, false, false, false, false, false, false, false, false, false, false, false, false, false, false, false, false, false, false]"
      - "decl f2: <6>"
      - "  retn aleo1qnr4dkkvkgfqph0vzc3y6z2eu975wnpz2925ntjccd5cfqxtyu8sta57j8"
      - "decl f3: <7>"
      - "  retn [0, 0, 0, 0, 0, 0, 0, 0, 0, 0, 0, 0, 0, 0, 0, 0, 0, 0, 0, 0, 0, 0, 0, 0, 0, 0, 0, 0, 0, 0, 0, 0]"
      - "decl f4: <8>"
      - "  retn aleo1qnr4dkkvkgfqph0vzc3y6z2eu975wnpz2925ntjccd5cfqxtyu8sta57j8"
      - "decl f5: <9>"
      - "  retn [false, false, false, false, false, false, false, false, false, false, false, false, false, false, false, false, false, false, false, false, false, false, false, false, false, false, false, false, false, false, false, false, false, false, false, false, false, false, false, false, false, false, false, false, false, false, false, false, false, false, false, false, false, false, false, false, false, false, false, false, false, false, false, false, false, false, false, false, false, false, false, false, false, false, false, false, false, false, false, false, false, false, false, false, false, false, false, false, false, false, false, false, false, false, false, false, false, false, false, false, false, false, false, false, false, false, false, false, false, false, false, false, false, false, false, false, false, false, false, false, false, false, false, false, false, false, false, false, false, false, false, false, false, false, false, false, false, false, false, false, false, false, false, false, false, false, false, false, false, false, false, false, false, false, false, false, false, false, false, false, false, false, false, false, false, false, false, false, false, false, false, false, false, false, false, false, false, false, false, false, false, false, false, false, false, false, false, false, false, false, false, false, false, false, false, false, false, false, false, false, false, false, false, false, false, false, false, false, false, false, false, false, false, false, false, false, false, false, false, false, false, false, false, false, false, false, false, false, false, false, false, false, false, false, false, false, false, false, false, false, false, false, false, false, false, false, false, false, false, false, false, false, false, false, false, false]"
      - "decl f6: <10>"
      - "  retn aleo1qnr4dkkvkgfqph0vzc3y6z2eu975wnpz2925ntjccd5cfqxtyu8sta57j8"
      - "decl f7: <11>"
      - "  retn [0, 0, 0, 0, 0, 0, 0, 0, 0, 0, 0, 0, 0, 0, 0, 0, 0, 0, 0, 0, 0, 0, 0, 0, 0, 0, 0, 0, 0, 0, 0, 0]"
      - "decl f8: <12>"
      - "  retn aleo1qnr4dkkvkgfqph0vzc3y6z2eu975wnpz2925ntjccd5cfqxtyu8sta57j8"
      - "decl f9: <13>"
      - "  retn [false]"
      - "decl f10: <14>"
      - "  retn false"
      - "decl f11: <15>"
      - "  retn [0]"
      - "decl f12: <16>"
      - "  retn false"
      - "decl f13: <17>"
      - "  retn [false]"
      - "decl f14: <18>"
      - "  retn false"
      - "decl f15: <19>"
      - "  retn [0]"
      - "decl f16: <20>"
      - "  retn false"
      - "decl f17: <21>"
      - "  retn [false, false, false, false, false, false, false, false, false, false, false, false, false, false, false, false, false, false, false, false, false, false, false, false, false, false, false, false, false, false, false, false, false, false, false, false, false, false, false, false, false, false, false, false, false, false, false, false, false, false, false, false, false, false, false, false, false, false, false, false, false, false, false, false, false, false, false, false, false, false, false, false, false, false, false, false, false, false, false, false, false, false, false, false, false, false, false, false, false, false, false, false, false, false, false, false, false, false, false, false, false, false, false, false, false, false, false, false, false, false, false, false, false, false, false, false, false, false, false, false, false, false, false, false, false, false, false, false, false, false, false, false, false, false, false, false, false, false, false, false, false, false, false, false, false, false, false, false, false, false, false, false, false, false, false, false, false, false, false, false, false, false, false, false, false, false, false, false, false, false, false, false, false, false, false, false, false, false, false, false, false, false, false, false, false, false, false, false, false, false, false, false, false, false, false, false, false, false, false, false, false, false, false, false, false, false, false, false, false, false, false, false, false, false, false, false, false, false, false, false, false, false, false, false, false, false, false, false, false, false, false, false, false, false, false, false, false, false, false, false, false, false, false, false, false, false, false, false, false, false, false, false, false]"
      - "decl f18: <22>"
      - "  retn 'a'"
      - "decl f19: <23>"
      - "  retn [0, 0, 0, 0, 0, 0, 0, 0, 0, 0, 0, 0, 0, 0, 0, 0, 0, 0, 0, 0, 0, 0, 0, 0, 0, 0, 0, 0, 0, 0, 0, 0]"
      - "decl f20: <24>"
      - "  retn 'a'"
      - "decl f21: <25>"
      - "  retn [false, false, false, false, false, false, false, false, false, false, false, false, false, false, false, false, false, false, false, false, false, false, false, false, false, false, false, false, false, false, false, false, false, false, false, false, false, false, false, false, false, false, false, false, false, false, false, false, false, false, false, false, false, false, false, false, false, false, false, false, false, false, false, false, false, false, false, false, false, false, false, false, false, false, false, false, false, false, false, false, false, false, false, false, false, false, false, false, false, false, false, false, false, false, false, false, false, false, false, false, false, false, false, false, false, false, false, false, false, false, false, false, false, false, false, false, false, false, false, false, false, false, false, false, false, false, false, false, false, false, false, false, false, false, false, false, false, false, false, false, false, false, false, false, false, false, false, false, false, false, false, false, false, false, false, false, false, false, false, false, false, false, false, false, false, false, false, false, false, false, false, false, false, false, false, false, false, false, false, false, false, false, false, false, false, false, false, false, false, false, false, false, false, false, false, false, false, false, false, false, false, false, false, false, false, false, false, false, false, false, false, false, false, false, false, false, false, false, false, false, false, false, false, false, false, false, false, false, false, false, false, false, false, false, false, false, false, false, false, false, false, false, false, false, false, false, false, false, false, false, false, false, false]"
      - "decl f22: <26>"
      - "  retn 'a'"
      - "decl f23: <27>"
      - "  retn [0, 0, 0, 0, 0, 0, 0, 0, 0, 0, 0, 0, 0, 0, 0, 0, 0, 0, 0, 0, 0, 0, 0, 0, 0, 0, 0, 0, 0, 0, 0, 0]"
      - "decl f24: <28>"
      - "  retn 'a'"
      - "decl f25: <29>"
      - "  retn [false, false, false, false, false, false, false, false, false, false, false, false, false, false, false, false, false, false, false, false, false, false, false, false, false, false, false, false, false, false, false, false, false, false, false, false, false, false, false, false, false, false, false, false, false, false, false, false, false, false, false, false, false, false, false, false, false, false, false, false, false, false, false, false, false, false, false, false, false, false, false, false, false, false, false, false, false, false, false, false, false, false, false, false, false, false, false, false, false, false, false, false, false, false, false, false, false, false, false, false, false, false, false, false, false, false, false, false, false, false, false, false, false, false, false, false, false, false, false, false, false, false, false, false, false, false, false, false, false, false, false, false, false, false, false, false, false, false, false, false, false, false, false, false, false, false, false, false, false, false, false, false, false, false, false, false, false, false, false, false, false, false, false, false, false, false, false, false, false, false, false, false, false, false, false, false, false, false, false, false, false, false, false, false, false, false, false, false, false, false, false, false, false, false, false, false, false, false, false, false, false, false, false, false, false, false, false, false, false, false, false, false, false, false, false, false, false, false, false, false, false, false, false, false, false, false, false, false, false, false, false, false, false, false, false, false, false, false, false, false, false, false, false, false, false, false, false, false, false, false, false, false, false]"
      - "decl f26: <30>"
      - "  retn []"
      - "decl f27: <31>"
      - "  retn [0, 0, 0, 0, 0, 0, 0, 0, 0, 0, 0, 0, 0, 0, 0, 0, 0, 0, 0, 0, 0, 0, 0, 0, 0, 0, 0, 0, 0, 0, 0, 0]"
      - "decl f28: <32>"
      - "  retn []"
      - "decl f29: <33>"
      - "  retn [false, false, false, false, false, false, false, false, false, false, false, false, false, false, false, false, false, false, false, false, false, false, false, false, false, false, false, false, false, false, false, false, false, false, false, false, false, false, false, false, false, false, false, false, false, false, false, false, false, false, false, false, false, false, false, false, false, false, false, false, false, false, false, false, false, false, false, false, false, false, false, false, false, false, false, false, false, false, false, false, false, false, false, false, false, false, false, false, false, false, false, false, false, false, false, false, false, false, false, false, false, false, false, false, false, false, false, false, false, false, false, false, false, false, false, false, false, false, false, false, false, false, false, false, false, false, false, false, false, false, false, false, false, false, false, false, false, false, false, false, false, false, false, false, false, false, false, false, false, false, false, false, false, false, false, false, false, false, false, false, false, false, false, false, false, false, false, false, false, false, false, false, false, false, false, false, false, false, false, false, false, false, false, false, false, false, false, false, false, false, false, false, false, false, false, false, false, false, false, false, false, false, false, false, false, false, false, false, false, false, false, false, false, false, false, false, false, false, false, false, false, false, false, false, false, false, false, false, false, false, false, false, false, false, false, false, false, false, false, false, false, false, false, false, false, false, false, false, false, false, false, false, false]"
      - "decl f30: <34>"
      - "  retn []"
      - "decl f31: <35>"
      - "  retn [0, 0, 0, 0, 0, 0, 0, 0, 0, 0, 0, 0, 0, 0, 0, 0, 0, 0, 0, 0, 0, 0, 0, 0, 0, 0, 0, 0, 0, 0, 0, 0]"
      - "decl f32: <36>"
      - "  retn []"
      - "decl f33: <37>"
      - "  retn [false, false, false, false, false, false, false, false, false, false, false, false, false, false, false, false, false, false, false, false, false, false, false, false, false, false, false, false, false, false, false, false, false, false, false, false, false, false, false, false, false, false, false, false, false, false, false, false, false, false, false, false, false, false, false, false, false, false, false, false, false, false, false, false, false, false, false, false, false, false, false, false, false, false, false, false, false, false, false, false, false, false, false, false, false, false, false, false, false, false, false, false, false, false, false, false, false, false, false, false, false, false, false, false, false, false, false, false, false, false, false, false, false, false, false, false, false, false, false, false, false, false, false, false, false, false, false, false, false, false, false, false, false, false, false, false, false, false, false, false, false, false, false, false, false, false, false, false, false, false, false, false, false, false, false, false, false, false, false, false, false, false, false, false, false, false, false, false, false, false, false, false, false, false, false, false, false, false, false, false, false, false, false, false, false, false, false, false, false, false, false, false, false, false, false, false, false, false, false, false, false, false, false, false, false, false, false, false, false, false, false, false, false, false, false, false, false, false, false, false, false, false, false, false, false, false, false, false, false, false, false, false, false, false, false, false, false, false, false, false, false, false, false, false, false, false, false, false, false, false, false, false, false, false, false, false, false, false, false, false, false, false, false, false, false, false, false, false, false, false, false, false, false, false, false, false, false, false, false, false, false, false, false, false, false, false, false, false, false, false, false, false, false, false, false, false, false, false, false, false, false, false, false, false, false, false, false, false, false, false, false, false, false, false, false, false, false, false, false, false, false, false, false, false, false, false, false, false, false, false, false, false, false, false, false, false, false, false, false, false, false, false, false, false, false, false, false, false, false, false, false, false, false, false, false, false, false, false, false, false, false, false, false, false, false, false, false, false, false, false, false, false, false, false, false, false, false, false, false, false, false, false, false, false, false, false, false, false, false, false, false, false, false, false, false, false, false, false, false, false, false, false, false, false, false, false, false, false, false, false, false, false, false, false, false, false, false, false, false, false, false, false, false, false, false, false, false, false, false, false, false, false, false, false, false, false, false, false, false, false, false, false, false, false, false, false, false, false, false, false, false, false, false, false, false, false, false, false, false, false, false, false, false, false, false, false, false, false, false, false, false, false, false, false, false, false, false, false, false, false, false, false, false, false, false, false, false, false, false, false, false, false, false, false, false, false, false, false, false, false, false, false, false, false, false, false]"
      - "decl f34: <38>"
      - "  retn []group"
      - "decl f35: <39>"
      - "  retn [0, 0, 0, 0, 0, 0, 0, 0, 0, 0, 0, 0, 0, 0, 0, 0, 0, 0, 0, 0, 0, 0, 0, 0, 0, 0, 0, 0, 0, 0, 0, 0, 0, 0, 0, 0, 0, 0, 0, 0, 0, 0, 0, 0, 0, 0, 0, 0, 0, 0, 0, 0, 0, 0, 0, 0, 0, 0, 0, 0, 0, 0, 0, 0]"
      - "decl f36: <40>"
      - "  retn []group"
      - "decl f37: <41>"
      - "  retn [false, false, false, false, false, false, false, false, false, false, false, false, false, false, false, false, false, false, false, false, false, false, false, false, false, false, false, false, false, false, false, false, false, false, false, false, false, false, false, false, false, false, false, false, false, false, false, false, false, false, false, false, false, false, false, false, false, false, false, false, false, false, false, false, false, false, false, false, false, false, false, false, false, false, false, false, false, false, false, false, false, false, false, false, false, false, false, false, false, false, false, false, false, false, false, false, false, false, false, false, false, false, false, false, false, false, false, false, false, false, false, false, false, false, false, false, false, false, false, false, false, false, false, false, false, false, false, false, false, false, false, false, false, false, false, false, false, false, false, false, false, false, false, false, false, false, false, false, false, false, false, false, false, false, false, false, false, false, false, false, false, false, false, false, false, false, false, false, false, false, false, false, false, false, false, false, false, false, false, false, false, false, false, false, false, false, false, false, false, false, false, false, false, false, false, false, false, false, false, false, false, false, false, false, false, false, false, false, false, false, false, false, false, false, false, false, false, false, false, false, false, false, false, false, false, false, false, false, false, false, false, false, false, false, false, false, false, false, false, false, false, false, false, false, false, false, false, false, false, false, false, false, false, false, false, false, false, false, false, false, false, false, false, false, false, false, false, false, false, false, false, false, false, false, false, false, false, false, false, false, false, false, false, false, false, false, false, false, false, false, false, false, false, false, false, false, false, false, false, false, false, false, false, false, false, false, false, false, false, false, false, false, false, false, false, false, false, false, false, false, false, false, false, false, false, false, false, false, false, false, false, false, false, false, false, false, false, false, false, false, false, false, false, false, false, false, false, false, false, false, false, false, false, false, false, false, false, false, false, false, false, false, false, false, false, false, false, false, false, false, false, false, false, false, false, false, false, false, false, false, false, false, false, false, false, false, false, false, false, false, false, false, false, false, false, false, false, false, false, false, false, false, false, false, false, false, false, false, false, false, false, false, false, false, false, false, false, false, false, false, false, false, false, false, false, false, false, false, false, false, false, false, false, false, false, false, false, false, false, false, false, false, false, false, false, false, false, false, false, false, false, false, false, false, false, false, false, false, false, false, false, false, false, false, false, false, false, false, false, false, false, false, false, false, false, false, false, false, false, false, false, false, false, false, false, false, false, false, false, false, false, false, false, false, false, false, false, false, false, false, false, false, false, false, false, false]"
      - "decl f38: <42>"
      - "  retn []group"
      - "decl f39: <43>"
      - "  retn [0, 0, 0, 0, 0, 0, 0, 0, 0, 0, 0, 0, 0, 0, 0, 0, 0, 0, 0, 0, 0, 0, 0, 0, 0, 0, 0, 0, 0, 0, 0, 0, 0, 0, 0, 0, 0, 0, 0, 0, 0, 0, 0, 0, 0, 0, 0, 0, 0, 0, 0, 0, 0, 0, 0, 0, 0, 0, 0, 0, 0, 0, 0, 0]"
      - "decl f40: <44>"
      - "  retn []group"
      - "decl f41: <45>"
      - "  retn [false, false, false, false, false, false, false, false]"
      - "decl f42: <46>"
      - "  retn 0"
      - "decl f43: <47>"
      - "  retn [0]"
      - "decl f44: <48>"
      - "  retn 0"
      - "decl f45: <49>"
      - "  retn [false, false, false, false, false, false, false, false]"
      - "decl f46: <50>"
      - "  retn 0"
      - "decl f47: <51>"
      - "  retn [0]"
      - "decl f48: <52>"
      - "  retn 0"
      - "decl f49: <53>"
      - "  retn [false, false, false, false, false, false, false, false, false, false, false, false, false, false, false, false]"
      - "decl f50: <54>"
      - "  retn 0"
      - "decl f51: <55>"
      - "  retn [0, 0]"
      - "decl f52: <56>"
      - "  retn 0"
      - "decl f53: <57>"
      - "  retn [false, false, false, false, false, false, false, false, false, false, false, false, false, false, false, false]"
      - "decl f54: <58>"
      - "  retn 0"
      - "decl f55: <59>"
      - "  retn [0, 0]"
      - "decl f56: <60>"
      - "  retn 0"
      - "decl f57: <61>"
      - "  retn [false, false, false, false, false, false, false, false, false, false, false, false, false, false, false, false, false, false, false, false, false, false, false, false, false, false, false, false, false, false, false, false]"
      - "decl f58: <62>"
      - "  retn 0"
      - "decl f59: <63>"
      - "  retn [0, 0, 0, 0]"
      - "decl f60: <64>"
      - "  retn 0"
      - "decl f61: <65>"
      - "  retn [false, false, false, false, false, false, false, false, false, false, false, false, false, false, false, false, false, false, false, false, false, false, false, false, false, false, false, false, false, false, false, false]"
      - "decl f62: <66>"
      - "  retn 0"
      - "decl f63: <67>"
      - "  retn [0, 0, 0, 0]"
      - "decl f64: <68>"
      - "  retn 0"
      - "decl f65: <69>"
      - "  retn [false, false, false, false, false, false, false, false, false, false, false, false, false, false, false, false, false, false, false, false, false, false, false, false, false, false, false, false, false, false, false, false, false, false, false, false, false, false, false, false, false, false, false, false, false, false, false, false, false, false, false, false, false, false, false, false, false, false, false, false, false, false, false, false]"
      - "decl f66: <70>"
      - "  retn 0"
      - "decl f67: <71>"
      - "  retn [0, 0, 0, 0, 0, 0, 0, 0]"
      - "decl f68: <72>"
      - "  retn 0"
      - "decl f69: <73>"
      - "  retn [false, false, false, false, false, false, false, false, false, false, false, false, false, false, false, false, false, false, false, false, false, false, false, false, false, false, false, false, false, false, false, false, false, false, false, false, false, false, false, false, false, false, false, false, false, false, false, false, false, false, false, false, false, false, false, false, false, false, false, false, false, false, false, false]"
      - "decl f70: <74>"
      - "  retn 0"
      - "decl f71: <75>"
      - "  retn [0, 0, 0, 0, 0, 0, 0, 0]"
      - "decl f72: <76>"
      - "  retn 0"
      - "decl f73: <77>"
      - "  retn [false, false, false, false, false, false, false, false, false, false, false, false, false, false, false, false, false, false, false, false, false, false, false, false, false, false, false, false, false, false, false, false, false, false, false, false, false, false, false, false, false, false, false, false, false, false, false, false, false, false, false, false, false, false, false, false, false, false, false, false, false, false, false, false, false, false, false, false, false, false, false, false, false, false, false, false, false, false, false, false, false, false, false, false, false, false, false, false, false, false, false, false, false, false, false, false, false, false, false, false, false, false, false, false, false, false, false, false, false, false, false, false, false, false, false, false, false, false, false, false, false, false, false, false, false, false, false, false]"
      - "decl f74: <78>"
      - "  retn 0"
      - "decl f75: <79>"
      - "  retn [0, 0, 0, 0, 0, 0, 0, 0, 0, 0, 0, 0, 0, 0, 0, 0]"
      - "decl f76: <80>"
      - "  retn 0"
      - "decl f77: <81>"
      - "  retn [false, false, false, false, false, false, false, false, false, false, false, false, false, false, false, false, false, false, false, false, false, false, false, false, false, false, false, false, false, false, false, false, false, false, false, false, false, false, false, false, false, false, false, false, false, false, false, false, false, false, false, false, false, false, false, false, false, false, false, false, false, false, false, false, false, false, false, false, false, false, false, false, false, false, false, false, false, false, false, false, false, false, false, false, false, false, false, false, false, false, false, false, false, false, false, false, false, false, false, false, false, false, false, false, false, false, false, false, false, false, false, false, false, false, false, false, false, false, false, false, false, false, false, false, false, false, false, false]"
      - "decl f78: <82>"
      - "  retn 0"
      - "decl f79: <83>"
      - "  retn [0, 0, 0, 0, 0, 0, 0, 0, 0, 0, 0, 0, 0, 0, 0, 0]"
      - "decl f80: <84>"
      - "  retn 0"
      - "decl f81: <85>"
      - "  retn [false, false, false, false, false, false, false, false]"
      - "decl f82: <86>"
      - "  retn 0"
      - "decl f83: <87>"
      - "  retn [0]"
      - "decl f84: <88>"
      - "  retn 0"
      - "decl f85: <89>"
      - "  retn [false, false, false, false, false, false, false, false]"
      - "decl f86: <90>"
      - "  retn 0"
      - "decl f87: <91>"
      - "  retn [0]"
      - "decl f88: <92>"
      - "  retn 0"
      - "decl f89: <93>"
      - "  retn [false, false, false, false, false, false, false, false, false, false, false, false, false, false, false, false]"
      - "decl f90: <94>"
      - "  retn 0"
      - "decl f91: <95>"
      - "  retn [0, 0]"
      - "decl f92: <96>"
      - "  retn 0"
      - "decl f93: <97>"
      - "  retn [false, false, false, false, false, false, false, false, false, false, false, false, false, false, false, false]"
      - "decl f94: <98>"
      - "  retn 0"
      - "decl f95: <99>"
      - "  retn [0, 0]"
      - "decl f96: <100>"
      - "  retn 0"
      - "decl f97: <101>"
      - "  retn [false, false, false, false, false, false, false, false, false, false, false, false, false, false, false, false, false, false, false, false, false, false, false, false, false, false, false, false, false, false, false, false]"
      - "decl f98: <102>"
      - "  retn 0"
      - "decl f99: <103>"
      - "  retn [0, 0, 0, 0]"
      - "decl f100: <104>"
      - "  retn 0"
      - "decl f101: <105>"
      - "  retn [false, false, false, false, false, false, false, false, false, false, false, false, false, false, false, false, false, false, false, false, false, false, false, false, false, false, false, false, false, false, false, false]"
      - "decl f102: <106>"
      - "  retn 0"
      - "decl f103: <107>"
      - "  retn [0, 0, 0, 0]"
      - "decl f104: <108>"
      - "  retn 0"
      - "decl f105: <109>"
      - "  retn [false, false, false, false, false, false, false, false, false, false, false, false, false, false, false, false, false, false, false, false, false, false, false, false, false, false, false, false, false, false, false, false, false, false, false, false, false, false, false, false, false, false, false, false, false, false, false, false, false, false, false, false, false, false, false, false, false, false, false, false, false, false, false, false]"
      - "decl f106: <110>"
      - "  retn 0"
      - "decl f107: <111>"
      - "  retn [0, 0, 0, 0, 0, 0, 0, 0]"
      - "decl f108: <112>"
      - "  retn 0"
      - "decl f109: <113>"
      - "  retn [false, false, false, false, false, false, false, false, false, false, false, false, false, false, false, false, false, false, false, false, false, false, false, false, false, false, false, false, false, false, false, false, false, false, false, false, false, false, false, false, false, false, false, false, false, false, false, false, false, false, false, false, false, false, false, false, false, false, false, false, false, false, false, false]"
      - "decl f110: <114>"
      - "  retn 0"
      - "decl f111: <115>"
      - "  retn [0, 0, 0, 0, 0, 0, 0, 0]"
      - "decl f112: <116>"
      - "  retn 0"
      - "decl f113: <117>"
      - "  retn [false, false, false, false, false, false, false, false, false, false, false, false, false, false, false, false, false, false, false, false, false, false, false, false, false, false, false, false, false, false, false, false, false, false, false, false, false, false, false, false, false, false, false, false, false, false, false, false, false, false, false, false, false, false, false, false, false, false, false, false, false, false, false, false, false, false, false, false, false, false, false, false, false, false, false, false, false, false, false, false, false, false, false, false, false, false, false, false, false, false, false, false, false, false, false, false, false, false, false, false, false, false, false, false, false, false, false, false, false, false, false, false, false, false, false, false, false, false, false, false, false, false, false, false, false, false, false, false]"
      - "decl f114: <118>"
      - "  retn 0"
      - "decl f115: <119>"
      - "  retn [0, 0, 0, 0, 0, 0, 0, 0, 0, 0, 0, 0, 0, 0, 0, 0]"
      - "decl f116: <120>"
      - "  retn 0"
      - "decl f117: <121>"
      - "  retn [false, false, false, false, false, false, false, false, false, false, false, false, false, false, false, false, false, false, false, false, false, false, false, false, false, false, false, false, false, false, false, false, false, false, false, false, false, false, false, false, false, false, false, false, false, false, false, false, false, false, false, false, false, false, false, false, false, false, false, false, false, false, false, false, false, false, false, false, false, false, false, false, false, false, false, false, false, false, false, false, false, false, false, false, false, false, false, false, false, false, false, false, false, false, false, false, false, false, false, false, false, false, false, false, false, false, false, false, false, false, false, false, false, false, false, false, false, false, false, false, false, false, false, false, false, false, false, false]"
      - "decl f118: <122>"
      - "  retn 0"
      - "decl f119: <123>"
      - "  retn [0, 0, 0, 0, 0, 0, 0, 0, 0, 0, 0, 0, 0, 0, 0, 0]"
      - "decl f120: <124>"
      - "  retn 0"
      - ""
    output:
      - input_file: "../input/dummy.in"
        output:
          registers:
            r0:
              type: bool
              value: "true"
<<<<<<< HEAD
    initial_ast: 886dcd155473d5a8c7e0369b8190a8481745679e99b10054b57d2c3311d5d6dd
    imports_resolved_ast: bd443043f5004858429a4c7a4fb29a5d1b7c847e3da652a9a6b304f913dd5ae4
    canonicalized_ast: bd443043f5004858429a4c7a4fb29a5d1b7c847e3da652a9a6b304f913dd5ae4
    type_inferenced_ast: cfaa00d302999ed76564887b2bfc400cdb2c9eb73d700fdfc9307e52d800e4ce
=======
    initial_ast: c70271f7f5f9909b70cceaa4c223fcb8890038592bb7941f46dd0140159286df
    imports_resolved_ast: c866ca9a9c5c1f9f3a653f8359a7144f97cc3f6bb8b2384db304fc8b84312e62
    canonicalized_ast: c866ca9a9c5c1f9f3a653f8359a7144f97cc3f6bb8b2384db304fc8b84312e62
    type_inferenced_ast: 6c793b4bad92f473c10f0435b3c1f758503db0d4ebd0ad7df04f3e385dac1fd0
>>>>>>> d621ee72
<|MERGE_RESOLUTION|>--- conflicted
+++ resolved
@@ -263,14 +263,7 @@
             r0:
               type: bool
               value: "true"
-<<<<<<< HEAD
-    initial_ast: 886dcd155473d5a8c7e0369b8190a8481745679e99b10054b57d2c3311d5d6dd
-    imports_resolved_ast: bd443043f5004858429a4c7a4fb29a5d1b7c847e3da652a9a6b304f913dd5ae4
-    canonicalized_ast: bd443043f5004858429a4c7a4fb29a5d1b7c847e3da652a9a6b304f913dd5ae4
-    type_inferenced_ast: cfaa00d302999ed76564887b2bfc400cdb2c9eb73d700fdfc9307e52d800e4ce
-=======
-    initial_ast: c70271f7f5f9909b70cceaa4c223fcb8890038592bb7941f46dd0140159286df
-    imports_resolved_ast: c866ca9a9c5c1f9f3a653f8359a7144f97cc3f6bb8b2384db304fc8b84312e62
-    canonicalized_ast: c866ca9a9c5c1f9f3a653f8359a7144f97cc3f6bb8b2384db304fc8b84312e62
-    type_inferenced_ast: 6c793b4bad92f473c10f0435b3c1f758503db0d4ebd0ad7df04f3e385dac1fd0
->>>>>>> d621ee72
+    initial_ast: ce5f17f9971e177d465045c0808df4695ed317853f69c22923b73f7356bd4719
+    imports_resolved_ast: 917b0c7556b2c7cafd86a67bea8972ad7e0aff829eb55ac294efe44768ef67c8
+    canonicalized_ast: 917b0c7556b2c7cafd86a67bea8972ad7e0aff829eb55ac294efe44768ef67c8
+    type_inferenced_ast: d215563306000e4f51aa0efc6c4295c1a6479130a79bbc3138ea719a3f57abb4