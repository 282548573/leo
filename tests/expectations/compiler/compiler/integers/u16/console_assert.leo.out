---
namespace: Compile
expectation: Pass
outputs:
<<<<<<< HEAD
  - output: []
    initial_ast: 83e7e1e59281d7879739037fc94949cd510e8f66ca3c94175d4e33269a1246a6
=======
  - output:
      - initial_input_ast: cb0e4f51087e3221ca9d60ad25194233446b1827dcbd3af17206be357599915b
        symbol_table: 52f1f76db8301f361bc2511178f18d8269c20e7ee2a5e41350c7cd4b4294a9dd
    initial_ast: 129c0fd5a3df9124a00f91abc2ddcf228b5bd01b6ea2ac277a3cfc3e5c517021
>>>>>>> 527c55f8
<|MERGE_RESOLUTION|>--- conflicted
+++ resolved
@@ -2,12 +2,7 @@
 namespace: Compile
 expectation: Pass
 outputs:
-<<<<<<< HEAD
-  - output: []
-    initial_ast: 83e7e1e59281d7879739037fc94949cd510e8f66ca3c94175d4e33269a1246a6
-=======
   - output:
-      - initial_input_ast: cb0e4f51087e3221ca9d60ad25194233446b1827dcbd3af17206be357599915b
+      - initial_input_ast: 6df4c6afdf97be14a81c2ec172376013f76aae8aafbae708abfbc58b2316225e
         symbol_table: 52f1f76db8301f361bc2511178f18d8269c20e7ee2a5e41350c7cd4b4294a9dd
-    initial_ast: 129c0fd5a3df9124a00f91abc2ddcf228b5bd01b6ea2ac277a3cfc3e5c517021
->>>>>>> 527c55f8
+    initial_ast: ce760d51c03651c26edcec1cc75735cc794d7fa3889049b9a937def79eadbf48