--- conflicted
+++ resolved
@@ -4,18 +4,11 @@
 outputs:
   - circuit:
       num_public_variables: 0
-      num_private_variables: 114
-      num_constraints: 114
-      at: 06e983ea1b9ea55e10e1949da600bc61846508f72c22a3ab439b8be697fc931d
-      bt: b9e7867ebd28594e6b8373c359e25925b6aaf8bb1e51d9247ad8cef356b4a13a
-      ct: 1e1930b0bfcd18365697cc1922dc88913f6dcbdc4dc9ed5cf6c7d5369433f722
-    ir:
-      - "decl f0: <0>"
-      - "  store &v1, ((v0), (), (), ())"
-      - "  lt &v5, v2, v3"
-      - "  eq &v6, v5, v4"
-      - "  retn v6"
-      - ""
+      num_private_variables: 113
+      num_constraints: 113
+      at: f7f35cbd164c83cc4421fe89d14a349b70962c362186e237daff824054459d17
+      bt: 1bbe7b7f496597bd94e86ea0452146e8360ba0b2b2d922a81cfc51b4b5fa4fda
+      ct: 92784334fb47e5a53eb972ec42d95f97470117bb6839cf2d46e8fcbd38a662f9
     output:
       - input_file: u16_f.in
         output:
@@ -29,14 +22,7 @@
             r0:
               type: bool
               value: "false"
-<<<<<<< HEAD
-    initial_ast: 37d80881ca029318e517e9a963c569afc9ee9c3bcedfa2cd220f60347f23ea0c
-    imports_resolved_ast: 37d80881ca029318e517e9a963c569afc9ee9c3bcedfa2cd220f60347f23ea0c
-    canonicalized_ast: 37d80881ca029318e517e9a963c569afc9ee9c3bcedfa2cd220f60347f23ea0c
-    type_inferenced_ast: 921fb49a197280722f4b18dc78b66b794688bc5ff74aec8fa6069b832ed8e8f0
-=======
     initial_ast: 68a12590c757f5286e98808d5a22bb707166828f74d4b89716553328b57867f3
     imports_resolved_ast: f7f3479de41371d2de02acda4eff9bde1789302a3a342c6f9315e29e2b7d71f0
     canonicalized_ast: f7f3479de41371d2de02acda4eff9bde1789302a3a342c6f9315e29e2b7d71f0
-    type_inferenced_ast: c90bab105e8873852710b045f01c6f8d0283c56d71c1e3743adfd0e74025117e
->>>>>>> 0e96bf8d
+    type_inferenced_ast: c90bab105e8873852710b045f01c6f8d0283c56d71c1e3743adfd0e74025117e