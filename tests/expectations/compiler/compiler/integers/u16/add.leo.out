---
namespace: Compile
expectation: Pass
outputs:
  - circuit:
      num_public_variables: 0
      num_private_variables: 97
      num_constraints: 98
      at: b31b02a5133a63f6a8e468126914147a16a24556aa6a771ee895bf340abd4df5
      bt: 9c4355618bf55f2db5518a0e401fefbb75316640e9de5b96d138e9f7ba8730bb
      ct: 6a52f77ad4d1c91e6c3b6e1a1cdeef143bc9d91319b5c3c7440400c0fbde185f
    ir:
      - "decl f0: <0>"
      - "  store &v1, ((v0), (), (), ())"
      - "  add &v5, v2, v3"
      - "  eq &v6, v5, v4"
      - "  retn v6"
      - "decl f1: <7>"
      - "  retn [false, false, false, false, false, false, false, false, false, false, false, false, false, false, false, false, false, false, false, false, false, false, false, false, false, false, false, false, false, false, false, false, false, false, false, false, false, false, false, false, false, false, false, false, false, false, false, false, false, false, false, false, false, false, false, false, false, false, false, false, false, false, false, false, false, false, false, false, false, false, false, false, false, false, false, false, false, false, false, false, false, false, false, false, false, false, false, false, false, false, false, false, false, false, false, false, false, false, false, false, false, false, false, false, false, false, false, false, false, false, false, false, false, false, false, false, false, false, false, false, false, false, false, false, false, false, false, false, false, false, false, false, false, false, false, false, false, false, false, false, false, false, false, false, false, false, false, false, false, false, false, false, false, false, false, false, false, false, false, false, false, false, false, false, false, false, false, false, false, false, false, false, false, false, false, false, false, false, false, false, false, false, false, false, false, false, false, false, false, false, false, false, false, false, false, false, false, false, false, false, false, false, false, false, false, false, false, false, false, false, false, false, false, false, false, false, false, false, false, false, false, false, false, false, false, false, false, false, false, false, false, false, false, false, false, false, false, false, false, false, false, false, false, false, false, false, false, false, false, false, false, false, false, false, false, false]"
      - "decl f2: <8>"
      - "  retn aleo1qnr4dkkvkgfqph0vzc3y6z2eu975wnpz2925ntjccd5cfqxtyu8sta57j8"
      - "decl f3: <9>"
      - "  retn [0, 0, 0, 0, 0, 0, 0, 0, 0, 0, 0, 0, 0, 0, 0, 0, 0, 0, 0, 0, 0, 0, 0, 0, 0, 0, 0, 0, 0, 0, 0, 0]"
      - "decl f4: <10>"
      - "  retn aleo1qnr4dkkvkgfqph0vzc3y6z2eu975wnpz2925ntjccd5cfqxtyu8sta57j8"
      - "decl f5: <11>"
      - "  retn [false, false, false, false, false, false, false, false, false, false, false, false, false, false, false, false, false, false, false, false, false, false, false, false, false, false, false, false, false, false, false, false, false, false, false, false, false, false, false, false, false, false, false, false, false, false, false, false, false, false, false, false, false, false, false, false, false, false, false, false, false, false, false, false, false, false, false, false, false, false, false, false, false, false, false, false, false, false, false, false, false, false, false, false, false, false, false, false, false, false, false, false, false, false, false, false, false, false, false, false, false, false, false, false, false, false, false, false, false, false, false, false, false, false, false, false, false, false, false, false, false, false, false, false, false, false, false, false, false, false, false, false, false, false, false, false, false, false, false, false, false, false, false, false, false, false, false, false, false, false, false, false, false, false, false, false, false, false, false, false, false, false, false, false, false, false, false, false, false, false, false, false, false, false, false, false, false, false, false, false, false, false, false, false, false, false, false, false, false, false, false, false, false, false, false, false, false, false, false, false, false, false, false, false, false, false, false, false, false, false, false, false, false, false, false, false, false, false, false, false, false, false, false, false, false, false, false, false, false, false, false, false, false, false, false, false, false, false, false, false, false, false, false, false, false, false, false, false, false, false, false, false, false, false, false, false]"
      - "decl f6: <12>"
      - "  retn aleo1qnr4dkkvkgfqph0vzc3y6z2eu975wnpz2925ntjccd5cfqxtyu8sta57j8"
      - "decl f7: <13>"
      - "  retn [0, 0, 0, 0, 0, 0, 0, 0, 0, 0, 0, 0, 0, 0, 0, 0, 0, 0, 0, 0, 0, 0, 0, 0, 0, 0, 0, 0, 0, 0, 0, 0]"
      - "decl f8: <14>"
      - "  retn aleo1qnr4dkkvkgfqph0vzc3y6z2eu975wnpz2925ntjccd5cfqxtyu8sta57j8"
      - "decl f9: <15>"
      - "  retn 0"
      - "decl f10: <16>"
      - "  retn [false]"
      - "decl f11: <17>"
      - "  retn false"
      - "decl f12: <18>"
      - "  retn [0]"
      - "decl f13: <19>"
      - "  retn false"
      - "decl f14: <20>"
      - "  retn [false]"
      - "decl f15: <21>"
      - "  retn false"
      - "decl f16: <22>"
      - "  retn [0]"
      - "decl f17: <23>"
      - "  retn false"
      - "decl f18: <24>"
      - "  retn [false, false, false, false, false, false, false, false, false, false, false, false, false, false, false, false, false, false, false, false, false, false, false, false, false, false, false, false, false, false, false, false, false, false, false, false, false, false, false, false, false, false, false, false, false, false, false, false, false, false, false, false, false, false, false, false, false, false, false, false, false, false, false, false, false, false, false, false, false, false, false, false, false, false, false, false, false, false, false, false, false, false, false, false, false, false, false, false, false, false, false, false, false, false, false, false, false, false, false, false, false, false, false, false, false, false, false, false, false, false, false, false, false, false, false, false, false, false, false, false, false, false, false, false, false, false, false, false, false, false, false, false, false, false, false, false, false, false, false, false, false, false, false, false, false, false, false, false, false, false, false, false, false, false, false, false, false, false, false, false, false, false, false, false, false, false, false, false, false, false, false, false, false, false, false, false, false, false, false, false, false, false, false, false, false, false, false, false, false, false, false, false, false, false, false, false, false, false, false, false, false, false, false, false, false, false, false, false, false, false, false, false, false, false, false, false, false, false, false, false, false, false, false, false, false, false, false, false, false, false, false, false, false, false, false, false, false, false, false, false, false, false, false, false, false, false, false, false, false, false, false, false, false]"
      - "decl f19: <25>"
      - "  retn 'a'"
      - "decl f20: <26>"
      - "  retn [0, 0, 0, 0, 0, 0, 0, 0, 0, 0, 0, 0, 0, 0, 0, 0, 0, 0, 0, 0, 0, 0, 0, 0, 0, 0, 0, 0, 0, 0, 0, 0]"
      - "decl f21: <27>"
      - "  retn 'a'"
      - "decl f22: <28>"
      - "  retn [false, false, false, false, false, false, false, false, false, false, false, false, false, false, false, false, false, false, false, false, false, false, false, false, false, false, false, false, false, false, false, false, false, false, false, false, false, false, false, false, false, false, false, false, false, false, false, false, false, false, false, false, false, false, false, false, false, false, false, false, false, false, false, false, false, false, false, false, false, false, false, false, false, false, false, false, false, false, false, false, false, false, false, false, false, false, false, false, false, false, false, false, false, false, false, false, false, false, false, false, false, false, false, false, false, false, false, false, false, false, false, false, false, false, false, false, false, false, false, false, false, false, false, false, false, false, false, false, false, false, false, false, false, false, false, false, false, false, false, false, false, false, false, false, false, false, false, false, false, false, false, false, false, false, false, false, false, false, false, false, false, false, false, false, false, false, false, false, false, false, false, false, false, false, false, false, false, false, false, false, false, false, false, false, false, false, false, false, false, false, false, false, false, false, false, false, false, false, false, false, false, false, false, false, false, false, false, false, false, false, false, false, false, false, false, false, false, false, false, false, false, false, false, false, false, false, false, false, false, false, false, false, false, false, false, false, false, false, false, false, false, false, false, false, false, false, false, false, false, false, false, false, false]"
      - "decl f23: <29>"
      - "  retn 'a'"
      - "decl f24: <30>"
      - "  retn [0, 0, 0, 0, 0, 0, 0, 0, 0, 0, 0, 0, 0, 0, 0, 0, 0, 0, 0, 0, 0, 0, 0, 0, 0, 0, 0, 0, 0, 0, 0, 0]"
      - "decl f25: <31>"
      - "  retn 'a'"
      - "decl f26: <32>"
      - "  retn [false, false, false, false, false, false, false, false, false, false, false, false, false, false, false, false, false, false, false, false, false, false, false, false, false, false, false, false, false, false, false, false, false, false, false, false, false, false, false, false, false, false, false, false, false, false, false, false, false, false, false, false, false, false, false, false, false, false, false, false, false, false, false, false, false, false, false, false, false, false, false, false, false, false, false, false, false, false, false, false, false, false, false, false, false, false, false, false, false, false, false, false, false, false, false, false, false, false, false, false, false, false, false, false, false, false, false, false, false, false, false, false, false, false, false, false, false, false, false, false, false, false, false, false, false, false, false, false, false, false, false, false, false, false, false, false, false, false, false, false, false, false, false, false, false, false, false, false, false, false, false, false, false, false, false, false, false, false, false, false, false, false, false, false, false, false, false, false, false, false, false, false, false, false, false, false, false, false, false, false, false, false, false, false, false, false, false, false, false, false, false, false, false, false, false, false, false, false, false, false, false, false, false, false, false, false, false, false, false, false, false, false, false, false, false, false, false, false, false, false, false, false, false, false, false, false, false, false, false, false, false, false, false, false, false, false, false, false, false, false, false, false, false, false, false, false, false, false, false, false, false, false, false]"
      - "decl f27: <33>"
      - "  retn []"
      - "decl f28: <34>"
      - "  retn [0, 0, 0, 0, 0, 0, 0, 0, 0, 0, 0, 0, 0, 0, 0, 0, 0, 0, 0, 0, 0, 0, 0, 0, 0, 0, 0, 0, 0, 0, 0, 0]"
      - "decl f29: <35>"
      - "  retn []"
      - "decl f30: <36>"
      - "  retn [false, false, false, false, false, false, false, false, false, false, false, false, false, false, false, false, false, false, false, false, false, false, false, false, false, false, false, false, false, false, false, false, false, false, false, false, false, false, false, false, false, false, false, false, false, false, false, false, false, false, false, false, false, false, false, false, false, false, false, false, false, false, false, false, false, false, false, false, false, false, false, false, false, false, false, false, false, false, false, false, false, false, false, false, false, false, false, false, false, false, false, false, false, false, false, false, false, false, false, false, false, false, false, false, false, false, false, false, false, false, false, false, false, false, false, false, false, false, false, false, false, false, false, false, false, false, false, false, false, false, false, false, false, false, false, false, false, false, false, false, false, false, false, false, false, false, false, false, false, false, false, false, false, false, false, false, false, false, false, false, false, false, false, false, false, false, false, false, false, false, false, false, false, false, false, false, false, false, false, false, false, false, false, false, false, false, false, false, false, false, false, false, false, false, false, false, false, false, false, false, false, false, false, false, false, false, false, false, false, false, false, false, false, false, false, false, false, false, false, false, false, false, false, false, false, false, false, false, false, false, false, false, false, false, false, false, false, false, false, false, false, false, false, false, false, false, false, false, false, false, false, false, false]"
      - "decl f31: <37>"
      - "  retn []"
      - "decl f32: <38>"
      - "  retn [0, 0, 0, 0, 0, 0, 0, 0, 0, 0, 0, 0, 0, 0, 0, 0, 0, 0, 0, 0, 0, 0, 0, 0, 0, 0, 0, 0, 0, 0, 0, 0]"
      - "decl f33: <39>"
      - "  retn []"
      - "decl f34: <40>"
      - "  retn [false, false, false, false, false, false, false, false, false, false, false, false, false, false, false, false, false, false, false, false, false, false, false, false, false, false, false, false, false, false, false, false, false, false, false, false, false, false, false, false, false, false, false, false, false, false, false, false, false, false, false, false, false, false, false, false, false, false, false, false, false, false, false, false, false, false, false, false, false, false, false, false, false, false, false, false, false, false, false, false, false, false, false, false, false, false, false, false, false, false, false, false, false, false, false, false, false, false, false, false, false, false, false, false, false, false, false, false, false, false, false, false, false, false, false, false, false, false, false, false, false, false, false, false, false, false, false, false, false, false, false, false, false, false, false, false, false, false, false, false, false, false, false, false, false, false, false, false, false, false, false, false, false, false, false, false, false, false, false, false, false, false, false, false, false, false, false, false, false, false, false, false, false, false, false, false, false, false, false, false, false, false, false, false, false, false, false, false, false, false, false, false, false, false, false, false, false, false, false, false, false, false, false, false, false, false, false, false, false, false, false, false, false, false, false, false, false, false, false, false, false, false, false, false, false, false, false, false, false, false, false, false, false, false, false, false, false, false, false, false, false, false, false, false, false, false, false, false, false, false, false, false, false, false, false, false, false, false, false, false, false, false, false, false, false, false, false, false, false, false, false, false, false, false, false, false, false, false, false, false, false, false, false, false, false, false, false, false, false, false, false, false, false, false, false, false, false, false, false, false, false, false, false, false, false, false, false, false, false, false, false, false, false, false, false, false, false, false, false, false, false, false, false, false, false, false, false, false, false, false, false, false, false, false, false, false, false, false, false, false, false, false, false, false, false, false, false, false, false, false, false, false, false, false, false, false, false, false, false, false, false, false, false, false, false, false, false, false, false, false, false, false, false, false, false, false, false, false, false, false, false, false, false, false, false, false, false, false, false, false, false, false, false, false, false, false, false, false, false, false, false, false, false, false, false, false, false, false, false, false, false, false, false, false, false, false, false, false, false, false, false, false, false, false, false, false, false, false, false, false, false, false, false, false, false, false, false, false, false, false, false, false, false, false, false, false, false, false, false, false, false, false, false, false, false, false, false, false, false, false, false, false, false, false, false, false, false, false, false, false, false, false, false, false, false, false, false, false, false, false, false, false, false, false, false, false, false, false, false, false, false, false, false, false, false, false, false, false, false, false, false, false, false, false, false, false]"
      - "decl f35: <41>"
      - "  retn []group"
      - "decl f36: <42>"
      - "  retn [0, 0, 0, 0, 0, 0, 0, 0, 0, 0, 0, 0, 0, 0, 0, 0, 0, 0, 0, 0, 0, 0, 0, 0, 0, 0, 0, 0, 0, 0, 0, 0, 0, 0, 0, 0, 0, 0, 0, 0, 0, 0, 0, 0, 0, 0, 0, 0, 0, 0, 0, 0, 0, 0, 0, 0, 0, 0, 0, 0, 0, 0, 0, 0]"
      - "decl f37: <43>"
      - "  retn []group"
      - "decl f38: <44>"
      - "  retn [false, false, false, false, false, false, false, false, false, false, false, false, false, false, false, false, false, false, false, false, false, false, false, false, false, false, false, false, false, false, false, false, false, false, false, false, false, false, false, false, false, false, false, false, false, false, false, false, false, false, false, false, false, false, false, false, false, false, false, false, false, false, false, false, false, false, false, false, false, false, false, false, false, false, false, false, false, false, false, false, false, false, false, false, false, false, false, false, false, false, false, false, false, false, false, false, false, false, false, false, false, false, false, false, false, false, false, false, false, false, false, false, false, false, false, false, false, false, false, false, false, false, false, false, false, false, false, false, false, false, false, false, false, false, false, false, false, false, false, false, false, false, false, false, false, false, false, false, false, false, false, false, false, false, false, false, false, false, false, false, false, false, false, false, false, false, false, false, false, false, false, false, false, false, false, false, false, false, false, false, false, false, false, false, false, false, false, false, false, false, false, false, false, false, false, false, false, false, false, false, false, false, false, false, false, false, false, false, false, false, false, false, false, false, false, false, false, false, false, false, false, false, false, false, false, false, false, false, false, false, false, false, false, false, false, false, false, false, false, false, false, false, false, false, false, false, false, false, false, false, false, false, false, false, false, false, false, false, false, false, false, false, false, false, false, false, false, false, false, false, false, false, false, false, false, false, false, false, false, false, false, false, false, false, false, false, false, false, false, false, false, false, false, false, false, false, false, false, false, false, false, false, false, false, false, false, false, false, false, false, false, false, false, false, false, false, false, false, false, false, false, false, false, false, false, false, false, false, false, false, false, false, false, false, false, false, false, false, false, false, false, false, false, false, false, false, false, false, false, false, false, false, false, false, false, false, false, false, false, false, false, false, false, false, false, false, false, false, false, false, false, false, false, false, false, false, false, false, false, false, false, false, false, false, false, false, false, false, false, false, false, false, false, false, false, false, false, false, false, false, false, false, false, false, false, false, false, false, false, false, false, false, false, false, false, false, false, false, false, false, false, false, false, false, false, false, false, false, false, false, false, false, false, false, false, false, false, false, false, false, false, false, false, false, false, false, false, false, false, false, false, false, false, false, false, false, false, false, false, false, false, false, false, false, false, false, false, false, false, false, false, false, false, false, false, false, false, false, false, false, false, false, false, false, false, false, false, false, false, false, false, false, false, false, false, false, false, false, false, false, false, false, false, false, false, false]"
      - "decl f39: <45>"
      - "  retn []group"
      - "decl f40: <46>"
      - "  retn [0, 0, 0, 0, 0, 0, 0, 0, 0, 0, 0, 0, 0, 0, 0, 0, 0, 0, 0, 0, 0, 0, 0, 0, 0, 0, 0, 0, 0, 0, 0, 0, 0, 0, 0, 0, 0, 0, 0, 0, 0, 0, 0, 0, 0, 0, 0, 0, 0, 0, 0, 0, 0, 0, 0, 0, 0, 0, 0, 0, 0, 0, 0, 0]"
      - "decl f41: <47>"
      - "  retn []group"
      - "decl f42: <48>"
      - "  retn [false, false, false, false, false, false, false, false]"
      - "decl f43: <49>"
      - "  retn 0"
      - "decl f44: <50>"
      - "  retn [0]"
      - "decl f45: <51>"
      - "  retn 0"
      - "decl f46: <52>"
      - "  retn [false, false, false, false, false, false, false, false]"
      - "decl f47: <53>"
      - "  retn 0"
      - "decl f48: <54>"
      - "  retn [0]"
      - "decl f49: <55>"
      - "  retn 0"
      - "decl f50: <56>"
      - "  retn [false, false, false, false, false, false, false, false, false, false, false, false, false, false, false, false]"
      - "decl f51: <57>"
      - "  retn 0"
      - "decl f52: <58>"
      - "  retn [0, 0]"
      - "decl f53: <59>"
      - "  retn 0"
      - "decl f54: <60>"
      - "  retn [false, false, false, false, false, false, false, false, false, false, false, false, false, false, false, false]"
      - "decl f55: <61>"
      - "  retn 0"
      - "decl f56: <62>"
      - "  retn [0, 0]"
      - "decl f57: <63>"
      - "  retn 0"
      - "decl f58: <64>"
      - "  retn [false, false, false, false, false, false, false, false, false, false, false, false, false, false, false, false, false, false, false, false, false, false, false, false, false, false, false, false, false, false, false, false]"
      - "decl f59: <65>"
      - "  retn 0"
      - "decl f60: <66>"
      - "  retn [0, 0, 0, 0]"
      - "decl f61: <67>"
      - "  retn 0"
      - "decl f62: <68>"
      - "  retn [false, false, false, false, false, false, false, false, false, false, false, false, false, false, false, false, false, false, false, false, false, false, false, false, false, false, false, false, false, false, false, false]"
      - "decl f63: <69>"
      - "  retn 0"
      - "decl f64: <70>"
      - "  retn [0, 0, 0, 0]"
      - "decl f65: <71>"
      - "  retn 0"
      - "decl f66: <72>"
      - "  retn [false, false, false, false, false, false, false, false, false, false, false, false, false, false, false, false, false, false, false, false, false, false, false, false, false, false, false, false, false, false, false, false, false, false, false, false, false, false, false, false, false, false, false, false, false, false, false, false, false, false, false, false, false, false, false, false, false, false, false, false, false, false, false, false]"
      - "decl f67: <73>"
      - "  retn 0"
      - "decl f68: <74>"
      - "  retn [0, 0, 0, 0, 0, 0, 0, 0]"
      - "decl f69: <75>"
      - "  retn 0"
      - "decl f70: <76>"
      - "  retn [false, false, false, false, false, false, false, false, false, false, false, false, false, false, false, false, false, false, false, false, false, false, false, false, false, false, false, false, false, false, false, false, false, false, false, false, false, false, false, false, false, false, false, false, false, false, false, false, false, false, false, false, false, false, false, false, false, false, false, false, false, false, false, false]"
      - "decl f71: <77>"
      - "  retn 0"
      - "decl f72: <78>"
      - "  retn [0, 0, 0, 0, 0, 0, 0, 0]"
      - "decl f73: <79>"
      - "  retn 0"
      - "decl f74: <80>"
      - "  retn [false, false, false, false, false, false, false, false, false, false, false, false, false, false, false, false, false, false, false, false, false, false, false, false, false, false, false, false, false, false, false, false, false, false, false, false, false, false, false, false, false, false, false, false, false, false, false, false, false, false, false, false, false, false, false, false, false, false, false, false, false, false, false, false, false, false, false, false, false, false, false, false, false, false, false, false, false, false, false, false, false, false, false, false, false, false, false, false, false, false, false, false, false, false, false, false, false, false, false, false, false, false, false, false, false, false, false, false, false, false, false, false, false, false, false, false, false, false, false, false, false, false, false, false, false, false, false, false]"
      - "decl f75: <81>"
      - "  retn 0"
      - "decl f76: <82>"
      - "  retn [0, 0, 0, 0, 0, 0, 0, 0, 0, 0, 0, 0, 0, 0, 0, 0]"
      - "decl f77: <83>"
      - "  retn 0"
      - "decl f78: <84>"
      - "  retn [false, false, false, false, false, false, false, false, false, false, false, false, false, false, false, false, false, false, false, false, false, false, false, false, false, false, false, false, false, false, false, false, false, false, false, false, false, false, false, false, false, false, false, false, false, false, false, false, false, false, false, false, false, false, false, false, false, false, false, false, false, false, false, false, false, false, false, false, false, false, false, false, false, false, false, false, false, false, false, false, false, false, false, false, false, false, false, false, false, false, false, false, false, false, false, false, false, false, false, false, false, false, false, false, false, false, false, false, false, false, false, false, false, false, false, false, false, false, false, false, false, false, false, false, false, false, false, false]"
      - "decl f79: <85>"
      - "  retn 0"
      - "decl f80: <86>"
      - "  retn [0, 0, 0, 0, 0, 0, 0, 0, 0, 0, 0, 0, 0, 0, 0, 0]"
      - "decl f81: <87>"
      - "  retn 0"
      - "decl f82: <88>"
      - "  retn [false, false, false, false, false, false, false, false]"
      - "decl f83: <89>"
      - "  retn 0"
      - "decl f84: <90>"
      - "  retn [0]"
      - "decl f85: <91>"
      - "  retn 0"
      - "decl f86: <92>"
      - "  retn [false, false, false, false, false, false, false, false]"
      - "decl f87: <93>"
      - "  retn 0"
      - "decl f88: <94>"
      - "  retn [0]"
      - "decl f89: <95>"
      - "  retn 0"
      - "decl f90: <96>"
      - "  retn [false, false, false, false, false, false, false, false, false, false, false, false, false, false, false, false]"
      - "decl f91: <97>"
      - "  retn 0"
      - "decl f92: <98>"
      - "  retn [0, 0]"
      - "decl f93: <99>"
      - "  retn 0"
      - "decl f94: <100>"
      - "  retn [false, false, false, false, false, false, false, false, false, false, false, false, false, false, false, false]"
      - "decl f95: <101>"
      - "  retn 0"
      - "decl f96: <102>"
      - "  retn [0, 0]"
      - "decl f97: <103>"
      - "  retn 0"
      - "decl f98: <104>"
      - "  retn [false, false, false, false, false, false, false, false, false, false, false, false, false, false, false, false, false, false, false, false, false, false, false, false, false, false, false, false, false, false, false, false]"
      - "decl f99: <105>"
      - "  retn 0"
      - "decl f100: <106>"
      - "  retn [0, 0, 0, 0]"
      - "decl f101: <107>"
      - "  retn 0"
      - "decl f102: <108>"
      - "  retn [false, false, false, false, false, false, false, false, false, false, false, false, false, false, false, false, false, false, false, false, false, false, false, false, false, false, false, false, false, false, false, false]"
      - "decl f103: <109>"
      - "  retn 0"
      - "decl f104: <110>"
      - "  retn [0, 0, 0, 0]"
      - "decl f105: <111>"
      - "  retn 0"
      - "decl f106: <112>"
      - "  retn [false, false, false, false, false, false, false, false, false, false, false, false, false, false, false, false, false, false, false, false, false, false, false, false, false, false, false, false, false, false, false, false, false, false, false, false, false, false, false, false, false, false, false, false, false, false, false, false, false, false, false, false, false, false, false, false, false, false, false, false, false, false, false, false]"
      - "decl f107: <113>"
      - "  retn 0"
      - "decl f108: <114>"
      - "  retn [0, 0, 0, 0, 0, 0, 0, 0]"
      - "decl f109: <115>"
      - "  retn 0"
      - "decl f110: <116>"
      - "  retn [false, false, false, false, false, false, false, false, false, false, false, false, false, false, false, false, false, false, false, false, false, false, false, false, false, false, false, false, false, false, false, false, false, false, false, false, false, false, false, false, false, false, false, false, false, false, false, false, false, false, false, false, false, false, false, false, false, false, false, false, false, false, false, false]"
      - "decl f111: <117>"
      - "  retn 0"
      - "decl f112: <118>"
      - "  retn [0, 0, 0, 0, 0, 0, 0, 0]"
      - "decl f113: <119>"
      - "  retn 0"
      - "decl f114: <120>"
      - "  retn [false, false, false, false, false, false, false, false, false, false, false, false, false, false, false, false, false, false, false, false, false, false, false, false, false, false, false, false, false, false, false, false, false, false, false, false, false, false, false, false, false, false, false, false, false, false, false, false, false, false, false, false, false, false, false, false, false, false, false, false, false, false, false, false, false, false, false, false, false, false, false, false, false, false, false, false, false, false, false, false, false, false, false, false, false, false, false, false, false, false, false, false, false, false, false, false, false, false, false, false, false, false, false, false, false, false, false, false, false, false, false, false, false, false, false, false, false, false, false, false, false, false, false, false, false, false, false, false]"
      - "decl f115: <121>"
      - "  retn 0"
      - "decl f116: <122>"
      - "  retn [0, 0, 0, 0, 0, 0, 0, 0, 0, 0, 0, 0, 0, 0, 0, 0]"
      - "decl f117: <123>"
      - "  retn 0"
      - "decl f118: <124>"
      - "  retn [false, false, false, false, false, false, false, false, false, false, false, false, false, false, false, false, false, false, false, false, false, false, false, false, false, false, false, false, false, false, false, false, false, false, false, false, false, false, false, false, false, false, false, false, false, false, false, false, false, false, false, false, false, false, false, false, false, false, false, false, false, false, false, false, false, false, false, false, false, false, false, false, false, false, false, false, false, false, false, false, false, false, false, false, false, false, false, false, false, false, false, false, false, false, false, false, false, false, false, false, false, false, false, false, false, false, false, false, false, false, false, false, false, false, false, false, false, false, false, false, false, false, false, false, false, false, false, false]"
      - "decl f119: <125>"
      - "  retn 0"
      - "decl f120: <126>"
      - "  retn [0, 0, 0, 0, 0, 0, 0, 0, 0, 0, 0, 0, 0, 0, 0, 0]"
      - "decl f121: <127>"
      - "  retn 0"
      - ""
    output:
      - input_file: u16.in
        output:
          registers:
            r0:
              type: bool
              value: "true"
<<<<<<< HEAD
    initial_ast: dfe1074c19503c7796d607409634a7e38a3c977f775e941ab43732c5c81cd480
    imports_resolved_ast: f058d2fce97c8d02b15ede9fb3a4fd30e509cd470386b7628d12170c5d07e30e
    canonicalized_ast: f058d2fce97c8d02b15ede9fb3a4fd30e509cd470386b7628d12170c5d07e30e
    type_inferenced_ast: 173a5d6817317a1ee847945a8541640b87439f0a4c394dd714887b5ef7bf7b49
=======
    initial_ast: 917e41da4b72bd0740990f7a98611b7b5ee49fead8e006943f9b0298dadd1bf4
    imports_resolved_ast: 2e5c550529940c847c11c37c1837be8067de6fd9e669d2e3071a2644d837ea3c
    canonicalized_ast: 2e5c550529940c847c11c37c1837be8067de6fd9e669d2e3071a2644d837ea3c
    type_inferenced_ast: a01147fad4ecf876d1f99adac89902813ee84555bf652d77cbd33addec55cd5b
>>>>>>> 03f78d56
<|MERGE_RESOLUTION|>--- conflicted
+++ resolved
@@ -265,14 +265,7 @@
             r0:
               type: bool
               value: "true"
-<<<<<<< HEAD
-    initial_ast: dfe1074c19503c7796d607409634a7e38a3c977f775e941ab43732c5c81cd480
-    imports_resolved_ast: f058d2fce97c8d02b15ede9fb3a4fd30e509cd470386b7628d12170c5d07e30e
-    canonicalized_ast: f058d2fce97c8d02b15ede9fb3a4fd30e509cd470386b7628d12170c5d07e30e
-    type_inferenced_ast: 173a5d6817317a1ee847945a8541640b87439f0a4c394dd714887b5ef7bf7b49
-=======
-    initial_ast: 917e41da4b72bd0740990f7a98611b7b5ee49fead8e006943f9b0298dadd1bf4
-    imports_resolved_ast: 2e5c550529940c847c11c37c1837be8067de6fd9e669d2e3071a2644d837ea3c
-    canonicalized_ast: 2e5c550529940c847c11c37c1837be8067de6fd9e669d2e3071a2644d837ea3c
-    type_inferenced_ast: a01147fad4ecf876d1f99adac89902813ee84555bf652d77cbd33addec55cd5b
->>>>>>> 03f78d56
+    initial_ast: f77ca0e10f701dec5942de420d289776dba9a859b9cb1c5dfd6dfe9821427f51
+    imports_resolved_ast: 3ca1f066ecf84a9efc7323bb31e5b878cb6e6cb8a6bc74fa12354a372b339bd2
+    canonicalized_ast: 3ca1f066ecf84a9efc7323bb31e5b878cb6e6cb8a6bc74fa12354a372b339bd2
+    type_inferenced_ast: d703085a1e7e3215d97a0dc5dd199a9d8520595a0b2d984faa66fad71a526557