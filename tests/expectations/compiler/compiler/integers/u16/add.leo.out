---
namespace: Compile
expectation: Pass
outputs:
  - circuit:
      num_public_variables: 0
      num_private_variables: 97
      num_constraints: 98
      at: b31b02a5133a63f6a8e468126914147a16a24556aa6a771ee895bf340abd4df5
      bt: 9c4355618bf55f2db5518a0e401fefbb75316640e9de5b96d138e9f7ba8730bb
      ct: 6a52f77ad4d1c91e6c3b6e1a1cdeef143bc9d91319b5c3c7440400c0fbde185f
    output:
      - input_file: u16.in
        output:
          registers:
            r0:
              type: bool
              value: "true"
    initial_ast: f77ca0e10f701dec5942de420d289776dba9a859b9cb1c5dfd6dfe9821427f51
<<<<<<< HEAD
    imports_resolved_ast: d5f55a3ed01496c3ab34e44f41a9127ec3a98d90193ebf009cd71a4ee2bc444e
    canonicalized_ast: d5f55a3ed01496c3ab34e44f41a9127ec3a98d90193ebf009cd71a4ee2bc444e
    type_inferenced_ast: 7a5c05ed29bbada47df46463424960b60b738005f7e35afd3b5039d22729973f
=======
    ir: a4f072c7e25b3a53fd5da19e7f1612ec1ae3694e555634fac3dd3209f43acf20
    imports_resolved_ast: 3ca1f066ecf84a9efc7323bb31e5b878cb6e6cb8a6bc74fa12354a372b339bd2
    canonicalized_ast: 3ca1f066ecf84a9efc7323bb31e5b878cb6e6cb8a6bc74fa12354a372b339bd2
    type_inferenced_ast: d703085a1e7e3215d97a0dc5dd199a9d8520595a0b2d984faa66fad71a526557
>>>>>>> 3626fbdb
<|MERGE_RESOLUTION|>--- conflicted
+++ resolved
@@ -17,13 +17,7 @@
               type: bool
               value: "true"
     initial_ast: f77ca0e10f701dec5942de420d289776dba9a859b9cb1c5dfd6dfe9821427f51
-<<<<<<< HEAD
+    ir: a4f072c7e25b3a53fd5da19e7f1612ec1ae3694e555634fac3dd3209f43acf20
     imports_resolved_ast: d5f55a3ed01496c3ab34e44f41a9127ec3a98d90193ebf009cd71a4ee2bc444e
     canonicalized_ast: d5f55a3ed01496c3ab34e44f41a9127ec3a98d90193ebf009cd71a4ee2bc444e
-    type_inferenced_ast: 7a5c05ed29bbada47df46463424960b60b738005f7e35afd3b5039d22729973f
-=======
-    ir: a4f072c7e25b3a53fd5da19e7f1612ec1ae3694e555634fac3dd3209f43acf20
-    imports_resolved_ast: 3ca1f066ecf84a9efc7323bb31e5b878cb6e6cb8a6bc74fa12354a372b339bd2
-    canonicalized_ast: 3ca1f066ecf84a9efc7323bb31e5b878cb6e6cb8a6bc74fa12354a372b339bd2
-    type_inferenced_ast: d703085a1e7e3215d97a0dc5dd199a9d8520595a0b2d984faa66fad71a526557
->>>>>>> 3626fbdb
+    type_inferenced_ast: 7a5c05ed29bbada47df46463424960b60b738005f7e35afd3b5039d22729973f