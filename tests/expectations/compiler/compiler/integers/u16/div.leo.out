--- conflicted
+++ resolved
@@ -2,12 +2,7 @@
 namespace: Compile
 expectation: Pass
 outputs:
-<<<<<<< HEAD
-  - output: []
-    initial_ast: 5d8308112c0182af464339a97b6f54c4196d1c8a58cfe3d770476d474c3e3d90
-=======
   - output:
-      - initial_input_ast: 366c095f1dc13d5327fec0236867df3dd4efed80fefc990b402455be221ae3ae
+      - initial_input_ast: 80d283b0a50f4786632ec4351150e9171b6f8286113f8a5b3085716e4d9c68e1
         symbol_table: d3bb974805db7c028da81baa4afcb0a24c1b9b05fae97c60aeb0c27680bb9267
-    initial_ast: c7f8663c2e35a240f8cd40af952012e44860be93cf691e97c2720cab99e29944
->>>>>>> 527c55f8
+    initial_ast: 5d8308112c0182af464339a97b6f54c4196d1c8a58cfe3d770476d474c3e3d90