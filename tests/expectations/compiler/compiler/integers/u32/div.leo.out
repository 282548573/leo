--- conflicted
+++ resolved
@@ -2,12 +2,7 @@
 namespace: Compile
 expectation: Pass
 outputs:
-<<<<<<< HEAD
-  - output: []
-    initial_ast: ee4478c16752e9de99a55937bda13c5c25e76c2995ae6aef4e97c512748a2724
-=======
   - output:
-      - initial_input_ast: 1899a411753778ecc51ee4565405c95f5dc93e7dfc084268332a034da1a4e22a
+      - initial_input_ast: 6de7866e0cf457f10ba17b526a039f29d50cc6428f3ea30a7a15dcab23d6bdce
         symbol_table: 5de00fad1a2c72b4dcc1abadc1b1cb0f494f94f5a4b8241759ec69856ad1e61d
-    initial_ast: f0756849f355e001af5182cb5b788cc796745499258548e421e5187e177f275f
->>>>>>> 527c55f8
+    initial_ast: ee4478c16752e9de99a55937bda13c5c25e76c2995ae6aef4e97c512748a2724