--- conflicted
+++ resolved
@@ -2,12 +2,7 @@
 namespace: Compile
 expectation: Pass
 outputs:
-<<<<<<< HEAD
-  - output: []
-    initial_ast: 9e099cf65d9b27ebcb781327f68ac589110a9ae42de27c5a82e10c6996c5cd60
-=======
   - output:
-      - initial_input_ast: 0d8bd4140882c8076fc6f31339195bd136210fa8468de7232564be89d208c570
+      - initial_input_ast: 59ef85c3b74f2470556f96bb807465b378d087d89a4ae9f22e7b39c43ead8e43
         symbol_table: 9cef6bc5907dc9578a6d19e2f9b56ccc4e06b522efc4a2277c4ed418a9985e72
-    initial_ast: 727e4ea81a78093866181fe291c97cc7dd006287a09f808402cb6c79d5ce1654
->>>>>>> 527c55f8
+    initial_ast: 9e099cf65d9b27ebcb781327f68ac589110a9ae42de27c5a82e10c6996c5cd60