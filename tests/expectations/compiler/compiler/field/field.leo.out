--- conflicted
+++ resolved
@@ -17,13 +17,7 @@
               type: bool
               value: "true"
     initial_ast: c291b862aae6bdf6b1b6ae59ce633292c833bb3e79e12c7133c7271be26ebbdd
-<<<<<<< HEAD
+    ir: ddfc8da61c4e9d2d04ab5b3b8cdc170d0d3ea52857a35bf6e7469da91763d3ed
     imports_resolved_ast: bd81ef65aef293f0bb3fdd209266825092b776c6e57e107cff08240f1426ee71
     canonicalized_ast: bd81ef65aef293f0bb3fdd209266825092b776c6e57e107cff08240f1426ee71
-    type_inferenced_ast: 4e4200b6d0132bcccbce01d3b0e57565832a475fb927147933a11cefc0d0d115
-=======
-    ir: ddfc8da61c4e9d2d04ab5b3b8cdc170d0d3ea52857a35bf6e7469da91763d3ed
-    imports_resolved_ast: 9934ae8a63d5d4875c0bef4765fcd06007f5350bfb7009c006bce3aec9d6f098
-    canonicalized_ast: 9934ae8a63d5d4875c0bef4765fcd06007f5350bfb7009c006bce3aec9d6f098
-    type_inferenced_ast: 7d42fe73128990fcffb99ef4c65f89ecc3f937a9130705f6089f6c206c265a5b
->>>>>>> 3626fbdb
+    type_inferenced_ast: 4e4200b6d0132bcccbce01d3b0e57565832a475fb927147933a11cefc0d0d115