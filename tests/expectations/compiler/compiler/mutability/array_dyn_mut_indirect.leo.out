---
namespace: Compile
expectation: Pass
outputs:
  - circuit:
      num_public_variables: 0
      num_private_variables: 1914
      num_constraints: 2558
      at: 4736445d494d9b9a754b2eb5c91df5310290d0954417b5a89918f2bf1f4ae134
      bt: 36a24962d91c3492840ab49513db6874c8e617cf8d1b985f756cd54843dac885
      ct: 0132d343b82fee719c3af5146f4417ae3fa7c285f1b5e2aebe9ce2e4505cc336
    output:
      - input_file: input/index1_tuple.in
        output:
          registers:
            r0:
              type: "[(u32, u32); 3]"
              value: "[(1, 1), (0, 1), (3, 3)]"
      - input_file: input/index2_tuple.in
        output:
          registers:
            r0:
              type: "[(u32, u32); 3]"
              value: "[(1, 1), (2, 2), (0, 1)]"
    initial_ast: b1ccd7999e7188e7db141a9f1c13ac95f93fa5079d4aaa240f012f78776d11f3
<<<<<<< HEAD
    imports_resolved_ast: 50e8c84a74cfa9b8b803aabb534fbf7629f02b1d69155106ec35c4ca1e708111
    canonicalized_ast: 50e8c84a74cfa9b8b803aabb534fbf7629f02b1d69155106ec35c4ca1e708111
    type_inferenced_ast: 360fd9dcc5973b79b441e881c7749008005b0b698fc0049de7ad2594e4c23ae9
=======
    ir: 85d7f82bb1e0b0c92ad2eb7e861869fc66ec3b21b02eddca0fae8a48aa1008e3
    imports_resolved_ast: ea23323d0d98177be939bede4f43282abad05fda5171756b43f93564fae3cf0a
    canonicalized_ast: ea23323d0d98177be939bede4f43282abad05fda5171756b43f93564fae3cf0a
    type_inferenced_ast: b35dd74d7dd9987081faf6dd4b367c45d7e1594f338b3f7dd1608cda9da7edae
>>>>>>> 3626fbdb
<|MERGE_RESOLUTION|>--- conflicted
+++ resolved
@@ -23,13 +23,7 @@
               type: "[(u32, u32); 3]"
               value: "[(1, 1), (2, 2), (0, 1)]"
     initial_ast: b1ccd7999e7188e7db141a9f1c13ac95f93fa5079d4aaa240f012f78776d11f3
-<<<<<<< HEAD
+    ir: 85d7f82bb1e0b0c92ad2eb7e861869fc66ec3b21b02eddca0fae8a48aa1008e3
     imports_resolved_ast: 50e8c84a74cfa9b8b803aabb534fbf7629f02b1d69155106ec35c4ca1e708111
     canonicalized_ast: 50e8c84a74cfa9b8b803aabb534fbf7629f02b1d69155106ec35c4ca1e708111
-    type_inferenced_ast: 360fd9dcc5973b79b441e881c7749008005b0b698fc0049de7ad2594e4c23ae9
-=======
-    ir: 85d7f82bb1e0b0c92ad2eb7e861869fc66ec3b21b02eddca0fae8a48aa1008e3
-    imports_resolved_ast: ea23323d0d98177be939bede4f43282abad05fda5171756b43f93564fae3cf0a
-    canonicalized_ast: ea23323d0d98177be939bede4f43282abad05fda5171756b43f93564fae3cf0a
-    type_inferenced_ast: b35dd74d7dd9987081faf6dd4b367c45d7e1594f338b3f7dd1608cda9da7edae
->>>>>>> 3626fbdb
+    type_inferenced_ast: 360fd9dcc5973b79b441e881c7749008005b0b698fc0049de7ad2594e4c23ae9