---
namespace: Compile
expectation: Pass
outputs:
  - circuit:
      num_public_variables: 0
      num_private_variables: 1914
      num_constraints: 2558
      at: 4736445d494d9b9a754b2eb5c91df5310290d0954417b5a89918f2bf1f4ae134
      bt: 36a24962d91c3492840ab49513db6874c8e617cf8d1b985f756cd54843dac885
      ct: 0132d343b82fee719c3af5146f4417ae3fa7c285f1b5e2aebe9ce2e4505cc336
    ir:
      - "decl f0: <0>"
      - "  store &v1, ((v0), (), (), ())"
      - "  store &v3, [(1, 1), (2, 2), (3, 3)]"
      - "  aget &v4, v3, v2"
      - "  tget &v5, v4, 0"
      - "  tset &v4, 0, 0"
      - "  aset &v3, v2, v4"
      - "  store &v3, v3"
      - "  aget &v6, v3, v2"
      - "  tget &v7, v6, 1"
      - "  tset &v6, 1, 1"
      - "  aset &v3, v2, v6"
      - "  store &v3, v3"
      - "  retn v3"
      - ""
    output:
      - input_file: input/index1_tuple.in
        output:
          registers:
            r0:
              type: "[(u32, u32); 3]"
              value: "[(1, 1), (0, 1), (3, 3)]"
      - input_file: input/index2_tuple.in
        output:
          registers:
            r0:
              type: "[(u32, u32); 3]"
<<<<<<< HEAD
              value: "[(1, 1), (2, 2), (0, 1)]"
    initial_ast: 1cfc7bf633359df839152672870f19ed3b01f79f202237eaa4de9fb462288fb5
    imports_resolved_ast: 1cfc7bf633359df839152672870f19ed3b01f79f202237eaa4de9fb462288fb5
    canonicalized_ast: 1cfc7bf633359df839152672870f19ed3b01f79f202237eaa4de9fb462288fb5
    type_inferenced_ast: ec2e11b8aa1e3fd3689b683264ba0bbc1cb83397759cf2ef93ddaf980d691a72
=======
              value: "\"(1, 1)(2, 2)(0, 1)\""
    initial_ast: 7ca87cb79f11b6342bc6db56d6b051c68bcedb798ba9eb88992dcfe0873ce139
    imports_resolved_ast: be6617cf106d0228192d1e321a6444ffdbf4c0d0a77a617d1ea8f7aea52456b2
    canonicalized_ast: be6617cf106d0228192d1e321a6444ffdbf4c0d0a77a617d1ea8f7aea52456b2
    type_inferenced_ast: 27167759a3eb4f915968b45d63f25685a5d3e9f1e08bf09d0bc2481af51c8619
>>>>>>> 0e96bf8d
<|MERGE_RESOLUTION|>--- conflicted
+++ resolved
@@ -4,49 +4,25 @@
 outputs:
   - circuit:
       num_public_variables: 0
-      num_private_variables: 1914
-      num_constraints: 2558
-      at: 4736445d494d9b9a754b2eb5c91df5310290d0954417b5a89918f2bf1f4ae134
-      bt: 36a24962d91c3492840ab49513db6874c8e617cf8d1b985f756cd54843dac885
-      ct: 0132d343b82fee719c3af5146f4417ae3fa7c285f1b5e2aebe9ce2e4505cc336
-    ir:
-      - "decl f0: <0>"
-      - "  store &v1, ((v0), (), (), ())"
-      - "  store &v3, [(1, 1), (2, 2), (3, 3)]"
-      - "  aget &v4, v3, v2"
-      - "  tget &v5, v4, 0"
-      - "  tset &v4, 0, 0"
-      - "  aset &v3, v2, v4"
-      - "  store &v3, v3"
-      - "  aget &v6, v3, v2"
-      - "  tget &v7, v6, 1"
-      - "  tset &v6, 1, 1"
-      - "  aset &v3, v2, v6"
-      - "  store &v3, v3"
-      - "  retn v3"
-      - ""
+      num_private_variables: 924
+      num_constraints: 1310
+      at: f4c2d999e3cfce5433bbde762d8c826c8df8764b9223dd5d7147cd09810f25b7
+      bt: fa02e90dd0bde30bc5feab46c3ea4fae0493dc6808d56bc6a1d937eb17297981
+      ct: 8f6f484310918a186286820e4efd1e7494774c314e9e5c6f78bb60bdeae948f4
     output:
       - input_file: input/index1_tuple.in
         output:
           registers:
             r0:
               type: "[(u32, u32); 3]"
-              value: "[(1, 1), (0, 1), (3, 3)]"
+              value: "\"(1, 1)(0, 1)(3, 3)\""
       - input_file: input/index2_tuple.in
         output:
           registers:
             r0:
               type: "[(u32, u32); 3]"
-<<<<<<< HEAD
-              value: "[(1, 1), (2, 2), (0, 1)]"
-    initial_ast: 1cfc7bf633359df839152672870f19ed3b01f79f202237eaa4de9fb462288fb5
-    imports_resolved_ast: 1cfc7bf633359df839152672870f19ed3b01f79f202237eaa4de9fb462288fb5
-    canonicalized_ast: 1cfc7bf633359df839152672870f19ed3b01f79f202237eaa4de9fb462288fb5
-    type_inferenced_ast: ec2e11b8aa1e3fd3689b683264ba0bbc1cb83397759cf2ef93ddaf980d691a72
-=======
               value: "\"(1, 1)(2, 2)(0, 1)\""
     initial_ast: 7ca87cb79f11b6342bc6db56d6b051c68bcedb798ba9eb88992dcfe0873ce139
     imports_resolved_ast: be6617cf106d0228192d1e321a6444ffdbf4c0d0a77a617d1ea8f7aea52456b2
     canonicalized_ast: be6617cf106d0228192d1e321a6444ffdbf4c0d0a77a617d1ea8f7aea52456b2
-    type_inferenced_ast: 27167759a3eb4f915968b45d63f25685a5d3e9f1e08bf09d0bc2481af51c8619
->>>>>>> 0e96bf8d
+    type_inferenced_ast: 27167759a3eb4f915968b45d63f25685a5d3e9f1e08bf09d0bc2481af51c8619