---
namespace: Compile
expectation: Pass
outputs:
  - circuit:
      num_public_variables: 0
      num_private_variables: 2
      num_constraints: 2
      at: 401937c524c61a28b4fab76d7a1f85bb628850012af62362a0922610372faf92
      bt: cdf9a9cee4f2edf55111a95ae60bde9801080f6bde638a5c79273a39a2f9f7f5
      ct: 643d5437104296e21d906ecb15b2c96ad278f20cfc4af53b12bb6069bd853726
    ir:
      - "decl f0: <0>"
      - "  store &v1, ((v0), (), (), ())"
      - "  store &v3, [1, 2, 3]"
      - "  asget &v4, v3, 0, 2, 2"
      - "  asset &v3, 0, 2, [4, 5]"
      - "  store &v3, v3"
      - "  aget &v5, v3, 0"
      - "  eq &v6, v5, 4"
      - "  aget &v7, v3, 1"
      - "  eq &v8, v7, 5"
      - "  and &v9, v6, v8"
      - "  aget &v10, v3, 2"
      - "  eq &v11, v10, 3"
      - "  and &v12, v9, v11"
      - "  eq &v13, v2, true"
      - "  and &v14, v12, v13"
      - "  retn v14"
      - "decl f1: <15>"
      - "  retn [false, false, false, false, false, false, false, false, false, false, false, false, false, false, false, false, false, false, false, false, false, false, false, false, false, false, false, false, false, false, false, false, false, false, false, false, false, false, false, false, false, false, false, false, false, false, false, false, false, false, false, false, false, false, false, false, false, false, false, false, false, false, false, false, false, false, false, false, false, false, false, false, false, false, false, false, false, false, false, false, false, false, false, false, false, false, false, false, false, false, false, false, false, false, false, false, false, false, false, false, false, false, false, false, false, false, false, false, false, false, false, false, false, false, false, false, false, false, false, false, false, false, false, false, false, false, false, false, false, false, false, false, false, false, false, false, false, false, false, false, false, false, false, false, false, false, false, false, false, false, false, false, false, false, false, false, false, false, false, false, false, false, false, false, false, false, false, false, false, false, false, false, false, false, false, false, false, false, false, false, false, false, false, false, false, false, false, false, false, false, false, false, false, false, false, false, false, false, false, false, false, false, false, false, false, false, false, false, false, false, false, false, false, false, false, false, false, false, false, false, false, false, false, false, false, false, false, false, false, false, false, false, false, false, false, false, false, false, false, false, false, false, false, false, false, false, false, false, false, false, false, false, false, false, false, false]"
      - "decl f2: <16>"
      - "  retn aleo1qnr4dkkvkgfqph0vzc3y6z2eu975wnpz2925ntjccd5cfqxtyu8sta57j8"
      - "decl f3: <17>"
      - "  retn [0, 0, 0, 0, 0, 0, 0, 0, 0, 0, 0, 0, 0, 0, 0, 0, 0, 0, 0, 0, 0, 0, 0, 0, 0, 0, 0, 0, 0, 0, 0, 0]"
      - "decl f4: <18>"
      - "  retn aleo1qnr4dkkvkgfqph0vzc3y6z2eu975wnpz2925ntjccd5cfqxtyu8sta57j8"
      - "decl f5: <19>"
      - "  retn [false, false, false, false, false, false, false, false, false, false, false, false, false, false, false, false, false, false, false, false, false, false, false, false, false, false, false, false, false, false, false, false, false, false, false, false, false, false, false, false, false, false, false, false, false, false, false, false, false, false, false, false, false, false, false, false, false, false, false, false, false, false, false, false, false, false, false, false, false, false, false, false, false, false, false, false, false, false, false, false, false, false, false, false, false, false, false, false, false, false, false, false, false, false, false, false, false, false, false, false, false, false, false, false, false, false, false, false, false, false, false, false, false, false, false, false, false, false, false, false, false, false, false, false, false, false, false, false, false, false, false, false, false, false, false, false, false, false, false, false, false, false, false, false, false, false, false, false, false, false, false, false, false, false, false, false, false, false, false, false, false, false, false, false, false, false, false, false, false, false, false, false, false, false, false, false, false, false, false, false, false, false, false, false, false, false, false, false, false, false, false, false, false, false, false, false, false, false, false, false, false, false, false, false, false, false, false, false, false, false, false, false, false, false, false, false, false, false, false, false, false, false, false, false, false, false, false, false, false, false, false, false, false, false, false, false, false, false, false, false, false, false, false, false, false, false, false, false, false, false, false, false, false, false, false, false]"
      - "decl f6: <20>"
      - "  retn aleo1qnr4dkkvkgfqph0vzc3y6z2eu975wnpz2925ntjccd5cfqxtyu8sta57j8"
      - "decl f7: <21>"
      - "  retn [0, 0, 0, 0, 0, 0, 0, 0, 0, 0, 0, 0, 0, 0, 0, 0, 0, 0, 0, 0, 0, 0, 0, 0, 0, 0, 0, 0, 0, 0, 0, 0]"
      - "decl f8: <22>"
      - "  retn aleo1qnr4dkkvkgfqph0vzc3y6z2eu975wnpz2925ntjccd5cfqxtyu8sta57j8"
      - "decl f9: <23>"
      - "  retn 0"
      - "decl f10: <24>"
      - "  retn [false]"
      - "decl f11: <25>"
      - "  retn false"
      - "decl f12: <26>"
      - "  retn [0]"
      - "decl f13: <27>"
      - "  retn false"
      - "decl f14: <28>"
      - "  retn [false]"
      - "decl f15: <29>"
      - "  retn false"
      - "decl f16: <30>"
      - "  retn [0]"
      - "decl f17: <31>"
      - "  retn false"
      - "decl f18: <32>"
      - "  retn [false, false, false, false, false, false, false, false, false, false, false, false, false, false, false, false, false, false, false, false, false, false, false, false, false, false, false, false, false, false, false, false, false, false, false, false, false, false, false, false, false, false, false, false, false, false, false, false, false, false, false, false, false, false, false, false, false, false, false, false, false, false, false, false, false, false, false, false, false, false, false, false, false, false, false, false, false, false, false, false, false, false, false, false, false, false, false, false, false, false, false, false, false, false, false, false, false, false, false, false, false, false, false, false, false, false, false, false, false, false, false, false, false, false, false, false, false, false, false, false, false, false, false, false, false, false, false, false, false, false, false, false, false, false, false, false, false, false, false, false, false, false, false, false, false, false, false, false, false, false, false, false, false, false, false, false, false, false, false, false, false, false, false, false, false, false, false, false, false, false, false, false, false, false, false, false, false, false, false, false, false, false, false, false, false, false, false, false, false, false, false, false, false, false, false, false, false, false, false, false, false, false, false, false, false, false, false, false, false, false, false, false, false, false, false, false, false, false, false, false, false, false, false, false, false, false, false, false, false, false, false, false, false, false, false, false, false, false, false, false, false, false, false, false, false, false, false, false, false, false, false, false, false]"
      - "decl f19: <33>"
      - "  retn 'a'"
      - "decl f20: <34>"
      - "  retn [0, 0, 0, 0, 0, 0, 0, 0, 0, 0, 0, 0, 0, 0, 0, 0, 0, 0, 0, 0, 0, 0, 0, 0, 0, 0, 0, 0, 0, 0, 0, 0]"
      - "decl f21: <35>"
      - "  retn 'a'"
      - "decl f22: <36>"
      - "  retn [false, false, false, false, false, false, false, false, false, false, false, false, false, false, false, false, false, false, false, false, false, false, false, false, false, false, false, false, false, false, false, false, false, false, false, false, false, false, false, false, false, false, false, false, false, false, false, false, false, false, false, false, false, false, false, false, false, false, false, false, false, false, false, false, false, false, false, false, false, false, false, false, false, false, false, false, false, false, false, false, false, false, false, false, false, false, false, false, false, false, false, false, false, false, false, false, false, false, false, false, false, false, false, false, false, false, false, false, false, false, false, false, false, false, false, false, false, false, false, false, false, false, false, false, false, false, false, false, false, false, false, false, false, false, false, false, false, false, false, false, false, false, false, false, false, false, false, false, false, false, false, false, false, false, false, false, false, false, false, false, false, false, false, false, false, false, false, false, false, false, false, false, false, false, false, false, false, false, false, false, false, false, false, false, false, false, false, false, false, false, false, false, false, false, false, false, false, false, false, false, false, false, false, false, false, false, false, false, false, false, false, false, false, false, false, false, false, false, false, false, false, false, false, false, false, false, false, false, false, false, false, false, false, false, false, false, false, false, false, false, false, false, false, false, false, false, false, false, false, false, false, false, false]"
      - "decl f23: <37>"
      - "  retn 'a'"
      - "decl f24: <38>"
      - "  retn [0, 0, 0, 0, 0, 0, 0, 0, 0, 0, 0, 0, 0, 0, 0, 0, 0, 0, 0, 0, 0, 0, 0, 0, 0, 0, 0, 0, 0, 0, 0, 0]"
      - "decl f25: <39>"
      - "  retn 'a'"
      - "decl f26: <40>"
      - "  retn [false, false, false, false, false, false, false, false, false, false, false, false, false, false, false, false, false, false, false, false, false, false, false, false, false, false, false, false, false, false, false, false, false, false, false, false, false, false, false, false, false, false, false, false, false, false, false, false, false, false, false, false, false, false, false, false, false, false, false, false, false, false, false, false, false, false, false, false, false, false, false, false, false, false, false, false, false, false, false, false, false, false, false, false, false, false, false, false, false, false, false, false, false, false, false, false, false, false, false, false, false, false, false, false, false, false, false, false, false, false, false, false, false, false, false, false, false, false, false, false, false, false, false, false, false, false, false, false, false, false, false, false, false, false, false, false, false, false, false, false, false, false, false, false, false, false, false, false, false, false, false, false, false, false, false, false, false, false, false, false, false, false, false, false, false, false, false, false, false, false, false, false, false, false, false, false, false, false, false, false, false, false, false, false, false, false, false, false, false, false, false, false, false, false, false, false, false, false, false, false, false, false, false, false, false, false, false, false, false, false, false, false, false, false, false, false, false, false, false, false, false, false, false, false, false, false, false, false, false, false, false, false, false, false, false, false, false, false, false, false, false, false, false, false, false, false, false, false, false, false, false, false, false]"
      - "decl f27: <41>"
      - "  retn []"
      - "decl f28: <42>"
      - "  retn [0, 0, 0, 0, 0, 0, 0, 0, 0, 0, 0, 0, 0, 0, 0, 0, 0, 0, 0, 0, 0, 0, 0, 0, 0, 0, 0, 0, 0, 0, 0, 0]"
      - "decl f29: <43>"
      - "  retn []"
      - "decl f30: <44>"
      - "  retn [false, false, false, false, false, false, false, false, false, false, false, false, false, false, false, false, false, false, false, false, false, false, false, false, false, false, false, false, false, false, false, false, false, false, false, false, false, false, false, false, false, false, false, false, false, false, false, false, false, false, false, false, false, false, false, false, false, false, false, false, false, false, false, false, false, false, false, false, false, false, false, false, false, false, false, false, false, false, false, false, false, false, false, false, false, false, false, false, false, false, false, false, false, false, false, false, false, false, false, false, false, false, false, false, false, false, false, false, false, false, false, false, false, false, false, false, false, false, false, false, false, false, false, false, false, false, false, false, false, false, false, false, false, false, false, false, false, false, false, false, false, false, false, false, false, false, false, false, false, false, false, false, false, false, false, false, false, false, false, false, false, false, false, false, false, false, false, false, false, false, false, false, false, false, false, false, false, false, false, false, false, false, false, false, false, false, false, false, false, false, false, false, false, false, false, false, false, false, false, false, false, false, false, false, false, false, false, false, false, false, false, false, false, false, false, false, false, false, false, false, false, false, false, false, false, false, false, false, false, false, false, false, false, false, false, false, false, false, false, false, false, false, false, false, false, false, false, false, false, false, false, false, false]"
      - "decl f31: <45>"
      - "  retn []"
      - "decl f32: <46>"
      - "  retn [0, 0, 0, 0, 0, 0, 0, 0, 0, 0, 0, 0, 0, 0, 0, 0, 0, 0, 0, 0, 0, 0, 0, 0, 0, 0, 0, 0, 0, 0, 0, 0]"
      - "decl f33: <47>"
      - "  retn []"
      - "decl f34: <48>"
      - "  retn [false, false, false, false, false, false, false, false, false, false, false, false, false, false, false, false, false, false, false, false, false, false, false, false, false, false, false, false, false, false, false, false, false, false, false, false, false, false, false, false, false, false, false, false, false, false, false, false, false, false, false, false, false, false, false, false, false, false, false, false, false, false, false, false, false, false, false, false, false, false, false, false, false, false, false, false, false, false, false, false, false, false, false, false, false, false, false, false, false, false, false, false, false, false, false, false, false, false, false, false, false, false, false, false, false, false, false, false, false, false, false, false, false, false, false, false, false, false, false, false, false, false, false, false, false, false, false, false, false, false, false, false, false, false, false, false, false, false, false, false, false, false, false, false, false, false, false, false, false, false, false, false, false, false, false, false, false, false, false, false, false, false, false, false, false, false, false, false, false, false, false, false, false, false, false, false, false, false, false, false, false, false, false, false, false, false, false, false, false, false, false, false, false, false, false, false, false, false, false, false, false, false, false, false, false, false, false, false, false, false, false, false, false, false, false, false, false, false, false, false, false, false, false, false, false, false, false, false, false, false, false, false, false, false, false, false, false, false, false, false, false, false, false, false, false, false, false, false, false, false, false, false, false, false, false, false, false, false, false, false, false, false, false, false, false, false, false, false, false, false, false, false, false, false, false, false, false, false, false, false, false, false, false, false, false, false, false, false, false, false, false, false, false, false, false, false, false, false, false, false, false, false, false, false, false, false, false, false, false, false, false, false, false, false, false, false, false, false, false, false, false, false, false, false, false, false, false, false, false, false, false, false, false, false, false, false, false, false, false, false, false, false, false, false, false, false, false, false, false, false, false, false, false, false, false, false, false, false, false, false, false, false, false, false, false, false, false, false, false, false, false, false, false, false, false, false, false, false, false, false, false, false, false, false, false, false, false, false, false, false, false, false, false, false, false, false, false, false, false, false, false, false, false, false, false, false, false, false, false, false, false, false, false, false, false, false, false, false, false, false, false, false, false, false, false, false, false, false, false, false, false, false, false, false, false, false, false, false, false, false, false, false, false, false, false, false, false, false, false, false, false, false, false, false, false, false, false, false, false, false, false, false, false, false, false, false, false, false, false, false, false, false, false, false, false, false, false, false, false, false, false, false, false, false, false, false, false, false, false, false, false, false, false, false, false, false, false, false, false, false, false, false, false, false, false, false]"
      - "decl f35: <49>"
      - "  retn []group"
      - "decl f36: <50>"
      - "  retn [0, 0, 0, 0, 0, 0, 0, 0, 0, 0, 0, 0, 0, 0, 0, 0, 0, 0, 0, 0, 0, 0, 0, 0, 0, 0, 0, 0, 0, 0, 0, 0, 0, 0, 0, 0, 0, 0, 0, 0, 0, 0, 0, 0, 0, 0, 0, 0, 0, 0, 0, 0, 0, 0, 0, 0, 0, 0, 0, 0, 0, 0, 0, 0]"
      - "decl f37: <51>"
      - "  retn []group"
      - "decl f38: <52>"
      - "  retn [false, false, false, false, false, false, false, false, false, false, false, false, false, false, false, false, false, false, false, false, false, false, false, false, false, false, false, false, false, false, false, false, false, false, false, false, false, false, false, false, false, false, false, false, false, false, false, false, false, false, false, false, false, false, false, false, false, false, false, false, false, false, false, false, false, false, false, false, false, false, false, false, false, false, false, false, false, false, false, false, false, false, false, false, false, false, false, false, false, false, false, false, false, false, false, false, false, false, false, false, false, false, false, false, false, false, false, false, false, false, false, false, false, false, false, false, false, false, false, false, false, false, false, false, false, false, false, false, false, false, false, false, false, false, false, false, false, false, false, false, false, false, false, false, false, false, false, false, false, false, false, false, false, false, false, false, false, false, false, false, false, false, false, false, false, false, false, false, false, false, false, false, false, false, false, false, false, false, false, false, false, false, false, false, false, false, false, false, false, false, false, false, false, false, false, false, false, false, false, false, false, false, false, false, false, false, false, false, false, false, false, false, false, false, false, false, false, false, false, false, false, false, false, false, false, false, false, false, false, false, false, false, false, false, false, false, false, false, false, false, false, false, false, false, false, false, false, false, false, false, false, false, false, false, false, false, false, false, false, false, false, false, false, false, false, false, false, false, false, false, false, false, false, false, false, false, false, false, false, false, false, false, false, false, false, false, false, false, false, false, false, false, false, false, false, false, false, false, false, false, false, false, false, false, false, false, false, false, false, false, false, false, false, false, false, false, false, false, false, false, false, false, false, false, false, false, false, false, false, false, false, false, false, false, false, false, false, false, false, false, false, false, false, false, false, false, false, false, false, false, false, false, false, false, false, false, false, false, false, false, false, false, false, false, false, false, false, false, false, false, false, false, false, false, false, false, false, false, false, false, false, false, false, false, false, false, false, false, false, false, false, false, false, false, false, false, false, false, false, false, false, false, false, false, false, false, false, false, false, false, false, false, false, false, false, false, false, false, false, false, false, false, false, false, false, false, false, false, false, false, false, false, false, false, false, false, false, false, false, false, false, false, false, false, false, false, false, false, false, false, false, false, false, false, false, false, false, false, false, false, false, false, false, false, false, false, false, false, false, false, false, false, false, false, false, false, false, false, false, false, false, false, false, false, false, false, false, false, false, false, false, false, false, false, false, false, false, false, false, false, false, false, false, false, false, false]"
      - "decl f39: <53>"
      - "  retn []group"
      - "decl f40: <54>"
      - "  retn [0, 0, 0, 0, 0, 0, 0, 0, 0, 0, 0, 0, 0, 0, 0, 0, 0, 0, 0, 0, 0, 0, 0, 0, 0, 0, 0, 0, 0, 0, 0, 0, 0, 0, 0, 0, 0, 0, 0, 0, 0, 0, 0, 0, 0, 0, 0, 0, 0, 0, 0, 0, 0, 0, 0, 0, 0, 0, 0, 0, 0, 0, 0, 0]"
      - "decl f41: <55>"
      - "  retn []group"
      - "decl f42: <56>"
      - "  retn [false, false, false, false, false, false, false, false]"
      - "decl f43: <57>"
      - "  retn 0"
      - "decl f44: <58>"
      - "  retn [0]"
      - "decl f45: <59>"
      - "  retn 0"
      - "decl f46: <60>"
      - "  retn [false, false, false, false, false, false, false, false]"
      - "decl f47: <61>"
      - "  retn 0"
      - "decl f48: <62>"
      - "  retn [0]"
      - "decl f49: <63>"
      - "  retn 0"
      - "decl f50: <64>"
      - "  retn [false, false, false, false, false, false, false, false, false, false, false, false, false, false, false, false]"
      - "decl f51: <65>"
      - "  retn 0"
      - "decl f52: <66>"
      - "  retn [0, 0]"
      - "decl f53: <67>"
      - "  retn 0"
      - "decl f54: <68>"
      - "  retn [false, false, false, false, false, false, false, false, false, false, false, false, false, false, false, false]"
      - "decl f55: <69>"
      - "  retn 0"
      - "decl f56: <70>"
      - "  retn [0, 0]"
      - "decl f57: <71>"
      - "  retn 0"
      - "decl f58: <72>"
      - "  retn [false, false, false, false, false, false, false, false, false, false, false, false, false, false, false, false, false, false, false, false, false, false, false, false, false, false, false, false, false, false, false, false]"
      - "decl f59: <73>"
      - "  retn 0"
      - "decl f60: <74>"
      - "  retn [0, 0, 0, 0]"
      - "decl f61: <75>"
      - "  retn 0"
      - "decl f62: <76>"
      - "  retn [false, false, false, false, false, false, false, false, false, false, false, false, false, false, false, false, false, false, false, false, false, false, false, false, false, false, false, false, false, false, false, false]"
      - "decl f63: <77>"
      - "  retn 0"
      - "decl f64: <78>"
      - "  retn [0, 0, 0, 0]"
      - "decl f65: <79>"
      - "  retn 0"
      - "decl f66: <80>"
      - "  retn [false, false, false, false, false, false, false, false, false, false, false, false, false, false, false, false, false, false, false, false, false, false, false, false, false, false, false, false, false, false, false, false, false, false, false, false, false, false, false, false, false, false, false, false, false, false, false, false, false, false, false, false, false, false, false, false, false, false, false, false, false, false, false, false]"
      - "decl f67: <81>"
      - "  retn 0"
      - "decl f68: <82>"
      - "  retn [0, 0, 0, 0, 0, 0, 0, 0]"
      - "decl f69: <83>"
      - "  retn 0"
      - "decl f70: <84>"
      - "  retn [false, false, false, false, false, false, false, false, false, false, false, false, false, false, false, false, false, false, false, false, false, false, false, false, false, false, false, false, false, false, false, false, false, false, false, false, false, false, false, false, false, false, false, false, false, false, false, false, false, false, false, false, false, false, false, false, false, false, false, false, false, false, false, false]"
      - "decl f71: <85>"
      - "  retn 0"
      - "decl f72: <86>"
      - "  retn [0, 0, 0, 0, 0, 0, 0, 0]"
      - "decl f73: <87>"
      - "  retn 0"
      - "decl f74: <88>"
      - "  retn [false, false, false, false, false, false, false, false, false, false, false, false, false, false, false, false, false, false, false, false, false, false, false, false, false, false, false, false, false, false, false, false, false, false, false, false, false, false, false, false, false, false, false, false, false, false, false, false, false, false, false, false, false, false, false, false, false, false, false, false, false, false, false, false, false, false, false, false, false, false, false, false, false, false, false, false, false, false, false, false, false, false, false, false, false, false, false, false, false, false, false, false, false, false, false, false, false, false, false, false, false, false, false, false, false, false, false, false, false, false, false, false, false, false, false, false, false, false, false, false, false, false, false, false, false, false, false, false]"
      - "decl f75: <89>"
      - "  retn 0"
      - "decl f76: <90>"
      - "  retn [0, 0, 0, 0, 0, 0, 0, 0, 0, 0, 0, 0, 0, 0, 0, 0]"
      - "decl f77: <91>"
      - "  retn 0"
      - "decl f78: <92>"
      - "  retn [false, false, false, false, false, false, false, false, false, false, false, false, false, false, false, false, false, false, false, false, false, false, false, false, false, false, false, false, false, false, false, false, false, false, false, false, false, false, false, false, false, false, false, false, false, false, false, false, false, false, false, false, false, false, false, false, false, false, false, false, false, false, false, false, false, false, false, false, false, false, false, false, false, false, false, false, false, false, false, false, false, false, false, false, false, false, false, false, false, false, false, false, false, false, false, false, false, false, false, false, false, false, false, false, false, false, false, false, false, false, false, false, false, false, false, false, false, false, false, false, false, false, false, false, false, false, false, false]"
      - "decl f79: <93>"
      - "  retn 0"
      - "decl f80: <94>"
      - "  retn [0, 0, 0, 0, 0, 0, 0, 0, 0, 0, 0, 0, 0, 0, 0, 0]"
      - "decl f81: <95>"
      - "  retn 0"
      - "decl f82: <96>"
      - "  retn [false, false, false, false, false, false, false, false]"
      - "decl f83: <97>"
      - "  retn 0"
      - "decl f84: <98>"
      - "  retn [0]"
      - "decl f85: <99>"
      - "  retn 0"
      - "decl f86: <100>"
      - "  retn [false, false, false, false, false, false, false, false]"
      - "decl f87: <101>"
      - "  retn 0"
      - "decl f88: <102>"
      - "  retn [0]"
      - "decl f89: <103>"
      - "  retn 0"
      - "decl f90: <104>"
      - "  retn [false, false, false, false, false, false, false, false, false, false, false, false, false, false, false, false]"
      - "decl f91: <105>"
      - "  retn 0"
      - "decl f92: <106>"
      - "  retn [0, 0]"
      - "decl f93: <107>"
      - "  retn 0"
      - "decl f94: <108>"
      - "  retn [false, false, false, false, false, false, false, false, false, false, false, false, false, false, false, false]"
      - "decl f95: <109>"
      - "  retn 0"
      - "decl f96: <110>"
      - "  retn [0, 0]"
      - "decl f97: <111>"
      - "  retn 0"
      - "decl f98: <112>"
      - "  retn [false, false, false, false, false, false, false, false, false, false, false, false, false, false, false, false, false, false, false, false, false, false, false, false, false, false, false, false, false, false, false, false]"
      - "decl f99: <113>"
      - "  retn 0"
      - "decl f100: <114>"
      - "  retn [0, 0, 0, 0]"
      - "decl f101: <115>"
      - "  retn 0"
      - "decl f102: <116>"
      - "  retn [false, false, false, false, false, false, false, false, false, false, false, false, false, false, false, false, false, false, false, false, false, false, false, false, false, false, false, false, false, false, false, false]"
      - "decl f103: <117>"
      - "  retn 0"
      - "decl f104: <118>"
      - "  retn [0, 0, 0, 0]"
      - "decl f105: <119>"
      - "  retn 0"
      - "decl f106: <120>"
      - "  retn [false, false, false, false, false, false, false, false, false, false, false, false, false, false, false, false, false, false, false, false, false, false, false, false, false, false, false, false, false, false, false, false, false, false, false, false, false, false, false, false, false, false, false, false, false, false, false, false, false, false, false, false, false, false, false, false, false, false, false, false, false, false, false, false]"
      - "decl f107: <121>"
      - "  retn 0"
      - "decl f108: <122>"
      - "  retn [0, 0, 0, 0, 0, 0, 0, 0]"
      - "decl f109: <123>"
      - "  retn 0"
      - "decl f110: <124>"
      - "  retn [false, false, false, false, false, false, false, false, false, false, false, false, false, false, false, false, false, false, false, false, false, false, false, false, false, false, false, false, false, false, false, false, false, false, false, false, false, false, false, false, false, false, false, false, false, false, false, false, false, false, false, false, false, false, false, false, false, false, false, false, false, false, false, false]"
      - "decl f111: <125>"
      - "  retn 0"
      - "decl f112: <126>"
      - "  retn [0, 0, 0, 0, 0, 0, 0, 0]"
      - "decl f113: <127>"
      - "  retn 0"
      - "decl f114: <128>"
      - "  retn [false, false, false, false, false, false, false, false, false, false, false, false, false, false, false, false, false, false, false, false, false, false, false, false, false, false, false, false, false, false, false, false, false, false, false, false, false, false, false, false, false, false, false, false, false, false, false, false, false, false, false, false, false, false, false, false, false, false, false, false, false, false, false, false, false, false, false, false, false, false, false, false, false, false, false, false, false, false, false, false, false, false, false, false, false, false, false, false, false, false, false, false, false, false, false, false, false, false, false, false, false, false, false, false, false, false, false, false, false, false, false, false, false, false, false, false, false, false, false, false, false, false, false, false, false, false, false, false]"
      - "decl f115: <129>"
      - "  retn 0"
      - "decl f116: <130>"
      - "  retn [0, 0, 0, 0, 0, 0, 0, 0, 0, 0, 0, 0, 0, 0, 0, 0]"
      - "decl f117: <131>"
      - "  retn 0"
      - "decl f118: <132>"
      - "  retn [false, false, false, false, false, false, false, false, false, false, false, false, false, false, false, false, false, false, false, false, false, false, false, false, false, false, false, false, false, false, false, false, false, false, false, false, false, false, false, false, false, false, false, false, false, false, false, false, false, false, false, false, false, false, false, false, false, false, false, false, false, false, false, false, false, false, false, false, false, false, false, false, false, false, false, false, false, false, false, false, false, false, false, false, false, false, false, false, false, false, false, false, false, false, false, false, false, false, false, false, false, false, false, false, false, false, false, false, false, false, false, false, false, false, false, false, false, false, false, false, false, false, false, false, false, false, false, false]"
      - "decl f119: <133>"
      - "  retn 0"
      - "decl f120: <134>"
      - "  retn [0, 0, 0, 0, 0, 0, 0, 0, 0, 0, 0, 0, 0, 0, 0, 0]"
      - "decl f121: <135>"
      - "  retn 0"
      - ""
    output:
      - input_file: input/dummy.in
        output:
          registers:
            r0:
              type: bool
              value: "true"
<<<<<<< HEAD
    initial_ast: b833d3b1e261fdba0c362b82ca153967267b48334cd1454a4054ac365ce5a4ac
    imports_resolved_ast: cd94d2e269b7555d8ec21f41f0c62792ceb6a4c5029fc3b266056c4d3dafb885
    canonicalized_ast: cd94d2e269b7555d8ec21f41f0c62792ceb6a4c5029fc3b266056c4d3dafb885
    type_inferenced_ast: 1c014ade56a99fce973406505ac1afacd79883f09cf9a4a01c504a538c417f23
=======
    initial_ast: 6851fcbc3e7507a8dba960e87315e3c406d2f27b1d951011c8cbf53968986c47
    imports_resolved_ast: 171e0973221f067ba71fd025f7a9fee35ff1ba420c56966417e80b1c64df2c4f
    canonicalized_ast: 171e0973221f067ba71fd025f7a9fee35ff1ba420c56966417e80b1c64df2c4f
    type_inferenced_ast: ecdd202a3591376005f042ddf8af008a7e1df8e623cfaf833ef9fdab55fa9f49
>>>>>>> 03f78d56
<|MERGE_RESOLUTION|>--- conflicted
+++ resolved
@@ -277,14 +277,7 @@
             r0:
               type: bool
               value: "true"
-<<<<<<< HEAD
-    initial_ast: b833d3b1e261fdba0c362b82ca153967267b48334cd1454a4054ac365ce5a4ac
-    imports_resolved_ast: cd94d2e269b7555d8ec21f41f0c62792ceb6a4c5029fc3b266056c4d3dafb885
-    canonicalized_ast: cd94d2e269b7555d8ec21f41f0c62792ceb6a4c5029fc3b266056c4d3dafb885
-    type_inferenced_ast: 1c014ade56a99fce973406505ac1afacd79883f09cf9a4a01c504a538c417f23
-=======
-    initial_ast: 6851fcbc3e7507a8dba960e87315e3c406d2f27b1d951011c8cbf53968986c47
-    imports_resolved_ast: 171e0973221f067ba71fd025f7a9fee35ff1ba420c56966417e80b1c64df2c4f
-    canonicalized_ast: 171e0973221f067ba71fd025f7a9fee35ff1ba420c56966417e80b1c64df2c4f
-    type_inferenced_ast: ecdd202a3591376005f042ddf8af008a7e1df8e623cfaf833ef9fdab55fa9f49
->>>>>>> 03f78d56
+    initial_ast: 37ca51064992ddc4296aa6a87b935ac789a1920a5d77286c6a2c6062d41540d8
+    imports_resolved_ast: 93daf1adbe4097e2adba39a2c176a2d25aebba7b3a3d9068f88dc63b5c6f746d
+    canonicalized_ast: 93daf1adbe4097e2adba39a2c176a2d25aebba7b3a3d9068f88dc63b5c6f746d
+    type_inferenced_ast: 5e55629f6446bac7b080c809c55e43a4ae0947dabb1e735242f5aad626715a18