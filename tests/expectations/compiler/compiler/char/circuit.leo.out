---
namespace: Compile
expectation: Pass
outputs:
  - circuit:
      num_public_variables: 0
      num_private_variables: 6
      num_constraints: 4
      at: 2859fe6f24016b5634df2791da7de932e68ec32c73b5b573e0c39e968c7a4e12
      bt: 8143508f19c8eee208a7fbbcfb833aeeace6ba0a761e41d028599d2237cc60fa
      ct: d0c6feeed1e6b8d5c0e03dc9e25641b7fdc34ad912e2b1488296d4a99ed6cbf5
    output:
      - input_file: inputs/ascii.in
        output:
          registers:
            r:
              type: char
<<<<<<< HEAD
              value: "'a'"
      - input_file: inputs/escaped_unicode.in
=======
              value: a
      - input_file: inputs/escaped_unicode1.in
        output:
          registers:
            r:
              type: char
              value: "\\u{f}"
      - input_file: inputs/escaped_unicode2.in
        output:
          registers:
            r:
              type: char
              value: "\\u{e5}"
      - input_file: inputs/escaped_unicode3.in
        output:
          registers:
            r:
              type: char
              value: "\\u{4e0}"
      - input_file: inputs/escaped_unicode4.in
>>>>>>> 076aafa0
        output:
          registers:
            r:
              type: char
<<<<<<< HEAD
              value: "'\\u{2764}'"
=======
              value: "\\u{2764}"
      - input_file: inputs/escaped_unicode5.in
        output:
          registers:
            r:
              type: char
              value: "\\u{1f622}"
      - input_file: inputs/escaped_unicode6.in
        output:
          registers:
            r:
              type: char
              value: "\\u{10001f}"
>>>>>>> 076aafa0
      - input_file: inputs/escaped.in
        output:
          registers:
            r:
              type: char
<<<<<<< HEAD
              value: "'\\''"
      - input_file: inputs/hex.in
=======
              value: "\\'"
      - input_file: inputs/hex1.in
>>>>>>> 076aafa0
        output:
          registers:
            r:
              type: char
<<<<<<< HEAD
              value: "'*'"
      - input_file: inputs/unicode.in
=======
              value: "*"
      - input_file: inputs/hex2.in
        output:
          registers:
            r:
              type: char
              value: "\\u{7f}"
      - input_file: inputs/unicode1.in
        output:
          registers:
            r:
              type: char
              value: "\\u{e00f}"
      - input_file: inputs/unicode2.in
        output:
          registers:
            r:
              type: char
              value: "\\u{e5}"
      - input_file: inputs/unicode3.in
        output:
          registers:
            r:
              type: char
              value: "\\u{4e0}"
      - input_file: inputs/unicode4.in
        output:
          registers:
            r:
              type: char
              value: "\\u{2764}"
      - input_file: inputs/unicode5.in
>>>>>>> 076aafa0
        output:
          registers:
            r:
              type: char
<<<<<<< HEAD
              value: "'\\u{2764}'"
=======
              value: "\\u{1f62d}"
>>>>>>> 076aafa0
<|MERGE_RESOLUTION|>--- conflicted
+++ resolved
@@ -15,111 +15,88 @@
           registers:
             r:
               type: char
-<<<<<<< HEAD
               value: "'a'"
-      - input_file: inputs/escaped_unicode.in
-=======
-              value: a
       - input_file: inputs/escaped_unicode1.in
         output:
           registers:
             r:
               type: char
-              value: "\\u{f}"
+              value: "'\\u{f}'"
       - input_file: inputs/escaped_unicode2.in
         output:
           registers:
             r:
               type: char
-              value: "\\u{e5}"
+              value: "'å'"
       - input_file: inputs/escaped_unicode3.in
         output:
           registers:
             r:
               type: char
-              value: "\\u{4e0}"
+              value: "'Ӡ'"
       - input_file: inputs/escaped_unicode4.in
->>>>>>> 076aafa0
         output:
           registers:
             r:
               type: char
-<<<<<<< HEAD
               value: "'\\u{2764}'"
-=======
-              value: "\\u{2764}"
       - input_file: inputs/escaped_unicode5.in
         output:
           registers:
             r:
               type: char
-              value: "\\u{1f622}"
+              value: "'\\u{1f622}'"
       - input_file: inputs/escaped_unicode6.in
         output:
           registers:
             r:
               type: char
-              value: "\\u{10001f}"
->>>>>>> 076aafa0
+              value: "'\\u{10001f}'"
       - input_file: inputs/escaped.in
         output:
           registers:
             r:
               type: char
-<<<<<<< HEAD
               value: "'\\''"
-      - input_file: inputs/hex.in
-=======
-              value: "\\'"
       - input_file: inputs/hex1.in
->>>>>>> 076aafa0
         output:
           registers:
             r:
               type: char
-<<<<<<< HEAD
               value: "'*'"
-      - input_file: inputs/unicode.in
-=======
-              value: "*"
       - input_file: inputs/hex2.in
         output:
           registers:
             r:
               type: char
-              value: "\\u{7f}"
+              value: "'\\u{7f}'"
       - input_file: inputs/unicode1.in
         output:
           registers:
             r:
               type: char
-              value: "\\u{e00f}"
+              value: "'\\u{e00f}'"
       - input_file: inputs/unicode2.in
         output:
           registers:
             r:
               type: char
-              value: "\\u{e5}"
+              value: "'å'"
       - input_file: inputs/unicode3.in
         output:
           registers:
             r:
               type: char
-              value: "\\u{4e0}"
+              value: "'Ӡ'"
       - input_file: inputs/unicode4.in
         output:
           registers:
             r:
               type: char
-              value: "\\u{2764}"
+              value: "'\\u{2764}'"
       - input_file: inputs/unicode5.in
->>>>>>> 076aafa0
         output:
           registers:
             r:
               type: char
-<<<<<<< HEAD
-              value: "'\\u{2764}'"
-=======
-              value: "\\u{1f62d}"
->>>>>>> 076aafa0
+              value: "'\\u{1f62d}'"