--- conflicted
+++ resolved
@@ -268,14 +268,7 @@
             r0:
               type: bool
               value: "true"
-<<<<<<< HEAD
-    initial_ast: 28b0fb7ee33c5f1fab36ad7ae6a9d1a46bae10fe9351eac1d64f0745f02323d0
-    imports_resolved_ast: b6ffcf2e02bc2c368f5ce03052a4a1cdf1b44f330021f1898960b8ef5aa7d14f
-    canonicalized_ast: 0f37189ce043bc344bdc33d81e6069ab8d01d12ab01deac5fb4a07cc1ff8e1dc
-    type_inferenced_ast: 482b8d145bc219d1b18c6cf077ef5721e436870e8627bed8250c3c1210966674
-=======
-    initial_ast: 1a9fd9ac9a976c3b19e2c4bb93c19aa0bbe0542c4f033987784aaf11a6b55452
-    imports_resolved_ast: f16040cc36b3e8357e7fc8029bfdf6f4b481b4fbb72ec94978f473d7d8007b4d
-    canonicalized_ast: 501391f3b983eabb41d6ac15d123c93b56d2a793a0bbcb5489e0c1cc4dfe6a97
-    type_inferenced_ast: 9fec4166f99449fdcfc874ee97997199a9bf10f216cdccdfc5da18921045a266
->>>>>>> b7805c16
+    initial_ast: 8c2c46e17f8c0bffa71060af60a26952a7df466c4a97fed4f922beb9b5a83fa7
+    imports_resolved_ast: e4045bb1e474de0c0cfb40d8072b12b6b83486321d392147875226f8832340f4
+    canonicalized_ast: 1a54f386c9b065d6bbc38aa7259baa24ca83b1b6adab866ffbb101fe6177b72d
+    type_inferenced_ast: 4b880e5421d9c34c37b06926cba9cfab29f93a4efa4c023be85968d623c3ed51