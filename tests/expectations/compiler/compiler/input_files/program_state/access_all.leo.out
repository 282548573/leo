--- conflicted
+++ resolved
@@ -4,24 +4,11 @@
 outputs:
   - circuit:
       num_public_variables: 0
-      num_private_variables: 4208
-      num_constraints: 4208
-      at: ffcbe211155131f8d94987d1775bf81544edc3737ba383c6cddbd9cd546a8998
-      bt: 610cc3c3bdc2a58a4a1e97237f93be100e02b23e8f2bb40d1ee31da89fbf4389
-      ct: cddfc688f773a0cb8cc5390e053bfbde34aa64d745fa2796b96eca97ba3ae060
-    ir:
-      - "decl f0: <0>"
-      - "  store &v16, ((v0), (v1, v2, v3, v4, v5, v6, v7, v8, v9), (v10, v11), (v12, v13, v14, v15))"
-      - "  store &v17, aleo1qnr4dkkvkgfqph0vzc3y6z2eu975wnpz2925ntjccd5cfqxtyu8sta57j8"
-      - "  tget &v18, v16, 2"
-      - "  tget &v19, v18, 1"
-      - "  eq &v20, v19, [0, 0, 0, 0, 0, 0, 0, 0, 0, 0, 0, 0, 0, 0, 0, 0, 0, 0, 0, 0, 0, 0, 0, 0, 0, 0, 0, 0, 0, 0, 0, 0]"
-      - "  tget &v21, v16, 3"
-      - "  tget &v22, v21, 2"
-      - "  eq &v23, v22, 0"
-      - "  and &v24, v20, v23"
-      - "  retn v24"
-      - ""
+      num_private_variables: 527
+      num_constraints: 527
+      at: 7f6c7713392a44fa83a3fbffafd830d6e20356d72aff3d67f78c70ea5439a735
+      bt: b21f2049f4ae8c11dff5de8b33d532f3ea7637bfdbd09395d056495472c1853a
+      ct: 096693f8f4f40acd0e3f82bd256738e157f33989bcc68a7b8eabe44e8449bbb0
     output:
       - input_file: input/dummy.in
         output:
@@ -29,14 +16,7 @@
             r0:
               type: bool
               value: "true"
-<<<<<<< HEAD
-    initial_ast: f4516c4ecbe0da69c4e0f44e6782fa9e279509baf170b5a07e8ba6fbc7199568
-    imports_resolved_ast: f4516c4ecbe0da69c4e0f44e6782fa9e279509baf170b5a07e8ba6fbc7199568
-    canonicalized_ast: f4516c4ecbe0da69c4e0f44e6782fa9e279509baf170b5a07e8ba6fbc7199568
-    type_inferenced_ast: 9d5d90452dd23dc160413e7d4f8b610554f4e4d77856fa508492ffa4fa985832
-=======
     initial_ast: 6fce132965ff40126f6175d2abe5b8598004e90cdb29c4707f7c63dbe1093474
     imports_resolved_ast: 4d68fd3ae796ecb1dfb66c33bd1c7bb5c3b7e4606d4d345ecef4f31798f5c56a
     canonicalized_ast: 4d68fd3ae796ecb1dfb66c33bd1c7bb5c3b7e4606d4d345ecef4f31798f5c56a
-    type_inferenced_ast: 60384ae686c13a01d936db27990e97a845b5c37d4e2279f079b2ad6f13a6c03e
->>>>>>> 0e96bf8d
+    type_inferenced_ast: 60384ae686c13a01d936db27990e97a845b5c37d4e2279f079b2ad6f13a6c03e