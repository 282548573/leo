---
namespace: Compile
expectation: Pass
outputs:
  - circuit:
      num_public_variables: 0
      num_private_variables: 128
      num_constraints: 128
      at: 72135cf2aa239eead37945a3de3c3da2e2269faad6520e0f39d569d436c72530
      bt: b69c40cc3277ce8c8f9e895c3ad2bb1c4329338376ecebfa38de27e6f77f8d38
      ct: 8199c11547b06fee4848349ef1354c749be2964bea2cb0131b622f4f341a7b56
    ir:
      - "decl f0: <0>"
      - "  store &v1, ((v0), (), (), ())"
      - "  retn v2"
      - ""
    output:
      - input_file: input/array.in
        output:
          registers:
            r2:
              type: "[[u8; 4]; 2]"
<<<<<<< HEAD
              value: "[[0, 0, 0, 0], [0, 0, 0, 0]]"
    initial_ast: 12eae7f45e69aeb2cbb86d0836f39b92de26af7fc8540ab23730487fe47f50bb
    imports_resolved_ast: 12eae7f45e69aeb2cbb86d0836f39b92de26af7fc8540ab23730487fe47f50bb
    canonicalized_ast: 12eae7f45e69aeb2cbb86d0836f39b92de26af7fc8540ab23730487fe47f50bb
    type_inferenced_ast: 94ef0a72cb71dd0b97c6cad33fb068a11da295344ae83450ddffdd7a2eb57bfb
=======
              value: "\"[0, 0, 0, 0][0, 0, 0, 0]\""
    initial_ast: 010d0b94b6ddb74416025e35b34ce1c7feb5a768d8bf0f733c530f49b00f70c4
    imports_resolved_ast: b7c76abcbcacc73930dcf9a50445d06a948233fb548bca3589f7fdbc23e8ce0d
    canonicalized_ast: b7c76abcbcacc73930dcf9a50445d06a948233fb548bca3589f7fdbc23e8ce0d
    type_inferenced_ast: 0e640b6211fd054d7949ef119134255314e3b0aa6d932606ee778c5d76282858
>>>>>>> 0e96bf8d
<|MERGE_RESOLUTION|>--- conflicted
+++ resolved
@@ -4,32 +4,19 @@
 outputs:
   - circuit:
       num_public_variables: 0
-      num_private_variables: 128
-      num_constraints: 128
-      at: 72135cf2aa239eead37945a3de3c3da2e2269faad6520e0f39d569d436c72530
-      bt: b69c40cc3277ce8c8f9e895c3ad2bb1c4329338376ecebfa38de27e6f77f8d38
-      ct: 8199c11547b06fee4848349ef1354c749be2964bea2cb0131b622f4f341a7b56
-    ir:
-      - "decl f0: <0>"
-      - "  store &v1, ((v0), (), (), ())"
-      - "  retn v2"
-      - ""
+      num_private_variables: 64
+      num_constraints: 64
+      at: 2517dbbd3bc6f74f73a279bfe223141cdef8fce801edcc2972d568a815e43bcd
+      bt: 3a136bbbffaef5f4563e06a03444cfe5c512767d8c88a8be5b39034e18fe0081
+      ct: 60e36dc4bc844fe8285371cf70c955b79990f094bc50b3401dcac4cbede63e8d
     output:
       - input_file: input/array.in
         output:
           registers:
             r2:
               type: "[[u8; 4]; 2]"
-<<<<<<< HEAD
-              value: "[[0, 0, 0, 0], [0, 0, 0, 0]]"
-    initial_ast: 12eae7f45e69aeb2cbb86d0836f39b92de26af7fc8540ab23730487fe47f50bb
-    imports_resolved_ast: 12eae7f45e69aeb2cbb86d0836f39b92de26af7fc8540ab23730487fe47f50bb
-    canonicalized_ast: 12eae7f45e69aeb2cbb86d0836f39b92de26af7fc8540ab23730487fe47f50bb
-    type_inferenced_ast: 94ef0a72cb71dd0b97c6cad33fb068a11da295344ae83450ddffdd7a2eb57bfb
-=======
               value: "\"[0, 0, 0, 0][0, 0, 0, 0]\""
     initial_ast: 010d0b94b6ddb74416025e35b34ce1c7feb5a768d8bf0f733c530f49b00f70c4
     imports_resolved_ast: b7c76abcbcacc73930dcf9a50445d06a948233fb548bca3589f7fdbc23e8ce0d
     canonicalized_ast: b7c76abcbcacc73930dcf9a50445d06a948233fb548bca3589f7fdbc23e8ce0d
-    type_inferenced_ast: 0e640b6211fd054d7949ef119134255314e3b0aa6d932606ee778c5d76282858
->>>>>>> 0e96bf8d
+    type_inferenced_ast: 0e640b6211fd054d7949ef119134255314e3b0aa6d932606ee778c5d76282858