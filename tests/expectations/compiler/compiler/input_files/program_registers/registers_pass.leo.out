---
namespace: Compile
expectation: Pass
outputs:
  - circuit:
      num_public_variables: 0
      num_private_variables: 25
      num_constraints: 26
      at: 1fd6eeace20dff5e0b5e0b09dad1e6de38724e09cc6718838d981ced9c5cf4da
      bt: 7ce50f1e294ab042de2466d06ccab67b1d721563592066388f6870164f76d762
      ct: 30a1596037209a8d5688068dcb6be929c72cd1d49015c26706bad95901e8e984
    ir:
      - "decl f0: <0>"
      - "  store &v1, ((v0), (), (), ())"
      - "  add &v3, 1, v2"
      - "  retn v3"
      - "decl f1: <4>"
      - "  retn [false, false, false, false, false, false, false, false, false, false, false, false, false, false, false, false, false, false, false, false, false, false, false, false, false, false, false, false, false, false, false, false, false, false, false, false, false, false, false, false, false, false, false, false, false, false, false, false, false, false, false, false, false, false, false, false, false, false, false, false, false, false, false, false, false, false, false, false, false, false, false, false, false, false, false, false, false, false, false, false, false, false, false, false, false, false, false, false, false, false, false, false, false, false, false, false, false, false, false, false, false, false, false, false, false, false, false, false, false, false, false, false, false, false, false, false, false, false, false, false, false, false, false, false, false, false, false, false, false, false, false, false, false, false, false, false, false, false, false, false, false, false, false, false, false, false, false, false, false, false, false, false, false, false, false, false, false, false, false, false, false, false, false, false, false, false, false, false, false, false, false, false, false, false, false, false, false, false, false, false, false, false, false, false, false, false, false, false, false, false, false, false, false, false, false, false, false, false, false, false, false, false, false, false, false, false, false, false, false, false, false, false, false, false, false, false, false, false, false, false, false, false, false, false, false, false, false, false, false, false, false, false, false, false, false, false, false, false, false, false, false, false, false, false, false, false, false, false, false, false, false, false, false, false, false, false]"
      - "decl f2: <5>"
      - "  retn aleo1qnr4dkkvkgfqph0vzc3y6z2eu975wnpz2925ntjccd5cfqxtyu8sta57j8"
      - "decl f3: <6>"
      - "  retn [0, 0, 0, 0, 0, 0, 0, 0, 0, 0, 0, 0, 0, 0, 0, 0, 0, 0, 0, 0, 0, 0, 0, 0, 0, 0, 0, 0, 0, 0, 0, 0]"
      - "decl f4: <7>"
      - "  retn aleo1qnr4dkkvkgfqph0vzc3y6z2eu975wnpz2925ntjccd5cfqxtyu8sta57j8"
      - "decl f5: <8>"
      - "  retn [false, false, false, false, false, false, false, false, false, false, false, false, false, false, false, false, false, false, false, false, false, false, false, false, false, false, false, false, false, false, false, false, false, false, false, false, false, false, false, false, false, false, false, false, false, false, false, false, false, false, false, false, false, false, false, false, false, false, false, false, false, false, false, false, false, false, false, false, false, false, false, false, false, false, false, false, false, false, false, false, false, false, false, false, false, false, false, false, false, false, false, false, false, false, false, false, false, false, false, false, false, false, false, false, false, false, false, false, false, false, false, false, false, false, false, false, false, false, false, false, false, false, false, false, false, false, false, false, false, false, false, false, false, false, false, false, false, false, false, false, false, false, false, false, false, false, false, false, false, false, false, false, false, false, false, false, false, false, false, false, false, false, false, false, false, false, false, false, false, false, false, false, false, false, false, false, false, false, false, false, false, false, false, false, false, false, false, false, false, false, false, false, false, false, false, false, false, false, false, false, false, false, false, false, false, false, false, false, false, false, false, false, false, false, false, false, false, false, false, false, false, false, false, false, false, false, false, false, false, false, false, false, false, false, false, false, false, false, false, false, false, false, false, false, false, false, false, false, false, false, false, false, false, false, false, false]"
      - "decl f6: <9>"
      - "  retn aleo1qnr4dkkvkgfqph0vzc3y6z2eu975wnpz2925ntjccd5cfqxtyu8sta57j8"
      - "decl f7: <10>"
      - "  retn [0, 0, 0, 0, 0, 0, 0, 0, 0, 0, 0, 0, 0, 0, 0, 0, 0, 0, 0, 0, 0, 0, 0, 0, 0, 0, 0, 0, 0, 0, 0, 0]"
      - "decl f8: <11>"
      - "  retn aleo1qnr4dkkvkgfqph0vzc3y6z2eu975wnpz2925ntjccd5cfqxtyu8sta57j8"
      - "decl f9: <12>"
      - "  retn [false]"
      - "decl f10: <13>"
      - "  retn false"
      - "decl f11: <14>"
      - "  retn [0]"
      - "decl f12: <15>"
      - "  retn false"
      - "decl f13: <16>"
      - "  retn [false]"
      - "decl f14: <17>"
      - "  retn false"
      - "decl f15: <18>"
      - "  retn [0]"
      - "decl f16: <19>"
      - "  retn false"
      - "decl f17: <20>"
      - "  retn [false, false, false, false, false, false, false, false, false, false, false, false, false, false, false, false, false, false, false, false, false, false, false, false, false, false, false, false, false, false, false, false, false, false, false, false, false, false, false, false, false, false, false, false, false, false, false, false, false, false, false, false, false, false, false, false, false, false, false, false, false, false, false, false, false, false, false, false, false, false, false, false, false, false, false, false, false, false, false, false, false, false, false, false, false, false, false, false, false, false, false, false, false, false, false, false, false, false, false, false, false, false, false, false, false, false, false, false, false, false, false, false, false, false, false, false, false, false, false, false, false, false, false, false, false, false, false, false, false, false, false, false, false, false, false, false, false, false, false, false, false, false, false, false, false, false, false, false, false, false, false, false, false, false, false, false, false, false, false, false, false, false, false, false, false, false, false, false, false, false, false, false, false, false, false, false, false, false, false, false, false, false, false, false, false, false, false, false, false, false, false, false, false, false, false, false, false, false, false, false, false, false, false, false, false, false, false, false, false, false, false, false, false, false, false, false, false, false, false, false, false, false, false, false, false, false, false, false, false, false, false, false, false, false, false, false, false, false, false, false, false, false, false, false, false, false, false, false, false, false, false, false, false]"
      - "decl f18: <21>"
      - "  retn 'a'"
      - "decl f19: <22>"
      - "  retn [0, 0, 0, 0, 0, 0, 0, 0, 0, 0, 0, 0, 0, 0, 0, 0, 0, 0, 0, 0, 0, 0, 0, 0, 0, 0, 0, 0, 0, 0, 0, 0]"
      - "decl f20: <23>"
      - "  retn 'a'"
      - "decl f21: <24>"
      - "  retn [false, false, false, false, false, false, false, false, false, false, false, false, false, false, false, false, false, false, false, false, false, false, false, false, false, false, false, false, false, false, false, false, false, false, false, false, false, false, false, false, false, false, false, false, false, false, false, false, false, false, false, false, false, false, false, false, false, false, false, false, false, false, false, false, false, false, false, false, false, false, false, false, false, false, false, false, false, false, false, false, false, false, false, false, false, false, false, false, false, false, false, false, false, false, false, false, false, false, false, false, false, false, false, false, false, false, false, false, false, false, false, false, false, false, false, false, false, false, false, false, false, false, false, false, false, false, false, false, false, false, false, false, false, false, false, false, false, false, false, false, false, false, false, false, false, false, false, false, false, false, false, false, false, false, false, false, false, false, false, false, false, false, false, false, false, false, false, false, false, false, false, false, false, false, false, false, false, false, false, false, false, false, false, false, false, false, false, false, false, false, false, false, false, false, false, false, false, false, false, false, false, false, false, false, false, false, false, false, false, false, false, false, false, false, false, false, false, false, false, false, false, false, false, false, false, false, false, false, false, false, false, false, false, false, false, false, false, false, false, false, false, false, false, false, false, false, false, false, false, false, false, false, false]"
      - "decl f22: <25>"
      - "  retn 'a'"
      - "decl f23: <26>"
      - "  retn [0, 0, 0, 0, 0, 0, 0, 0, 0, 0, 0, 0, 0, 0, 0, 0, 0, 0, 0, 0, 0, 0, 0, 0, 0, 0, 0, 0, 0, 0, 0, 0]"
      - "decl f24: <27>"
      - "  retn 'a'"
      - "decl f25: <28>"
      - "  retn [false, false, false, false, false, false, false, false, false, false, false, false, false, false, false, false, false, false, false, false, false, false, false, false, false, false, false, false, false, false, false, false, false, false, false, false, false, false, false, false, false, false, false, false, false, false, false, false, false, false, false, false, false, false, false, false, false, false, false, false, false, false, false, false, false, false, false, false, false, false, false, false, false, false, false, false, false, false, false, false, false, false, false, false, false, false, false, false, false, false, false, false, false, false, false, false, false, false, false, false, false, false, false, false, false, false, false, false, false, false, false, false, false, false, false, false, false, false, false, false, false, false, false, false, false, false, false, false, false, false, false, false, false, false, false, false, false, false, false, false, false, false, false, false, false, false, false, false, false, false, false, false, false, false, false, false, false, false, false, false, false, false, false, false, false, false, false, false, false, false, false, false, false, false, false, false, false, false, false, false, false, false, false, false, false, false, false, false, false, false, false, false, false, false, false, false, false, false, false, false, false, false, false, false, false, false, false, false, false, false, false, false, false, false, false, false, false, false, false, false, false, false, false, false, false, false, false, false, false, false, false, false, false, false, false, false, false, false, false, false, false, false, false, false, false, false, false, false, false, false, false, false, false]"
      - "decl f26: <29>"
      - "  retn []"
      - "decl f27: <30>"
      - "  retn [0, 0, 0, 0, 0, 0, 0, 0, 0, 0, 0, 0, 0, 0, 0, 0, 0, 0, 0, 0, 0, 0, 0, 0, 0, 0, 0, 0, 0, 0, 0, 0]"
      - "decl f28: <31>"
      - "  retn []"
      - "decl f29: <32>"
      - "  retn [false, false, false, false, false, false, false, false, false, false, false, false, false, false, false, false, false, false, false, false, false, false, false, false, false, false, false, false, false, false, false, false, false, false, false, false, false, false, false, false, false, false, false, false, false, false, false, false, false, false, false, false, false, false, false, false, false, false, false, false, false, false, false, false, false, false, false, false, false, false, false, false, false, false, false, false, false, false, false, false, false, false, false, false, false, false, false, false, false, false, false, false, false, false, false, false, false, false, false, false, false, false, false, false, false, false, false, false, false, false, false, false, false, false, false, false, false, false, false, false, false, false, false, false, false, false, false, false, false, false, false, false, false, false, false, false, false, false, false, false, false, false, false, false, false, false, false, false, false, false, false, false, false, false, false, false, false, false, false, false, false, false, false, false, false, false, false, false, false, false, false, false, false, false, false, false, false, false, false, false, false, false, false, false, false, false, false, false, false, false, false, false, false, false, false, false, false, false, false, false, false, false, false, false, false, false, false, false, false, false, false, false, false, false, false, false, false, false, false, false, false, false, false, false, false, false, false, false, false, false, false, false, false, false, false, false, false, false, false, false, false, false, false, false, false, false, false, false, false, false, false, false, false]"
      - "decl f30: <33>"
      - "  retn []"
      - "decl f31: <34>"
      - "  retn [0, 0, 0, 0, 0, 0, 0, 0, 0, 0, 0, 0, 0, 0, 0, 0, 0, 0, 0, 0, 0, 0, 0, 0, 0, 0, 0, 0, 0, 0, 0, 0]"
      - "decl f32: <35>"
      - "  retn []"
      - "decl f33: <36>"
      - "  retn [false, false, false, false, false, false, false, false, false, false, false, false, false, false, false, false, false, false, false, false, false, false, false, false, false, false, false, false, false, false, false, false, false, false, false, false, false, false, false, false, false, false, false, false, false, false, false, false, false, false, false, false, false, false, false, false, false, false, false, false, false, false, false, false, false, false, false, false, false, false, false, false, false, false, false, false, false, false, false, false, false, false, false, false, false, false, false, false, false, false, false, false, false, false, false, false, false, false, false, false, false, false, false, false, false, false, false, false, false, false, false, false, false, false, false, false, false, false, false, false, false, false, false, false, false, false, false, false, false, false, false, false, false, false, false, false, false, false, false, false, false, false, false, false, false, false, false, false, false, false, false, false, false, false, false, false, false, false, false, false, false, false, false, false, false, false, false, false, false, false, false, false, false, false, false, false, false, false, false, false, false, false, false, false, false, false, false, false, false, false, false, false, false, false, false, false, false, false, false, false, false, false, false, false, false, false, false, false, false, false, false, false, false, false, false, false, false, false, false, false, false, false, false, false, false, false, false, false, false, false, false, false, false, false, false, false, false, false, false, false, false, false, false, false, false, false, false, false, false, false, false, false, false, false, false, false, false, false, false, false, false, false, false, false, false, false, false, false, false, false, false, false, false, false, false, false, false, false, false, false, false, false, false, false, false, false, false, false, false, false, false, false, false, false, false, false, false, false, false, false, false, false, false, false, false, false, false, false, false, false, false, false, false, false, false, false, false, false, false, false, false, false, false, false, false, false, false, false, false, false, false, false, false, false, false, false, false, false, false, false, false, false, false, false, false, false, false, false, false, false, false, false, false, false, false, false, false, false, false, false, false, false, false, false, false, false, false, false, false, false, false, false, false, false, false, false, false, false, false, false, false, false, false, false, false, false, false, false, false, false, false, false, false, false, false, false, false, false, false, false, false, false, false, false, false, false, false, false, false, false, false, false, false, false, false, false, false, false, false, false, false, false, false, false, false, false, false, false, false, false, false, false, false, false, false, false, false, false, false, false, false, false, false, false, false, false, false, false, false, false, false, false, false, false, false, false, false, false, false, false, false, false, false, false, false, false, false, false, false, false, false, false, false, false, false, false, false, false, false, false, false, false, false, false, false, false, false, false, false, false, false, false, false, false, false, false, false, false, false, false, false, false, false, false, false, false]"
      - "decl f34: <37>"
      - "  retn []group"
      - "decl f35: <38>"
      - "  retn [0, 0, 0, 0, 0, 0, 0, 0, 0, 0, 0, 0, 0, 0, 0, 0, 0, 0, 0, 0, 0, 0, 0, 0, 0, 0, 0, 0, 0, 0, 0, 0, 0, 0, 0, 0, 0, 0, 0, 0, 0, 0, 0, 0, 0, 0, 0, 0, 0, 0, 0, 0, 0, 0, 0, 0, 0, 0, 0, 0, 0, 0, 0, 0]"
      - "decl f36: <39>"
      - "  retn []group"
      - "decl f37: <40>"
      - "  retn [false, false, false, false, false, false, false, false, false, false, false, false, false, false, false, false, false, false, false, false, false, false, false, false, false, false, false, false, false, false, false, false, false, false, false, false, false, false, false, false, false, false, false, false, false, false, false, false, false, false, false, false, false, false, false, false, false, false, false, false, false, false, false, false, false, false, false, false, false, false, false, false, false, false, false, false, false, false, false, false, false, false, false, false, false, false, false, false, false, false, false, false, false, false, false, false, false, false, false, false, false, false, false, false, false, false, false, false, false, false, false, false, false, false, false, false, false, false, false, false, false, false, false, false, false, false, false, false, false, false, false, false, false, false, false, false, false, false, false, false, false, false, false, false, false, false, false, false, false, false, false, false, false, false, false, false, false, false, false, false, false, false, false, false, false, false, false, false, false, false, false, false, false, false, false, false, false, false, false, false, false, false, false, false, false, false, false, false, false, false, false, false, false, false, false, false, false, false, false, false, false, false, false, false, false, false, false, false, false, false, false, false, false, false, false, false, false, false, false, false, false, false, false, false, false, false, false, false, false, false, false, false, false, false, false, false, false, false, false, false, false, false, false, false, false, false, false, false, false, false, false, false, false, false, false, false, false, false, false, false, false, false, false, false, false, false, false, false, false, false, false, false, false, false, false, false, false, false, false, false, false, false, false, false, false, false, false, false, false, false, false, false, false, false, false, false, false, false, false, false, false, false, false, false, false, false, false, false, false, false, false, false, false, false, false, false, false, false, false, false, false, false, false, false, false, false, false, false, false, false, false, false, false, false, false, false, false, false, false, false, false, false, false, false, false, false, false, false, false, false, false, false, false, false, false, false, false, false, false, false, false, false, false, false, false, false, false, false, false, false, false, false, false, false, false, false, false, false, false, false, false, false, false, false, false, false, false, false, false, false, false, false, false, false, false, false, false, false, false, false, false, false, false, false, false, false, false, false, false, false, false, false, false, false, false, false, false, false, false, false, false, false, false, false, false, false, false, false, false, false, false, false, false, false, false, false, false, false, false, false, false, false, false, false, false, false, false, false, false, false, false, false, false, false, false, false, false, false, false, false, false, false, false, false, false, false, false, false, false, false, false, false, false, false, false, false, false, false, false, false, false, false, false, false, false, false, false, false, false, false, false, false, false, false, false, false, false, false, false, false, false, false, false, false, false, false]"
      - "decl f38: <41>"
      - "  retn []group"
      - "decl f39: <42>"
      - "  retn [0, 0, 0, 0, 0, 0, 0, 0, 0, 0, 0, 0, 0, 0, 0, 0, 0, 0, 0, 0, 0, 0, 0, 0, 0, 0, 0, 0, 0, 0, 0, 0, 0, 0, 0, 0, 0, 0, 0, 0, 0, 0, 0, 0, 0, 0, 0, 0, 0, 0, 0, 0, 0, 0, 0, 0, 0, 0, 0, 0, 0, 0, 0, 0]"
      - "decl f40: <43>"
      - "  retn []group"
      - "decl f41: <44>"
      - "  retn [false, false, false, false, false, false, false, false]"
      - "decl f42: <45>"
      - "  retn 0"
      - "decl f43: <46>"
      - "  retn [0]"
      - "decl f44: <47>"
      - "  retn 0"
      - "decl f45: <48>"
      - "  retn [false, false, false, false, false, false, false, false]"
      - "decl f46: <49>"
      - "  retn 0"
      - "decl f47: <50>"
      - "  retn [0]"
      - "decl f48: <51>"
      - "  retn 0"
      - "decl f49: <52>"
      - "  retn [false, false, false, false, false, false, false, false, false, false, false, false, false, false, false, false]"
      - "decl f50: <53>"
      - "  retn 0"
      - "decl f51: <54>"
      - "  retn [0, 0]"
      - "decl f52: <55>"
      - "  retn 0"
      - "decl f53: <56>"
      - "  retn [false, false, false, false, false, false, false, false, false, false, false, false, false, false, false, false]"
      - "decl f54: <57>"
      - "  retn 0"
      - "decl f55: <58>"
      - "  retn [0, 0]"
      - "decl f56: <59>"
      - "  retn 0"
      - "decl f57: <60>"
      - "  retn [false, false, false, false, false, false, false, false, false, false, false, false, false, false, false, false, false, false, false, false, false, false, false, false, false, false, false, false, false, false, false, false]"
      - "decl f58: <61>"
      - "  retn 0"
      - "decl f59: <62>"
      - "  retn [0, 0, 0, 0]"
      - "decl f60: <63>"
      - "  retn 0"
      - "decl f61: <64>"
      - "  retn [false, false, false, false, false, false, false, false, false, false, false, false, false, false, false, false, false, false, false, false, false, false, false, false, false, false, false, false, false, false, false, false]"
      - "decl f62: <65>"
      - "  retn 0"
      - "decl f63: <66>"
      - "  retn [0, 0, 0, 0]"
      - "decl f64: <67>"
      - "  retn 0"
      - "decl f65: <68>"
      - "  retn [false, false, false, false, false, false, false, false, false, false, false, false, false, false, false, false, false, false, false, false, false, false, false, false, false, false, false, false, false, false, false, false, false, false, false, false, false, false, false, false, false, false, false, false, false, false, false, false, false, false, false, false, false, false, false, false, false, false, false, false, false, false, false, false]"
      - "decl f66: <69>"
      - "  retn 0"
      - "decl f67: <70>"
      - "  retn [0, 0, 0, 0, 0, 0, 0, 0]"
      - "decl f68: <71>"
      - "  retn 0"
      - "decl f69: <72>"
      - "  retn [false, false, false, false, false, false, false, false, false, false, false, false, false, false, false, false, false, false, false, false, false, false, false, false, false, false, false, false, false, false, false, false, false, false, false, false, false, false, false, false, false, false, false, false, false, false, false, false, false, false, false, false, false, false, false, false, false, false, false, false, false, false, false, false]"
      - "decl f70: <73>"
      - "  retn 0"
      - "decl f71: <74>"
      - "  retn [0, 0, 0, 0, 0, 0, 0, 0]"
      - "decl f72: <75>"
      - "  retn 0"
      - "decl f73: <76>"
      - "  retn [false, false, false, false, false, false, false, false, false, false, false, false, false, false, false, false, false, false, false, false, false, false, false, false, false, false, false, false, false, false, false, false, false, false, false, false, false, false, false, false, false, false, false, false, false, false, false, false, false, false, false, false, false, false, false, false, false, false, false, false, false, false, false, false, false, false, false, false, false, false, false, false, false, false, false, false, false, false, false, false, false, false, false, false, false, false, false, false, false, false, false, false, false, false, false, false, false, false, false, false, false, false, false, false, false, false, false, false, false, false, false, false, false, false, false, false, false, false, false, false, false, false, false, false, false, false, false, false]"
      - "decl f74: <77>"
      - "  retn 0"
      - "decl f75: <78>"
      - "  retn [0, 0, 0, 0, 0, 0, 0, 0, 0, 0, 0, 0, 0, 0, 0, 0]"
      - "decl f76: <79>"
      - "  retn 0"
      - "decl f77: <80>"
      - "  retn [false, false, false, false, false, false, false, false, false, false, false, false, false, false, false, false, false, false, false, false, false, false, false, false, false, false, false, false, false, false, false, false, false, false, false, false, false, false, false, false, false, false, false, false, false, false, false, false, false, false, false, false, false, false, false, false, false, false, false, false, false, false, false, false, false, false, false, false, false, false, false, false, false, false, false, false, false, false, false, false, false, false, false, false, false, false, false, false, false, false, false, false, false, false, false, false, false, false, false, false, false, false, false, false, false, false, false, false, false, false, false, false, false, false, false, false, false, false, false, false, false, false, false, false, false, false, false, false]"
      - "decl f78: <81>"
      - "  retn 0"
      - "decl f79: <82>"
      - "  retn [0, 0, 0, 0, 0, 0, 0, 0, 0, 0, 0, 0, 0, 0, 0, 0]"
      - "decl f80: <83>"
      - "  retn 0"
      - "decl f81: <84>"
      - "  retn [false, false, false, false, false, false, false, false]"
      - "decl f82: <85>"
      - "  retn 0"
      - "decl f83: <86>"
      - "  retn [0]"
      - "decl f84: <87>"
      - "  retn 0"
      - "decl f85: <88>"
      - "  retn [false, false, false, false, false, false, false, false]"
      - "decl f86: <89>"
      - "  retn 0"
      - "decl f87: <90>"
      - "  retn [0]"
      - "decl f88: <91>"
      - "  retn 0"
      - "decl f89: <92>"
      - "  retn [false, false, false, false, false, false, false, false, false, false, false, false, false, false, false, false]"
      - "decl f90: <93>"
      - "  retn 0"
      - "decl f91: <94>"
      - "  retn [0, 0]"
      - "decl f92: <95>"
      - "  retn 0"
      - "decl f93: <96>"
      - "  retn [false, false, false, false, false, false, false, false, false, false, false, false, false, false, false, false]"
      - "decl f94: <97>"
      - "  retn 0"
      - "decl f95: <98>"
      - "  retn [0, 0]"
      - "decl f96: <99>"
      - "  retn 0"
      - "decl f97: <100>"
      - "  retn [false, false, false, false, false, false, false, false, false, false, false, false, false, false, false, false, false, false, false, false, false, false, false, false, false, false, false, false, false, false, false, false]"
      - "decl f98: <101>"
      - "  retn 0"
      - "decl f99: <102>"
      - "  retn [0, 0, 0, 0]"
      - "decl f100: <103>"
      - "  retn 0"
      - "decl f101: <104>"
      - "  retn [false, false, false, false, false, false, false, false, false, false, false, false, false, false, false, false, false, false, false, false, false, false, false, false, false, false, false, false, false, false, false, false]"
      - "decl f102: <105>"
      - "  retn 0"
      - "decl f103: <106>"
      - "  retn [0, 0, 0, 0]"
      - "decl f104: <107>"
      - "  retn 0"
      - "decl f105: <108>"
      - "  retn [false, false, false, false, false, false, false, false, false, false, false, false, false, false, false, false, false, false, false, false, false, false, false, false, false, false, false, false, false, false, false, false, false, false, false, false, false, false, false, false, false, false, false, false, false, false, false, false, false, false, false, false, false, false, false, false, false, false, false, false, false, false, false, false]"
      - "decl f106: <109>"
      - "  retn 0"
      - "decl f107: <110>"
      - "  retn [0, 0, 0, 0, 0, 0, 0, 0]"
      - "decl f108: <111>"
      - "  retn 0"
      - "decl f109: <112>"
      - "  retn [false, false, false, false, false, false, false, false, false, false, false, false, false, false, false, false, false, false, false, false, false, false, false, false, false, false, false, false, false, false, false, false, false, false, false, false, false, false, false, false, false, false, false, false, false, false, false, false, false, false, false, false, false, false, false, false, false, false, false, false, false, false, false, false]"
      - "decl f110: <113>"
      - "  retn 0"
      - "decl f111: <114>"
      - "  retn [0, 0, 0, 0, 0, 0, 0, 0]"
      - "decl f112: <115>"
      - "  retn 0"
      - "decl f113: <116>"
      - "  retn [false, false, false, false, false, false, false, false, false, false, false, false, false, false, false, false, false, false, false, false, false, false, false, false, false, false, false, false, false, false, false, false, false, false, false, false, false, false, false, false, false, false, false, false, false, false, false, false, false, false, false, false, false, false, false, false, false, false, false, false, false, false, false, false, false, false, false, false, false, false, false, false, false, false, false, false, false, false, false, false, false, false, false, false, false, false, false, false, false, false, false, false, false, false, false, false, false, false, false, false, false, false, false, false, false, false, false, false, false, false, false, false, false, false, false, false, false, false, false, false, false, false, false, false, false, false, false, false]"
      - "decl f114: <117>"
      - "  retn 0"
      - "decl f115: <118>"
      - "  retn [0, 0, 0, 0, 0, 0, 0, 0, 0, 0, 0, 0, 0, 0, 0, 0]"
      - "decl f116: <119>"
      - "  retn 0"
      - "decl f117: <120>"
      - "  retn [false, false, false, false, false, false, false, false, false, false, false, false, false, false, false, false, false, false, false, false, false, false, false, false, false, false, false, false, false, false, false, false, false, false, false, false, false, false, false, false, false, false, false, false, false, false, false, false, false, false, false, false, false, false, false, false, false, false, false, false, false, false, false, false, false, false, false, false, false, false, false, false, false, false, false, false, false, false, false, false, false, false, false, false, false, false, false, false, false, false, false, false, false, false, false, false, false, false, false, false, false, false, false, false, false, false, false, false, false, false, false, false, false, false, false, false, false, false, false, false, false, false, false, false, false, false, false, false]"
      - "decl f118: <121>"
      - "  retn 0"
      - "decl f119: <122>"
      - "  retn [0, 0, 0, 0, 0, 0, 0, 0, 0, 0, 0, 0, 0, 0, 0, 0]"
      - "decl f120: <123>"
      - "  retn 0"
      - ""
    output:
      - input_file: input/main.in
        output:
          registers:
            r:
              type: u8
              value: "101"
<<<<<<< HEAD
    initial_ast: c7257f9d33eb4442db164e3d6bca0c3521fa07d047780a7bc3e5aa4a529ef814
    imports_resolved_ast: fa940fd711b25cb7f5e8ff24f0ccc3ff9508850829425260c849c9f0dd9dc8bb
    canonicalized_ast: fa940fd711b25cb7f5e8ff24f0ccc3ff9508850829425260c849c9f0dd9dc8bb
    type_inferenced_ast: e4ec363671b5e20369a2a8f79088d1a1a5d1421c6f2154240317186488fbc352
=======
    initial_ast: e3c59d54ffbbec42788f4c4e38706391d00276fa4eda45cbcd9a116126fb282b
    imports_resolved_ast: e87e5ac191d961e4472ffa10e94efb2fd9a3ee067470f90650fc3c56912bf65f
    canonicalized_ast: e87e5ac191d961e4472ffa10e94efb2fd9a3ee067470f90650fc3c56912bf65f
    type_inferenced_ast: 5a298988d8d0a4529e1a610a9a966bfa26e2c440bde5a3356be9159a25c15032
>>>>>>> d621ee72
<|MERGE_RESOLUTION|>--- conflicted
+++ resolved
@@ -262,14 +262,7 @@
             r:
               type: u8
               value: "101"
-<<<<<<< HEAD
-    initial_ast: c7257f9d33eb4442db164e3d6bca0c3521fa07d047780a7bc3e5aa4a529ef814
-    imports_resolved_ast: fa940fd711b25cb7f5e8ff24f0ccc3ff9508850829425260c849c9f0dd9dc8bb
-    canonicalized_ast: fa940fd711b25cb7f5e8ff24f0ccc3ff9508850829425260c849c9f0dd9dc8bb
-    type_inferenced_ast: e4ec363671b5e20369a2a8f79088d1a1a5d1421c6f2154240317186488fbc352
-=======
-    initial_ast: e3c59d54ffbbec42788f4c4e38706391d00276fa4eda45cbcd9a116126fb282b
-    imports_resolved_ast: e87e5ac191d961e4472ffa10e94efb2fd9a3ee067470f90650fc3c56912bf65f
-    canonicalized_ast: e87e5ac191d961e4472ffa10e94efb2fd9a3ee067470f90650fc3c56912bf65f
-    type_inferenced_ast: 5a298988d8d0a4529e1a610a9a966bfa26e2c440bde5a3356be9159a25c15032
->>>>>>> d621ee72
+    initial_ast: c066bcfc45198042b8af20a78e3647622f1af2d8a388997fc11bb926e3de8128
+    imports_resolved_ast: 3c4c923c41fea43dbed81bba4e36f448c9d46ef982b28d1ec4c3c94d366fb0ac
+    canonicalized_ast: 3c4c923c41fea43dbed81bba4e36f448c9d46ef982b28d1ec4c3c94d366fb0ac
+    type_inferenced_ast: f5aab0a0320501fe6f44e2b85ccf792a0a7df0f6c8ee029d4b99510afc6cf4d3