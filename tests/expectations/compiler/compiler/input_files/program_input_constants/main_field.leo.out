---
namespace: Compile
expectation: Pass
outputs:
  - output:
<<<<<<< HEAD
      - initial_input_ast: 583492776f53f4a52f0d7a9f336c358fbbadfb97498ef2d5f63b61ad270e67f2
=======
      - initial_input_ast: 3273de56f5b29e324e4f4ef3cc7c0c8d468962214728d611aeb4b788fd73aefb
>>>>>>> 527c55f8
        symbol_table: e3a4953e1d858fcd09177faa813c5a4f70850a7fb3394ac3c6b32eb37d38931c
    initial_ast: 2fb40b5fdd21cfa7391c3732c9103951657328724f6ab13eee48e0a4b8bdf600<|MERGE_RESOLUTION|>--- conflicted
+++ resolved
@@ -3,10 +3,6 @@
 expectation: Pass
 outputs:
   - output:
-<<<<<<< HEAD
-      - initial_input_ast: 583492776f53f4a52f0d7a9f336c358fbbadfb97498ef2d5f63b61ad270e67f2
-=======
-      - initial_input_ast: 3273de56f5b29e324e4f4ef3cc7c0c8d468962214728d611aeb4b788fd73aefb
->>>>>>> 527c55f8
+      - initial_input_ast: 0aad54fd47d9c5f87dc0559e8c7cde742e1f6ea554f26d00367cf5b03921495e
         symbol_table: e3a4953e1d858fcd09177faa813c5a4f70850a7fb3394ac3c6b32eb37d38931c
     initial_ast: 2fb40b5fdd21cfa7391c3732c9103951657328724f6ab13eee48e0a4b8bdf600