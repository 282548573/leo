--- conflicted
+++ resolved
@@ -266,14 +266,7 @@
             r0:
               type: bool
               value: "true"
-<<<<<<< HEAD
-    initial_ast: 5b527d4432e29d417e7e58947440707e50e1022a31175fd10c89603f7d16fe8c
-    imports_resolved_ast: 619eaf9a2c78ec0ce841cbd8ec02c1710293738c917f7a46e7d6cb129981b565
-    canonicalized_ast: 619eaf9a2c78ec0ce841cbd8ec02c1710293738c917f7a46e7d6cb129981b565
-    type_inferenced_ast: 7585e5bc22ed07f0fecf8d07071c861afe5a33c5d0644e7b7f0a2b1a63ae5fa7
-=======
-    initial_ast: 0369171fd5e8e2eb26214ef4d704cec9744d42ae6a6bfb0aa1ecc0193f348999
-    imports_resolved_ast: b72124af95cae48d2495704aa103d5e9c1f48971edb61034cde3f4b7fc468843
-    canonicalized_ast: b72124af95cae48d2495704aa103d5e9c1f48971edb61034cde3f4b7fc468843
-    type_inferenced_ast: 5767b63d4ff726e60ee5d21777e08f8c823db55a434e1a11f72121bae9f615ce
->>>>>>> 03f78d56
+    initial_ast: 1253a866d35163988465f8e94abc422c227f2bc884dd683113fc54f3a2dd666e
+    imports_resolved_ast: aa00ad3b30e8ca72aa2546de4b9ce8001bca01946d2c3029284a966eedad29b2
+    canonicalized_ast: aa00ad3b30e8ca72aa2546de4b9ce8001bca01946d2c3029284a966eedad29b2
+    type_inferenced_ast: df6e716e8f6b43a43d3e14f6f33c88efd260e79e85479db6f3f195800dc7a4e1