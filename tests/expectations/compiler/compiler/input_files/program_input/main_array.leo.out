---
namespace: Compile
expectation: Pass
outputs:
  - circuit:
      num_public_variables: 0
      num_private_variables: 32
      num_constraints: 32
      at: b3b4ae909050b2145a78f6921d47cae25c0c59b7184d1b1675f705af5e690de3
      bt: 180c92c2ea89f12ed55487cc58abeb85e0f86e625eb725fc3453f260e5ea3672
      ct: 30a57fe0bc9d6b57050be3d0261d0f9376e4ebf190edfd77f304e18bb571349d
    ir:
      - "decl f0: <0>"
      - "  store &v1, ((v0), (), (), ())"
      - "  aget &v3, v2, 0"
      - "  eq &v4, v3, 0"
      - "  retn v4"
      - ""
    output:
      - input_file: input/main_array.in
        output:
          registers:
            r0:
              type: bool
              value: "true"
<<<<<<< HEAD
    initial_ast: 8d0002a93f85d814ddeaf938eaf38f99ea66ce131e797e839149d0ae56a47d6a
    imports_resolved_ast: 8d0002a93f85d814ddeaf938eaf38f99ea66ce131e797e839149d0ae56a47d6a
    canonicalized_ast: 8d0002a93f85d814ddeaf938eaf38f99ea66ce131e797e839149d0ae56a47d6a
    type_inferenced_ast: eb31efbbdc2b586d94fee5055a30256ea027d190bd31ce9a194f2f1cd3421003
=======
    initial_ast: ded49ef329b1c709191a4f6d85c43787e7091b82eb5813f618bf377e7c27a47c
    imports_resolved_ast: be15a09476384ea6a4779aa50375443bab2bd52e3e0643e7b372b9a6886b2a0f
    canonicalized_ast: be15a09476384ea6a4779aa50375443bab2bd52e3e0643e7b372b9a6886b2a0f
    type_inferenced_ast: 8e5018b45406c1257b792993a7e00be035cc86151cba4dd065511fbd90cb924c
>>>>>>> 0e96bf8d
<|MERGE_RESOLUTION|>--- conflicted
+++ resolved
@@ -4,18 +4,11 @@
 outputs:
   - circuit:
       num_public_variables: 0
-      num_private_variables: 32
-      num_constraints: 32
-      at: b3b4ae909050b2145a78f6921d47cae25c0c59b7184d1b1675f705af5e690de3
-      bt: 180c92c2ea89f12ed55487cc58abeb85e0f86e625eb725fc3453f260e5ea3672
-      ct: 30a57fe0bc9d6b57050be3d0261d0f9376e4ebf190edfd77f304e18bb571349d
-    ir:
-      - "decl f0: <0>"
-      - "  store &v1, ((v0), (), (), ())"
-      - "  aget &v3, v2, 0"
-      - "  eq &v4, v3, 0"
-      - "  retn v4"
-      - ""
+      num_private_variables: 31
+      num_constraints: 31
+      at: 9dbf37472d7a01111bf49d73870895e1669fce2d7c86d19fa1cd9bf97102c34a
+      bt: 51c5020146972aaa76ab053686ae5364f63ce6185620eba3780cf86581f29cfe
+      ct: e02be0defc1d4e9bfd935093780a8693b624228f7dc2501ac1f065af2eee9bc8
     output:
       - input_file: input/main_array.in
         output:
@@ -23,14 +16,7 @@
             r0:
               type: bool
               value: "true"
-<<<<<<< HEAD
-    initial_ast: 8d0002a93f85d814ddeaf938eaf38f99ea66ce131e797e839149d0ae56a47d6a
-    imports_resolved_ast: 8d0002a93f85d814ddeaf938eaf38f99ea66ce131e797e839149d0ae56a47d6a
-    canonicalized_ast: 8d0002a93f85d814ddeaf938eaf38f99ea66ce131e797e839149d0ae56a47d6a
-    type_inferenced_ast: eb31efbbdc2b586d94fee5055a30256ea027d190bd31ce9a194f2f1cd3421003
-=======
     initial_ast: ded49ef329b1c709191a4f6d85c43787e7091b82eb5813f618bf377e7c27a47c
     imports_resolved_ast: be15a09476384ea6a4779aa50375443bab2bd52e3e0643e7b372b9a6886b2a0f
     canonicalized_ast: be15a09476384ea6a4779aa50375443bab2bd52e3e0643e7b372b9a6886b2a0f
-    type_inferenced_ast: 8e5018b45406c1257b792993a7e00be035cc86151cba4dd065511fbd90cb924c
->>>>>>> 0e96bf8d
+    type_inferenced_ast: 8e5018b45406c1257b792993a7e00be035cc86151cba4dd065511fbd90cb924c