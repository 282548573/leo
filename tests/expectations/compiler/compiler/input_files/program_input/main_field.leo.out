--- conflicted
+++ resolved
@@ -3,10 +3,6 @@
 expectation: Pass
 outputs:
   - output:
-<<<<<<< HEAD
-      - initial_input_ast: a4c92e35f6ce74ae4aef0d50e9ccd8a5b28cb7620a44f077b120e7bc4fcca279
-=======
-      - initial_input_ast: 0c1be8e106149f3dbe5d151e6372f7d6acf3d0986643537ed9610c2f89eb9ed4
->>>>>>> 527c55f8
+      - initial_input_ast: 922bd957ea990634b596ed7a33bf2394d3aaa138be4bfd3882085cdf66ae1da9
         symbol_table: 5a73abac57c301567a8824e865c06c6e771418fb1b6aec0d7e5f598ccbcdfed0
     initial_ast: 492bde69b640e1c8404a1edaa9964ef8d147cc16033850cde0eb09648fe9e9ce