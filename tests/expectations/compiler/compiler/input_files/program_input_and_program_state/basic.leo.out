--- conflicted
+++ resolved
@@ -4,19 +4,11 @@
 outputs:
   - circuit:
       num_public_variables: 0
-      num_private_variables: 6
-      num_constraints: 6
-      at: 99967e4032e270c3cc179adfd6ebe63260d7384898dc8f4049750e805a580bf6
-      bt: e0b9d6b777674bcb3a83d487847a861ef22195c794a66ae796728d406623a933
-      ct: 42dfac82945af84791965d1a9d4e283d05b3eb90019983ac199ea04f4e476118
-    ir:
-      - "decl f0: <0>"
-      - "  store &v4, ((v0), (v1), (v2), (v3))"
-      - "  tget &v6, v4, 0"
-      - "  tget &v7, v6, 0"
-      - "  eq &v8, v5, v7"
-      - "  retn v8"
-      - ""
+      num_private_variables: 3
+      num_constraints: 3
+      at: 83b1bd5868cfd70d986276428ff81a9120e0848a6f44d7bd6d5a25d6063c7669
+      bt: 5a01b0726c5b948a3b336179b77081865f51dc2f1de630ce95b03424a5ae7998
+      ct: 7ca43d5c34997f3c866631161cb33186cc016972238c07771ae105ca1b05320d
     output:
       - input_file: input/basic.in
         output:
@@ -24,14 +16,7 @@
             b:
               type: bool
               value: "true"
-<<<<<<< HEAD
-    initial_ast: f286b1f09770ed49a1b1a7b12681e7f787c2d0d513877b3d96929cced7024f91
-    imports_resolved_ast: f286b1f09770ed49a1b1a7b12681e7f787c2d0d513877b3d96929cced7024f91
-    canonicalized_ast: f286b1f09770ed49a1b1a7b12681e7f787c2d0d513877b3d96929cced7024f91
-    type_inferenced_ast: 88e826c118df94a752ed6ad3414a5c649ca298fb42712f0367f5b35620952ec2
-=======
     initial_ast: dc7f40a1cfc4daa659784bf538f1273145b430875116ef1aad7fd778dcb5f736
     imports_resolved_ast: 93f6c95835c9f78af7f94a381d14bfbfe4a04c7e00ae0c6d93e5d101c6deeabb
     canonicalized_ast: 93f6c95835c9f78af7f94a381d14bfbfe4a04c7e00ae0c6d93e5d101c6deeabb
-    type_inferenced_ast: 7251b2ce10126eb81d8083392091420b8c09c738c743829a1db4ef5f6d45a5c7
->>>>>>> 0e96bf8d
+    type_inferenced_ast: 7251b2ce10126eb81d8083392091420b8c09c738c743829a1db4ef5f6d45a5c7