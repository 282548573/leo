---
namespace: Compile
expectation: Pass
outputs:
  - circuit:
      num_public_variables: 0
      num_private_variables: 191
      num_constraints: 191
      at: ecd47c065e8196d1d033ff9f8aa9684638af6e9670515518bdcb6c6e499221e4
      bt: fe097c672f848e8761bf568bddb39416588eedad7c66dac6c6240364eaa8b05a
      ct: ba414224b78db082b606be682fda3c686bc4830095618e4dddc195bcafcb94a2
    ir:
      - "decl f0: <0>"
      - "  store &v1, ((v0), (), (), ())"
      - "  eq &v4, v2, v3"
      - "  mask 1, v4"
      - "    log INFO, \"\", v2, \"==\", v3, \"\""
      - "  eq &v6, v2, v3"
      - "  retn v6"
      - "decl f1: <7>"
      - "  retn [false, false, false, false, false, false, false, false, false, false, false, false, false, false, false, false, false, false, false, false, false, false, false, false, false, false, false, false, false, false, false, false, false, false, false, false, false, false, false, false, false, false, false, false, false, false, false, false, false, false, false, false, false, false, false, false, false, false, false, false, false, false, false, false, false, false, false, false, false, false, false, false, false, false, false, false, false, false, false, false, false, false, false, false, false, false, false, false, false, false, false, false, false, false, false, false, false, false, false, false, false, false, false, false, false, false, false, false, false, false, false, false, false, false, false, false, false, false, false, false, false, false, false, false, false, false, false, false, false, false, false, false, false, false, false, false, false, false, false, false, false, false, false, false, false, false, false, false, false, false, false, false, false, false, false, false, false, false, false, false, false, false, false, false, false, false, false, false, false, false, false, false, false, false, false, false, false, false, false, false, false, false, false, false, false, false, false, false, false, false, false, false, false, false, false, false, false, false, false, false, false, false, false, false, false, false, false, false, false, false, false, false, false, false, false, false, false, false, false, false, false, false, false, false, false, false, false, false, false, false, false, false, false, false, false, false, false, false, false, false, false, false, false, false, false, false, false, false, false, false, false, false, false, false, false, false]"
      - "decl f2: <8>"
      - "  retn aleo1qnr4dkkvkgfqph0vzc3y6z2eu975wnpz2925ntjccd5cfqxtyu8sta57j8"
      - "decl f3: <9>"
      - "  retn [0, 0, 0, 0, 0, 0, 0, 0, 0, 0, 0, 0, 0, 0, 0, 0, 0, 0, 0, 0, 0, 0, 0, 0, 0, 0, 0, 0, 0, 0, 0, 0]"
      - "decl f4: <10>"
      - "  retn aleo1qnr4dkkvkgfqph0vzc3y6z2eu975wnpz2925ntjccd5cfqxtyu8sta57j8"
      - "decl f5: <11>"
      - "  retn [false, false, false, false, false, false, false, false, false, false, false, false, false, false, false, false, false, false, false, false, false, false, false, false, false, false, false, false, false, false, false, false, false, false, false, false, false, false, false, false, false, false, false, false, false, false, false, false, false, false, false, false, false, false, false, false, false, false, false, false, false, false, false, false, false, false, false, false, false, false, false, false, false, false, false, false, false, false, false, false, false, false, false, false, false, false, false, false, false, false, false, false, false, false, false, false, false, false, false, false, false, false, false, false, false, false, false, false, false, false, false, false, false, false, false, false, false, false, false, false, false, false, false, false, false, false, false, false, false, false, false, false, false, false, false, false, false, false, false, false, false, false, false, false, false, false, false, false, false, false, false, false, false, false, false, false, false, false, false, false, false, false, false, false, false, false, false, false, false, false, false, false, false, false, false, false, false, false, false, false, false, false, false, false, false, false, false, false, false, false, false, false, false, false, false, false, false, false, false, false, false, false, false, false, false, false, false, false, false, false, false, false, false, false, false, false, false, false, false, false, false, false, false, false, false, false, false, false, false, false, false, false, false, false, false, false, false, false, false, false, false, false, false, false, false, false, false, false, false, false, false, false, false, false, false, false]"
      - "decl f6: <12>"
      - "  retn aleo1qnr4dkkvkgfqph0vzc3y6z2eu975wnpz2925ntjccd5cfqxtyu8sta57j8"
      - "decl f7: <13>"
      - "  retn [0, 0, 0, 0, 0, 0, 0, 0, 0, 0, 0, 0, 0, 0, 0, 0, 0, 0, 0, 0, 0, 0, 0, 0, 0, 0, 0, 0, 0, 0, 0, 0]"
      - "decl f8: <14>"
      - "  retn aleo1qnr4dkkvkgfqph0vzc3y6z2eu975wnpz2925ntjccd5cfqxtyu8sta57j8"
      - "decl f9: <15>"
      - "  retn 0"
      - "decl f10: <16>"
      - "  retn [false]"
      - "decl f11: <17>"
      - "  retn false"
      - "decl f12: <18>"
      - "  retn [0]"
      - "decl f13: <19>"
      - "  retn false"
      - "decl f14: <20>"
      - "  retn [false]"
      - "decl f15: <21>"
      - "  retn false"
      - "decl f16: <22>"
      - "  retn [0]"
      - "decl f17: <23>"
      - "  retn false"
      - "decl f18: <24>"
      - "  retn [false, false, false, false, false, false, false, false, false, false, false, false, false, false, false, false, false, false, false, false, false, false, false, false, false, false, false, false, false, false, false, false, false, false, false, false, false, false, false, false, false, false, false, false, false, false, false, false, false, false, false, false, false, false, false, false, false, false, false, false, false, false, false, false, false, false, false, false, false, false, false, false, false, false, false, false, false, false, false, false, false, false, false, false, false, false, false, false, false, false, false, false, false, false, false, false, false, false, false, false, false, false, false, false, false, false, false, false, false, false, false, false, false, false, false, false, false, false, false, false, false, false, false, false, false, false, false, false, false, false, false, false, false, false, false, false, false, false, false, false, false, false, false, false, false, false, false, false, false, false, false, false, false, false, false, false, false, false, false, false, false, false, false, false, false, false, false, false, false, false, false, false, false, false, false, false, false, false, false, false, false, false, false, false, false, false, false, false, false, false, false, false, false, false, false, false, false, false, false, false, false, false, false, false, false, false, false, false, false, false, false, false, false, false, false, false, false, false, false, false, false, false, false, false, false, false, false, false, false, false, false, false, false, false, false, false, false, false, false, false, false, false, false, false, false, false, false, false, false, false, false, false, false]"
      - "decl f19: <25>"
      - "  retn 'a'"
      - "decl f20: <26>"
      - "  retn [0, 0, 0, 0, 0, 0, 0, 0, 0, 0, 0, 0, 0, 0, 0, 0, 0, 0, 0, 0, 0, 0, 0, 0, 0, 0, 0, 0, 0, 0, 0, 0]"
      - "decl f21: <27>"
      - "  retn 'a'"
      - "decl f22: <28>"
      - "  retn [false, false, false, false, false, false, false, false, false, false, false, false, false, false, false, false, false, false, false, false, false, false, false, false, false, false, false, false, false, false, false, false, false, false, false, false, false, false, false, false, false, false, false, false, false, false, false, false, false, false, false, false, false, false, false, false, false, false, false, false, false, false, false, false, false, false, false, false, false, false, false, false, false, false, false, false, false, false, false, false, false, false, false, false, false, false, false, false, false, false, false, false, false, false, false, false, false, false, false, false, false, false, false, false, false, false, false, false, false, false, false, false, false, false, false, false, false, false, false, false, false, false, false, false, false, false, false, false, false, false, false, false, false, false, false, false, false, false, false, false, false, false, false, false, false, false, false, false, false, false, false, false, false, false, false, false, false, false, false, false, false, false, false, false, false, false, false, false, false, false, false, false, false, false, false, false, false, false, false, false, false, false, false, false, false, false, false, false, false, false, false, false, false, false, false, false, false, false, false, false, false, false, false, false, false, false, false, false, false, false, false, false, false, false, false, false, false, false, false, false, false, false, false, false, false, false, false, false, false, false, false, false, false, false, false, false, false, false, false, false, false, false, false, false, false, false, false, false, false, false, false, false, false]"
      - "decl f23: <29>"
      - "  retn 'a'"
      - "decl f24: <30>"
      - "  retn [0, 0, 0, 0, 0, 0, 0, 0, 0, 0, 0, 0, 0, 0, 0, 0, 0, 0, 0, 0, 0, 0, 0, 0, 0, 0, 0, 0, 0, 0, 0, 0]"
      - "decl f25: <31>"
      - "  retn 'a'"
      - "decl f26: <32>"
      - "  retn [false, false, false, false, false, false, false, false, false, false, false, false, false, false, false, false, false, false, false, false, false, false, false, false, false, false, false, false, false, false, false, false, false, false, false, false, false, false, false, false, false, false, false, false, false, false, false, false, false, false, false, false, false, false, false, false, false, false, false, false, false, false, false, false, false, false, false, false, false, false, false, false, false, false, false, false, false, false, false, false, false, false, false, false, false, false, false, false, false, false, false, false, false, false, false, false, false, false, false, false, false, false, false, false, false, false, false, false, false, false, false, false, false, false, false, false, false, false, false, false, false, false, false, false, false, false, false, false, false, false, false, false, false, false, false, false, false, false, false, false, false, false, false, false, false, false, false, false, false, false, false, false, false, false, false, false, false, false, false, false, false, false, false, false, false, false, false, false, false, false, false, false, false, false, false, false, false, false, false, false, false, false, false, false, false, false, false, false, false, false, false, false, false, false, false, false, false, false, false, false, false, false, false, false, false, false, false, false, false, false, false, false, false, false, false, false, false, false, false, false, false, false, false, false, false, false, false, false, false, false, false, false, false, false, false, false, false, false, false, false, false, false, false, false, false, false, false, false, false, false, false, false, false]"
      - "decl f27: <33>"
      - "  retn []"
      - "decl f28: <34>"
      - "  retn [0, 0, 0, 0, 0, 0, 0, 0, 0, 0, 0, 0, 0, 0, 0, 0, 0, 0, 0, 0, 0, 0, 0, 0, 0, 0, 0, 0, 0, 0, 0, 0]"
      - "decl f29: <35>"
      - "  retn []"
      - "decl f30: <36>"
      - "  retn [false, false, false, false, false, false, false, false, false, false, false, false, false, false, false, false, false, false, false, false, false, false, false, false, false, false, false, false, false, false, false, false, false, false, false, false, false, false, false, false, false, false, false, false, false, false, false, false, false, false, false, false, false, false, false, false, false, false, false, false, false, false, false, false, false, false, false, false, false, false, false, false, false, false, false, false, false, false, false, false, false, false, false, false, false, false, false, false, false, false, false, false, false, false, false, false, false, false, false, false, false, false, false, false, false, false, false, false, false, false, false, false, false, false, false, false, false, false, false, false, false, false, false, false, false, false, false, false, false, false, false, false, false, false, false, false, false, false, false, false, false, false, false, false, false, false, false, false, false, false, false, false, false, false, false, false, false, false, false, false, false, false, false, false, false, false, false, false, false, false, false, false, false, false, false, false, false, false, false, false, false, false, false, false, false, false, false, false, false, false, false, false, false, false, false, false, false, false, false, false, false, false, false, false, false, false, false, false, false, false, false, false, false, false, false, false, false, false, false, false, false, false, false, false, false, false, false, false, false, false, false, false, false, false, false, false, false, false, false, false, false, false, false, false, false, false, false, false, false, false, false, false, false]"
      - "decl f31: <37>"
      - "  retn []"
      - "decl f32: <38>"
      - "  retn [0, 0, 0, 0, 0, 0, 0, 0, 0, 0, 0, 0, 0, 0, 0, 0, 0, 0, 0, 0, 0, 0, 0, 0, 0, 0, 0, 0, 0, 0, 0, 0]"
      - "decl f33: <39>"
      - "  retn []"
      - "decl f34: <40>"
      - "  retn [false, false, false, false, false, false, false, false, false, false, false, false, false, false, false, false, false, false, false, false, false, false, false, false, false, false, false, false, false, false, false, false, false, false, false, false, false, false, false, false, false, false, false, false, false, false, false, false, false, false, false, false, false, false, false, false, false, false, false, false, false, false, false, false, false, false, false, false, false, false, false, false, false, false, false, false, false, false, false, false, false, false, false, false, false, false, false, false, false, false, false, false, false, false, false, false, false, false, false, false, false, false, false, false, false, false, false, false, false, false, false, false, false, false, false, false, false, false, false, false, false, false, false, false, false, false, false, false, false, false, false, false, false, false, false, false, false, false, false, false, false, false, false, false, false, false, false, false, false, false, false, false, false, false, false, false, false, false, false, false, false, false, false, false, false, false, false, false, false, false, false, false, false, false, false, false, false, false, false, false, false, false, false, false, false, false, false, false, false, false, false, false, false, false, false, false, false, false, false, false, false, false, false, false, false, false, false, false, false, false, false, false, false, false, false, false, false, false, false, false, false, false, false, false, false, false, false, false, false, false, false, false, false, false, false, false, false, false, false, false, false, false, false, false, false, false, false, false, false, false, false, false, false, false, false, false, false, false, false, false, false, false, false, false, false, false, false, false, false, false, false, false, false, false, false, false, false, false, false, false, false, false, false, false, false, false, false, false, false, false, false, false, false, false, false, false, false, false, false, false, false, false, false, false, false, false, false, false, false, false, false, false, false, false, false, false, false, false, false, false, false, false, false, false, false, false, false, false, false, false, false, false, false, false, false, false, false, false, false, false, false, false, false, false, false, false, false, false, false, false, false, false, false, false, false, false, false, false, false, false, false, false, false, false, false, false, false, false, false, false, false, false, false, false, false, false, false, false, false, false, false, false, false, false, false, false, false, false, false, false, false, false, false, false, false, false, false, false, false, false, false, false, false, false, false, false, false, false, false, false, false, false, false, false, false, false, false, false, false, false, false, false, false, false, false, false, false, false, false, false, false, false, false, false, false, false, false, false, false, false, false, false, false, false, false, false, false, false, false, false, false, false, false, false, false, false, false, false, false, false, false, false, false, false, false, false, false, false, false, false, false, false, false, false, false, false, false, false, false, false, false, false, false, false, false, false, false, false, false, false, false, false, false, false, false, false, false, false, false, false, false, false, false, false, false, false]"
      - "decl f35: <41>"
      - "  retn []group"
      - "decl f36: <42>"
      - "  retn [0, 0, 0, 0, 0, 0, 0, 0, 0, 0, 0, 0, 0, 0, 0, 0, 0, 0, 0, 0, 0, 0, 0, 0, 0, 0, 0, 0, 0, 0, 0, 0, 0, 0, 0, 0, 0, 0, 0, 0, 0, 0, 0, 0, 0, 0, 0, 0, 0, 0, 0, 0, 0, 0, 0, 0, 0, 0, 0, 0, 0, 0, 0, 0]"
      - "decl f37: <43>"
      - "  retn []group"
      - "decl f38: <44>"
      - "  retn [false, false, false, false, false, false, false, false, false, false, false, false, false, false, false, false, false, false, false, false, false, false, false, false, false, false, false, false, false, false, false, false, false, false, false, false, false, false, false, false, false, false, false, false, false, false, false, false, false, false, false, false, false, false, false, false, false, false, false, false, false, false, false, false, false, false, false, false, false, false, false, false, false, false, false, false, false, false, false, false, false, false, false, false, false, false, false, false, false, false, false, false, false, false, false, false, false, false, false, false, false, false, false, false, false, false, false, false, false, false, false, false, false, false, false, false, false, false, false, false, false, false, false, false, false, false, false, false, false, false, false, false, false, false, false, false, false, false, false, false, false, false, false, false, false, false, false, false, false, false, false, false, false, false, false, false, false, false, false, false, false, false, false, false, false, false, false, false, false, false, false, false, false, false, false, false, false, false, false, false, false, false, false, false, false, false, false, false, false, false, false, false, false, false, false, false, false, false, false, false, false, false, false, false, false, false, false, false, false, false, false, false, false, false, false, false, false, false, false, false, false, false, false, false, false, false, false, false, false, false, false, false, false, false, false, false, false, false, false, false, false, false, false, false, false, false, false, false, false, false, false, false, false, false, false, false, false, false, false, false, false, false, false, false, false, false, false, false, false, false, false, false, false, false, false, false, false, false, false, false, false, false, false, false, false, false, false, false, false, false, false, false, false, false, false, false, false, false, false, false, false, false, false, false, false, false, false, false, false, false, false, false, false, false, false, false, false, false, false, false, false, false, false, false, false, false, false, false, false, false, false, false, false, false, false, false, false, false, false, false, false, false, false, false, false, false, false, false, false, false, false, false, false, false, false, false, false, false, false, false, false, false, false, false, false, false, false, false, false, false, false, false, false, false, false, false, false, false, false, false, false, false, false, false, false, false, false, false, false, false, false, false, false, false, false, false, false, false, false, false, false, false, false, false, false, false, false, false, false, false, false, false, false, false, false, false, false, false, false, false, false, false, false, false, false, false, false, false, false, false, false, false, false, false, false, false, false, false, false, false, false, false, false, false, false, false, false, false, false, false, false, false, false, false, false, false, false, false, false, false, false, false, false, false, false, false, false, false, false, false, false, false, false, false, false, false, false, false, false, false, false, false, false, false, false, false, false, false, false, false, false, false, false, false, false, false, false, false, false, false, false, false, false, false, false, false]"
      - "decl f39: <45>"
      - "  retn []group"
      - "decl f40: <46>"
      - "  retn [0, 0, 0, 0, 0, 0, 0, 0, 0, 0, 0, 0, 0, 0, 0, 0, 0, 0, 0, 0, 0, 0, 0, 0, 0, 0, 0, 0, 0, 0, 0, 0, 0, 0, 0, 0, 0, 0, 0, 0, 0, 0, 0, 0, 0, 0, 0, 0, 0, 0, 0, 0, 0, 0, 0, 0, 0, 0, 0, 0, 0, 0, 0, 0]"
      - "decl f41: <47>"
      - "  retn []group"
      - "decl f42: <48>"
      - "  retn [false, false, false, false, false, false, false, false]"
      - "decl f43: <49>"
      - "  retn 0"
      - "decl f44: <50>"
      - "  retn [0]"
      - "decl f45: <51>"
      - "  retn 0"
      - "decl f46: <52>"
      - "  retn [false, false, false, false, false, false, false, false]"
      - "decl f47: <53>"
      - "  retn 0"
      - "decl f48: <54>"
      - "  retn [0]"
      - "decl f49: <55>"
      - "  retn 0"
      - "decl f50: <56>"
      - "  retn [false, false, false, false, false, false, false, false, false, false, false, false, false, false, false, false]"
      - "decl f51: <57>"
      - "  retn 0"
      - "decl f52: <58>"
      - "  retn [0, 0]"
      - "decl f53: <59>"
      - "  retn 0"
      - "decl f54: <60>"
      - "  retn [false, false, false, false, false, false, false, false, false, false, false, false, false, false, false, false]"
      - "decl f55: <61>"
      - "  retn 0"
      - "decl f56: <62>"
      - "  retn [0, 0]"
      - "decl f57: <63>"
      - "  retn 0"
      - "decl f58: <64>"
      - "  retn [false, false, false, false, false, false, false, false, false, false, false, false, false, false, false, false, false, false, false, false, false, false, false, false, false, false, false, false, false, false, false, false]"
      - "decl f59: <65>"
      - "  retn 0"
      - "decl f60: <66>"
      - "  retn [0, 0, 0, 0]"
      - "decl f61: <67>"
      - "  retn 0"
      - "decl f62: <68>"
      - "  retn [false, false, false, false, false, false, false, false, false, false, false, false, false, false, false, false, false, false, false, false, false, false, false, false, false, false, false, false, false, false, false, false]"
      - "decl f63: <69>"
      - "  retn 0"
      - "decl f64: <70>"
      - "  retn [0, 0, 0, 0]"
      - "decl f65: <71>"
      - "  retn 0"
      - "decl f66: <72>"
      - "  retn [false, false, false, false, false, false, false, false, false, false, false, false, false, false, false, false, false, false, false, false, false, false, false, false, false, false, false, false, false, false, false, false, false, false, false, false, false, false, false, false, false, false, false, false, false, false, false, false, false, false, false, false, false, false, false, false, false, false, false, false, false, false, false, false]"
      - "decl f67: <73>"
      - "  retn 0"
      - "decl f68: <74>"
      - "  retn [0, 0, 0, 0, 0, 0, 0, 0]"
      - "decl f69: <75>"
      - "  retn 0"
      - "decl f70: <76>"
      - "  retn [false, false, false, false, false, false, false, false, false, false, false, false, false, false, false, false, false, false, false, false, false, false, false, false, false, false, false, false, false, false, false, false, false, false, false, false, false, false, false, false, false, false, false, false, false, false, false, false, false, false, false, false, false, false, false, false, false, false, false, false, false, false, false, false]"
      - "decl f71: <77>"
      - "  retn 0"
      - "decl f72: <78>"
      - "  retn [0, 0, 0, 0, 0, 0, 0, 0]"
      - "decl f73: <79>"
      - "  retn 0"
      - "decl f74: <80>"
      - "  retn [false, false, false, false, false, false, false, false, false, false, false, false, false, false, false, false, false, false, false, false, false, false, false, false, false, false, false, false, false, false, false, false, false, false, false, false, false, false, false, false, false, false, false, false, false, false, false, false, false, false, false, false, false, false, false, false, false, false, false, false, false, false, false, false, false, false, false, false, false, false, false, false, false, false, false, false, false, false, false, false, false, false, false, false, false, false, false, false, false, false, false, false, false, false, false, false, false, false, false, false, false, false, false, false, false, false, false, false, false, false, false, false, false, false, false, false, false, false, false, false, false, false, false, false, false, false, false, false]"
      - "decl f75: <81>"
      - "  retn 0"
      - "decl f76: <82>"
      - "  retn [0, 0, 0, 0, 0, 0, 0, 0, 0, 0, 0, 0, 0, 0, 0, 0]"
      - "decl f77: <83>"
      - "  retn 0"
      - "decl f78: <84>"
      - "  retn [false, false, false, false, false, false, false, false, false, false, false, false, false, false, false, false, false, false, false, false, false, false, false, false, false, false, false, false, false, false, false, false, false, false, false, false, false, false, false, false, false, false, false, false, false, false, false, false, false, false, false, false, false, false, false, false, false, false, false, false, false, false, false, false, false, false, false, false, false, false, false, false, false, false, false, false, false, false, false, false, false, false, false, false, false, false, false, false, false, false, false, false, false, false, false, false, false, false, false, false, false, false, false, false, false, false, false, false, false, false, false, false, false, false, false, false, false, false, false, false, false, false, false, false, false, false, false, false]"
      - "decl f79: <85>"
      - "  retn 0"
      - "decl f80: <86>"
      - "  retn [0, 0, 0, 0, 0, 0, 0, 0, 0, 0, 0, 0, 0, 0, 0, 0]"
      - "decl f81: <87>"
      - "  retn 0"
      - "decl f82: <88>"
      - "  retn [false, false, false, false, false, false, false, false]"
      - "decl f83: <89>"
      - "  retn 0"
      - "decl f84: <90>"
      - "  retn [0]"
      - "decl f85: <91>"
      - "  retn 0"
      - "decl f86: <92>"
      - "  retn [false, false, false, false, false, false, false, false]"
      - "decl f87: <93>"
      - "  retn 0"
      - "decl f88: <94>"
      - "  retn [0]"
      - "decl f89: <95>"
      - "  retn 0"
      - "decl f90: <96>"
      - "  retn [false, false, false, false, false, false, false, false, false, false, false, false, false, false, false, false]"
      - "decl f91: <97>"
      - "  retn 0"
      - "decl f92: <98>"
      - "  retn [0, 0]"
      - "decl f93: <99>"
      - "  retn 0"
      - "decl f94: <100>"
      - "  retn [false, false, false, false, false, false, false, false, false, false, false, false, false, false, false, false]"
      - "decl f95: <101>"
      - "  retn 0"
      - "decl f96: <102>"
      - "  retn [0, 0]"
      - "decl f97: <103>"
      - "  retn 0"
      - "decl f98: <104>"
      - "  retn [false, false, false, false, false, false, false, false, false, false, false, false, false, false, false, false, false, false, false, false, false, false, false, false, false, false, false, false, false, false, false, false]"
      - "decl f99: <105>"
      - "  retn 0"
      - "decl f100: <106>"
      - "  retn [0, 0, 0, 0]"
      - "decl f101: <107>"
      - "  retn 0"
      - "decl f102: <108>"
      - "  retn [false, false, false, false, false, false, false, false, false, false, false, false, false, false, false, false, false, false, false, false, false, false, false, false, false, false, false, false, false, false, false, false]"
      - "decl f103: <109>"
      - "  retn 0"
      - "decl f104: <110>"
      - "  retn [0, 0, 0, 0]"
      - "decl f105: <111>"
      - "  retn 0"
      - "decl f106: <112>"
      - "  retn [false, false, false, false, false, false, false, false, false, false, false, false, false, false, false, false, false, false, false, false, false, false, false, false, false, false, false, false, false, false, false, false, false, false, false, false, false, false, false, false, false, false, false, false, false, false, false, false, false, false, false, false, false, false, false, false, false, false, false, false, false, false, false, false]"
      - "decl f107: <113>"
      - "  retn 0"
      - "decl f108: <114>"
      - "  retn [0, 0, 0, 0, 0, 0, 0, 0]"
      - "decl f109: <115>"
      - "  retn 0"
      - "decl f110: <116>"
      - "  retn [false, false, false, false, false, false, false, false, false, false, false, false, false, false, false, false, false, false, false, false, false, false, false, false, false, false, false, false, false, false, false, false, false, false, false, false, false, false, false, false, false, false, false, false, false, false, false, false, false, false, false, false, false, false, false, false, false, false, false, false, false, false, false, false]"
      - "decl f111: <117>"
      - "  retn 0"
      - "decl f112: <118>"
      - "  retn [0, 0, 0, 0, 0, 0, 0, 0]"
      - "decl f113: <119>"
      - "  retn 0"
      - "decl f114: <120>"
      - "  retn [false, false, false, false, false, false, false, false, false, false, false, false, false, false, false, false, false, false, false, false, false, false, false, false, false, false, false, false, false, false, false, false, false, false, false, false, false, false, false, false, false, false, false, false, false, false, false, false, false, false, false, false, false, false, false, false, false, false, false, false, false, false, false, false, false, false, false, false, false, false, false, false, false, false, false, false, false, false, false, false, false, false, false, false, false, false, false, false, false, false, false, false, false, false, false, false, false, false, false, false, false, false, false, false, false, false, false, false, false, false, false, false, false, false, false, false, false, false, false, false, false, false, false, false, false, false, false, false]"
      - "decl f115: <121>"
      - "  retn 0"
      - "decl f116: <122>"
      - "  retn [0, 0, 0, 0, 0, 0, 0, 0, 0, 0, 0, 0, 0, 0, 0, 0]"
      - "decl f117: <123>"
      - "  retn 0"
      - "decl f118: <124>"
      - "  retn [false, false, false, false, false, false, false, false, false, false, false, false, false, false, false, false, false, false, false, false, false, false, false, false, false, false, false, false, false, false, false, false, false, false, false, false, false, false, false, false, false, false, false, false, false, false, false, false, false, false, false, false, false, false, false, false, false, false, false, false, false, false, false, false, false, false, false, false, false, false, false, false, false, false, false, false, false, false, false, false, false, false, false, false, false, false, false, false, false, false, false, false, false, false, false, false, false, false, false, false, false, false, false, false, false, false, false, false, false, false, false, false, false, false, false, false, false, false, false, false, false, false, false, false, false, false, false, false]"
      - "decl f119: <125>"
      - "  retn 0"
      - "decl f120: <126>"
      - "  retn [0, 0, 0, 0, 0, 0, 0, 0, 0, 0, 0, 0, 0, 0, 0, 0]"
      - "decl f121: <127>"
      - "  retn 0"
      - ""
    output:
      - input_file: input/input_unequal.in
        output:
          registers:
            r0:
              type: bool
              value: "false"
      - input_file: input/input_equal.in
        output:
          registers:
            r0:
              type: bool
              value: "true"
<<<<<<< HEAD
    initial_ast: a112c2f56bc2528665aaa1b9ea07f273d237e56a93d7feb3f8a8e4f7b85d1327
    imports_resolved_ast: aa57974800ceba5e593410046e9cecfc0fbca03f5aa57cfc5ad0df8780de0aeb
    canonicalized_ast: aa57974800ceba5e593410046e9cecfc0fbca03f5aa57cfc5ad0df8780de0aeb
    type_inferenced_ast: 78f62ed86a1b88369cd9e8ac0f79a049dd4e936afc3948345e8b10c19f4b81c4
=======
    initial_ast: 7540bebfbd7702610d495c76dbede0567b7099571ece781884eb8934f9418d04
    imports_resolved_ast: f00513dbeb19e63d80603dfcb9cc440493967c1e95db17e0dcc66a048c618026
    canonicalized_ast: f00513dbeb19e63d80603dfcb9cc440493967c1e95db17e0dcc66a048c618026
    type_inferenced_ast: 4f4a2917e7d12d97226e3eefe4c59f2f3f463d0c5ceca76b86f02edc22c1fbe7
>>>>>>> 03f78d56
<|MERGE_RESOLUTION|>--- conflicted
+++ resolved
@@ -273,14 +273,7 @@
             r0:
               type: bool
               value: "true"
-<<<<<<< HEAD
-    initial_ast: a112c2f56bc2528665aaa1b9ea07f273d237e56a93d7feb3f8a8e4f7b85d1327
-    imports_resolved_ast: aa57974800ceba5e593410046e9cecfc0fbca03f5aa57cfc5ad0df8780de0aeb
-    canonicalized_ast: aa57974800ceba5e593410046e9cecfc0fbca03f5aa57cfc5ad0df8780de0aeb
-    type_inferenced_ast: 78f62ed86a1b88369cd9e8ac0f79a049dd4e936afc3948345e8b10c19f4b81c4
-=======
-    initial_ast: 7540bebfbd7702610d495c76dbede0567b7099571ece781884eb8934f9418d04
-    imports_resolved_ast: f00513dbeb19e63d80603dfcb9cc440493967c1e95db17e0dcc66a048c618026
-    canonicalized_ast: f00513dbeb19e63d80603dfcb9cc440493967c1e95db17e0dcc66a048c618026
-    type_inferenced_ast: 4f4a2917e7d12d97226e3eefe4c59f2f3f463d0c5ceca76b86f02edc22c1fbe7
->>>>>>> 03f78d56
+    initial_ast: 1265f36712ac28ba61c19b341e37bfa9f82691298eab2cf7dad4e827af7a62f6
+    imports_resolved_ast: f36ab5a0869db7351b3d9c3c47b608e3b13b59f89e21135e1ed7dc2a37960389
+    canonicalized_ast: f36ab5a0869db7351b3d9c3c47b608e3b13b59f89e21135e1ed7dc2a37960389
+    type_inferenced_ast: 1ba31fcec7e1accaffaf1aff583dd9e6f3b06d995355d43c42c135e1b5bf9082