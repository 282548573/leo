--- conflicted
+++ resolved
@@ -271,14 +271,7 @@
             r0:
               type: bool
               value: "true"
-<<<<<<< HEAD
-    initial_ast: 8142c4ea3e828f86c591d59acd6c4cefbe9d06188b6fbf52e58e125971001f27
-    imports_resolved_ast: 0e75e69403b65711f2a358ce78cfdf0af3a12156d3b958a92b2e52e3efa84493
-    canonicalized_ast: 0e75e69403b65711f2a358ce78cfdf0af3a12156d3b958a92b2e52e3efa84493
-    type_inferenced_ast: 8bd3e743f9c0dd632360aac93f3fab0f11ca5577f30d73ae8cf9d27fb41ba1ac
-=======
-    initial_ast: c2e014ae5d2781dec8b054e4fd3b4b0e4f56a372fbfa1af52b458e46494158b0
-    imports_resolved_ast: 0561617cf2eea158be372bbeb63528554e33f793d02c57a8fc99b9c9bf8c6c7c
-    canonicalized_ast: 0561617cf2eea158be372bbeb63528554e33f793d02c57a8fc99b9c9bf8c6c7c
-    type_inferenced_ast: e5ebe19f8a519e7b4332b681c901411799888669b52291522a457f99483f43e9
->>>>>>> d621ee72
+    initial_ast: db156c934eda323c6af918f7f5843d7f1faaa9603b52779d234fcc758192fa60
+    imports_resolved_ast: 167ae09fcd475e15880fd49bd3742c3f2641c3d07b0b80bbe7d99f456a031343
+    canonicalized_ast: 167ae09fcd475e15880fd49bd3742c3f2641c3d07b0b80bbe7d99f456a031343
+    type_inferenced_ast: 6a73be53fe4c25c1524d2c7b6bc83144b3204cf4d2935500f29730f1a17d2eac