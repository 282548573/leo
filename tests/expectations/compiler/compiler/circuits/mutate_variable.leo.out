---
namespace: Compile
expectation: Pass
outputs:
  - circuit:
      num_public_variables: 0
      num_private_variables: 2
      num_constraints: 2
      at: 401937c524c61a28b4fab76d7a1f85bb628850012af62362a0922610372faf92
      bt: cdf9a9cee4f2edf55111a95ae60bde9801080f6bde638a5c79273a39a2f9f7f5
      ct: 643d5437104296e21d906ecb15b2c96ad278f20cfc4af53b12bb6069bd853726
    output:
      - input_file: input/dummy.in
        output:
          registers:
            r0:
              type: bool
              value: "true"
    initial_ast: cfcaa775a6b193428081253b1e777aacf21e2113a81deeb1f1baf56c8bd265b8
<<<<<<< HEAD
    imports_resolved_ast: 662611e2fc5df5a4d02fe4b1c894e0476e210a134b5ae3918a431ed5e6d67acf
    canonicalized_ast: 662611e2fc5df5a4d02fe4b1c894e0476e210a134b5ae3918a431ed5e6d67acf
    type_inferenced_ast: ecf5845b5445d69835813b7b872a07729cc898cdfa36706eb3ed79fa4652d0db
=======
    ir: 3b9dec01bc7bfef85bf22005f5774c5d1a953aa1bb6838ca9edf68e7c6eef17f
    imports_resolved_ast: 1bc4bf53d3d814fa0b2fc4e6b54a0de0c3fb5a210a6f59640b3fb49b4c82d2cd
    canonicalized_ast: 1bc4bf53d3d814fa0b2fc4e6b54a0de0c3fb5a210a6f59640b3fb49b4c82d2cd
    type_inferenced_ast: 747e3777b31162153147d6f6cd2db5b75b7f9f0d69aae695db57cd9103a9b043
>>>>>>> 3626fbdb
<|MERGE_RESOLUTION|>--- conflicted
+++ resolved
@@ -17,13 +17,7 @@
               type: bool
               value: "true"
     initial_ast: cfcaa775a6b193428081253b1e777aacf21e2113a81deeb1f1baf56c8bd265b8
-<<<<<<< HEAD
+    ir: 3b9dec01bc7bfef85bf22005f5774c5d1a953aa1bb6838ca9edf68e7c6eef17f
     imports_resolved_ast: 662611e2fc5df5a4d02fe4b1c894e0476e210a134b5ae3918a431ed5e6d67acf
     canonicalized_ast: 662611e2fc5df5a4d02fe4b1c894e0476e210a134b5ae3918a431ed5e6d67acf
-    type_inferenced_ast: ecf5845b5445d69835813b7b872a07729cc898cdfa36706eb3ed79fa4652d0db
-=======
-    ir: 3b9dec01bc7bfef85bf22005f5774c5d1a953aa1bb6838ca9edf68e7c6eef17f
-    imports_resolved_ast: 1bc4bf53d3d814fa0b2fc4e6b54a0de0c3fb5a210a6f59640b3fb49b4c82d2cd
-    canonicalized_ast: 1bc4bf53d3d814fa0b2fc4e6b54a0de0c3fb5a210a6f59640b3fb49b4c82d2cd
-    type_inferenced_ast: 747e3777b31162153147d6f6cd2db5b75b7f9f0d69aae695db57cd9103a9b043
->>>>>>> 3626fbdb
+    type_inferenced_ast: ecf5845b5445d69835813b7b872a07729cc898cdfa36706eb3ed79fa4652d0db