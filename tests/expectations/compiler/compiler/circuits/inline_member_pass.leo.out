---
namespace: Compile
expectation: Pass
outputs:
  - circuit:
      num_public_variables: 0
      num_private_variables: 2
      num_constraints: 2
      at: 401937c524c61a28b4fab76d7a1f85bb628850012af62362a0922610372faf92
      bt: cdf9a9cee4f2edf55111a95ae60bde9801080f6bde638a5c79273a39a2f9f7f5
      ct: 643d5437104296e21d906ecb15b2c96ad278f20cfc4af53b12bb6069bd853726
    ir:
      - "decl f0: <0>"
      - "  store &v1, ((v0), (), (), ())"
      - "  store &v4, (v2)"
      - "  call &v5, f1, v2"
      - "  store &v6, v5"
      - "  tget &v7, v6, 0"
      - "  tget &v8, v4, 0"
      - "  eq &v9, v7, v8"
      - "  eq &v10, v9, v3"
      - "  retn v10"
      - "decl f1: <11>"
      - "  retn (v11)"
      - ""
    output:
      - input_file: inline.in
        output:
          registers:
            r0:
              type: bool
              value: "true"
<<<<<<< HEAD
    initial_ast: f8dd48242b4f8965ac91314ab135cd030e640b14d0bdc45e3b40f012b434c55b
    imports_resolved_ast: c12c101c9adc380c9db87ea1fe4c0207d40d55b3ef97ac80f0583663c06696b2
    canonicalized_ast: 99f7c1400749d09e95b7a06d211bcc43f5b0103f48a3de6d26476f50cbddcbfd
    type_inferenced_ast: c90257dd0b50abbf37066bf2d9a068b88a03896740acd5fde9c1d83b2e7d0581
=======
    initial_ast: 034a8e1e760970d56d4d57c6dcc0d4435bba69c6887313ed6c46deb3f6843fcd
    imports_resolved_ast: 37331fa983d6c23166dcba06c01edc69ebc6f88709c8ecad872d5f86b089aece
    canonicalized_ast: b5842b717f3cb5ad178d95e49b392a37bc4d564ad5aced3c05c0f28e6894c936
    type_inferenced_ast: 5e3dfcad34d671c541e41fcece2ed1b9ae0cc63398f6738dbbbb8affd5e4a40e
>>>>>>> 2a7298b8
<|MERGE_RESOLUTION|>--- conflicted
+++ resolved
@@ -30,14 +30,7 @@
             r0:
               type: bool
               value: "true"
-<<<<<<< HEAD
-    initial_ast: f8dd48242b4f8965ac91314ab135cd030e640b14d0bdc45e3b40f012b434c55b
-    imports_resolved_ast: c12c101c9adc380c9db87ea1fe4c0207d40d55b3ef97ac80f0583663c06696b2
-    canonicalized_ast: 99f7c1400749d09e95b7a06d211bcc43f5b0103f48a3de6d26476f50cbddcbfd
-    type_inferenced_ast: c90257dd0b50abbf37066bf2d9a068b88a03896740acd5fde9c1d83b2e7d0581
-=======
-    initial_ast: 034a8e1e760970d56d4d57c6dcc0d4435bba69c6887313ed6c46deb3f6843fcd
-    imports_resolved_ast: 37331fa983d6c23166dcba06c01edc69ebc6f88709c8ecad872d5f86b089aece
-    canonicalized_ast: b5842b717f3cb5ad178d95e49b392a37bc4d564ad5aced3c05c0f28e6894c936
-    type_inferenced_ast: 5e3dfcad34d671c541e41fcece2ed1b9ae0cc63398f6738dbbbb8affd5e4a40e
->>>>>>> 2a7298b8
+    initial_ast: dc9562a9e4f5bde42c8bd9de693e06fc254e255fabffda96cd1fd71ed81ed2de
+    imports_resolved_ast: ec5c3fd4aafa5ceb51f567ef27860148fb9d59836fd3483b6370d4713901e78c
+    canonicalized_ast: 6f5b76dccbf1af5c5ae9c58db5ab2df8f84aca48ba4ea45f7e9bed366d2017ca
+    type_inferenced_ast: fef5e3c4286cc9455036050e3653d05706aebd505d4c7a64bccd0883b0236a0d