---
namespace: Compile
expectation: Pass
outputs:
  - circuit:
      num_public_variables: 0
      num_private_variables: 95
      num_constraints: 95
      at: a57d02fa8b8a2336cc5c407e6a9489a3cb89357e3a3d966f18d8f0f86c21602f
      bt: e0a9aa0cab882fb690b28137d24f271ccaa334521934a3badc07592a31b7be7f
      ct: 7b8a2025971971c829b68fc994c6761496807e5b091ba4360d90fb6f35f4656e
    output:
      - input_file: func_circ.in
        output:
          registers:
            r0:
              type: bool
              value: "true"
<<<<<<< HEAD
    initial_ast: e4cc02a2fa4b8d6b6b1effd7391dcd998f25a7b648789beebdcd2d10ebe1d01c
    imports_resolved_ast: e4cc02a2fa4b8d6b6b1effd7391dcd998f25a7b648789beebdcd2d10ebe1d01c
    canonicalized_ast: e4cc02a2fa4b8d6b6b1effd7391dcd998f25a7b648789beebdcd2d10ebe1d01c
    type_inferenced_ast: e8c31f50fe1ab48f45a740bfb2b9eb2055bb25f33978b988ad1e71368229a2d6
=======
    initial_ast: bfd7751e8ea64c6d41af36d968f194a18a5411ac71932a67766f40448ce755f5
    imports_resolved_ast: 58a6b067cffc10de35b10a84f7e200fe836890c758174c8126cc4a20417a4c24
    canonicalized_ast: 58a6b067cffc10de35b10a84f7e200fe836890c758174c8126cc4a20417a4c24
    type_inferenced_ast: 7b55011299b213dd63dae23315ad0029c6057c46a2ad53f30b28fbdfb5b72934
>>>>>>> a5f74195
<|MERGE_RESOLUTION|>--- conflicted
+++ resolved
@@ -16,14 +16,7 @@
             r0:
               type: bool
               value: "true"
-<<<<<<< HEAD
     initial_ast: e4cc02a2fa4b8d6b6b1effd7391dcd998f25a7b648789beebdcd2d10ebe1d01c
-    imports_resolved_ast: e4cc02a2fa4b8d6b6b1effd7391dcd998f25a7b648789beebdcd2d10ebe1d01c
-    canonicalized_ast: e4cc02a2fa4b8d6b6b1effd7391dcd998f25a7b648789beebdcd2d10ebe1d01c
-    type_inferenced_ast: e8c31f50fe1ab48f45a740bfb2b9eb2055bb25f33978b988ad1e71368229a2d6
-=======
-    initial_ast: bfd7751e8ea64c6d41af36d968f194a18a5411ac71932a67766f40448ce755f5
-    imports_resolved_ast: 58a6b067cffc10de35b10a84f7e200fe836890c758174c8126cc4a20417a4c24
-    canonicalized_ast: 58a6b067cffc10de35b10a84f7e200fe836890c758174c8126cc4a20417a4c24
-    type_inferenced_ast: 7b55011299b213dd63dae23315ad0029c6057c46a2ad53f30b28fbdfb5b72934
->>>>>>> a5f74195
+    imports_resolved_ast: a85e61dbe34ae30a8e554d9805423f8f6d0b8bf98e2ac9daa0e1fa6abd8a1723
+    canonicalized_ast: a85e61dbe34ae30a8e554d9805423f8f6d0b8bf98e2ac9daa0e1fa6abd8a1723
+    type_inferenced_ast: 0297cfa081a85cd6544bf1e5b8639ff87e25b64a124553fe3ddda555b9f2a87a