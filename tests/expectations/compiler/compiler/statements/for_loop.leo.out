--- conflicted
+++ resolved
@@ -17,13 +17,7 @@
               type: bool
               value: "true"
     initial_ast: 23155c47a855a2dd1313dbc5ce01f9c4b4bd0d1f27e0341686f4ed1893c287c7
-<<<<<<< HEAD
+    ir: cd2bd9e4b413f4e7f462323ad0e423f1d676ced5511481c1de3f9e95bbfd639d
     imports_resolved_ast: 53cacead8ebeedef76a57d93b2faa9b1ca0f6feced8b982e7ad92b0b441f553f
     canonicalized_ast: 450da8ffa306c0ff4205d40ca48f95752c42f0f45c983e3fe742b679cd7ee6bf
-    type_inferenced_ast: 895d15828ff315f534416e0d651a226781ea257b6166303ccff766c9483b4b85
-=======
-    ir: cd2bd9e4b413f4e7f462323ad0e423f1d676ced5511481c1de3f9e95bbfd639d
-    imports_resolved_ast: 0a5be367611a8715385e802f7e7e29f99f056f8124a12d649d29bb44fe2fe9c1
-    canonicalized_ast: 6797e27d4b501bb96fe55c9542768d3f3770de5fad2aa4706cf4596e55ecebab
-    type_inferenced_ast: 3298eb3c585f494334e7b01d9c0c8dad7b1a91dd432088cda0c2f7046db176e8
->>>>>>> 3626fbdb
+    type_inferenced_ast: 895d15828ff315f534416e0d651a226781ea257b6166303ccff766c9483b4b85