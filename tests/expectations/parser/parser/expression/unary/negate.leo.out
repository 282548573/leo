--- conflicted
+++ resolved
@@ -51,21 +51,6 @@
   - Unary:
       inner:
         Value:
-<<<<<<< HEAD
-          Implicit:
-            - "5"
-            - span:
-                lo: 1
-                hi: 2
-      op: Negate
-      span:
-        lo: 0
-        hi: 2
-  - Unary:
-      inner:
-        Value:
-=======
->>>>>>> 527c55f8
           Integer:
             - I8
             - "5"
