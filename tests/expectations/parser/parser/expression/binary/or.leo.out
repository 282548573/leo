---
namespace: ParseExpression
expectation: Pass
outputs:
  - Binary:
      left:
        Value:
          Integer:
            - U8
            - "1"
            - span:
<<<<<<< HEAD
                lo: 0
                hi: 1
=======
                line_start: 1
                line_stop: 1
                col_start: 1
                col_stop: 4
                path: ""
                content: 1u8 + 1u8
>>>>>>> 527c55f8
      right:
        Value:
          Integer:
            - U8
            - "1"
            - span:
<<<<<<< HEAD
                lo: 4
                hi: 5
      op: Add
      span:
        lo: 0
        hi: 5
=======
                line_start: 1
                line_stop: 1
                col_start: 7
                col_stop: 10
                path: ""
                content: 1u8 + 1u8
      op: Add
      span:
        line_start: 1
        line_stop: 1
        col_start: 1
        col_stop: 10
        path: ""
        content: 1u8 + 1u8
>>>>>>> 527c55f8
  - Binary:
      left:
        Value:
          Integer:
            - U8
            - "2"
            - span:
<<<<<<< HEAD
                lo: 0
                hi: 1
=======
                line_start: 1
                line_stop: 1
                col_start: 1
                col_stop: 4
                path: ""
                content: 2u8+3u16
>>>>>>> 527c55f8
      right:
        Value:
          Integer:
            - U16
            - "3"
            - span:
<<<<<<< HEAD
                lo: 2
                hi: 3
      op: Add
      span:
        lo: 0
        hi: 3
=======
                line_start: 1
                line_stop: 1
                col_start: 5
                col_stop: 9
                path: ""
                content: 2u8+3u16
      op: Add
      span:
        line_start: 1
        line_stop: 1
        col_start: 1
        col_stop: 9
        path: ""
        content: 2u8+3u16
>>>>>>> 527c55f8
  - Binary:
      left:
        Binary:
          left:
            Value:
              Integer:
                - U8
                - "1"
                - span:
<<<<<<< HEAD
                    lo: 0
                    hi: 1
=======
                    line_start: 1
                    line_stop: 1
                    col_start: 1
                    col_stop: 4
                    path: ""
                    content: 1u8 + 2u8 + 3u8
>>>>>>> 527c55f8
          right:
            Value:
              Integer:
                - U8
                - "2"
                - span:
<<<<<<< HEAD
                    lo: 4
                    hi: 5
          op: Add
          span:
            lo: 0
            hi: 5
=======
                    line_start: 1
                    line_stop: 1
                    col_start: 7
                    col_stop: 10
                    path: ""
                    content: 1u8 + 2u8 + 3u8
          op: Add
          span:
            line_start: 1
            line_stop: 1
            col_start: 1
            col_stop: 10
            path: ""
            content: 1u8 + 2u8 + 3u8
>>>>>>> 527c55f8
      right:
        Value:
          Integer:
            - U8
            - "3"
            - span:
<<<<<<< HEAD
                lo: 8
                hi: 9
      op: Add
      span:
        lo: 0
        hi: 9
=======
                line_start: 1
                line_stop: 1
                col_start: 13
                col_stop: 16
                path: ""
                content: 1u8 + 2u8 + 3u8
      op: Add
      span:
        line_start: 1
        line_stop: 1
        col_start: 1
        col_stop: 16
        path: ""
        content: 1u8 + 2u8 + 3u8
>>>>>>> 527c55f8
  - Binary:
      left:
        Binary:
          left:
            Value:
              Integer:
                - U8
                - "1"
                - span:
<<<<<<< HEAD
                    lo: 0
                    hi: 1
=======
                    line_start: 1
                    line_stop: 1
                    col_start: 1
                    col_stop: 4
                    path: ""
                    content: 1u8 * 2u8 + 3u8 * 4u8
>>>>>>> 527c55f8
          right:
            Value:
              Integer:
                - U8
                - "2"
                - span:
<<<<<<< HEAD
                    lo: 4
                    hi: 5
          op: Mul
          span:
            lo: 0
            hi: 5
=======
                    line_start: 1
                    line_stop: 1
                    col_start: 7
                    col_stop: 10
                    path: ""
                    content: 1u8 * 2u8 + 3u8 * 4u8
          op: Mul
          span:
            line_start: 1
            line_stop: 1
            col_start: 1
            col_stop: 10
            path: ""
            content: 1u8 * 2u8 + 3u8 * 4u8
>>>>>>> 527c55f8
      right:
        Binary:
          left:
            Value:
              Integer:
                - U8
                - "3"
                - span:
<<<<<<< HEAD
                    lo: 8
                    hi: 9
=======
                    line_start: 1
                    line_stop: 1
                    col_start: 13
                    col_stop: 16
                    path: ""
                    content: 1u8 * 2u8 + 3u8 * 4u8
>>>>>>> 527c55f8
          right:
            Value:
              Integer:
                - U8
                - "4"
                - span:
<<<<<<< HEAD
                    lo: 12
                    hi: 13
          op: Mul
          span:
            lo: 8
            hi: 13
      op: Add
      span:
        lo: 0
        hi: 13
=======
                    line_start: 1
                    line_stop: 1
                    col_start: 19
                    col_stop: 22
                    path: ""
                    content: 1u8 * 2u8 + 3u8 * 4u8
          op: Mul
          span:
            line_start: 1
            line_stop: 1
            col_start: 13
            col_stop: 22
            path: ""
            content: 1u8 * 2u8 + 3u8 * 4u8
      op: Add
      span:
        line_start: 1
        line_stop: 1
        col_start: 1
        col_stop: 22
        path: ""
        content: 1u8 * 2u8 + 3u8 * 4u8
>>>>>>> 527c55f8
  - Binary:
      left:
        Binary:
          left:
            Value:
              Integer:
                - I8
                - "1"
                - span:
<<<<<<< HEAD
                    lo: 0
                    hi: 1
=======
                    line_start: 1
                    line_stop: 1
                    col_start: 1
                    col_stop: 4
                    path: ""
                    content: 1i8 + 2i8 - 3i8
>>>>>>> 527c55f8
          right:
            Value:
              Integer:
                - I8
                - "2"
                - span:
<<<<<<< HEAD
                    lo: 4
                    hi: 5
          op: Add
          span:
            lo: 0
            hi: 5
=======
                    line_start: 1
                    line_stop: 1
                    col_start: 7
                    col_stop: 10
                    path: ""
                    content: 1i8 + 2i8 - 3i8
          op: Add
          span:
            line_start: 1
            line_stop: 1
            col_start: 1
            col_stop: 10
            path: ""
            content: 1i8 + 2i8 - 3i8
>>>>>>> 527c55f8
      right:
        Value:
          Integer:
            - I8
            - "3"
            - span:
<<<<<<< HEAD
                lo: 8
                hi: 9
      op: Sub
      span:
        lo: 0
        hi: 9
=======
                line_start: 1
                line_stop: 1
                col_start: 13
                col_stop: 16
                path: ""
                content: 1i8 + 2i8 - 3i8
      op: Sub
      span:
        line_start: 1
        line_stop: 1
        col_start: 1
        col_stop: 16
        path: ""
        content: 1i8 + 2i8 - 3i8
>>>>>>> 527c55f8
  - Binary:
      left:
        Binary:
          left:
            Binary:
              left:
                Value:
                  Integer:
                    - U8
                    - "1"
                    - span:
<<<<<<< HEAD
                        lo: 0
                        hi: 1
=======
                        line_start: 1
                        line_stop: 1
                        col_start: 1
                        col_stop: 4
                        path: ""
                        content: 1u8 * 2u8 + 3u8 * 4u8 - 5u8 * 6u8
>>>>>>> 527c55f8
              right:
                Value:
                  Integer:
                    - U8
                    - "2"
                    - span:
<<<<<<< HEAD
                        lo: 4
                        hi: 5
              op: Mul
              span:
                lo: 0
                hi: 5
=======
                        line_start: 1
                        line_stop: 1
                        col_start: 7
                        col_stop: 10
                        path: ""
                        content: 1u8 * 2u8 + 3u8 * 4u8 - 5u8 * 6u8
              op: Mul
              span:
                line_start: 1
                line_stop: 1
                col_start: 1
                col_stop: 10
                path: ""
                content: 1u8 * 2u8 + 3u8 * 4u8 - 5u8 * 6u8
>>>>>>> 527c55f8
          right:
            Binary:
              left:
                Value:
                  Integer:
                    - U8
                    - "3"
                    - span:
<<<<<<< HEAD
                        lo: 8
                        hi: 9
=======
                        line_start: 1
                        line_stop: 1
                        col_start: 13
                        col_stop: 16
                        path: ""
                        content: 1u8 * 2u8 + 3u8 * 4u8 - 5u8 * 6u8
>>>>>>> 527c55f8
              right:
                Value:
                  Integer:
                    - U8
                    - "4"
                    - span:
<<<<<<< HEAD
                        lo: 12
                        hi: 13
              op: Mul
              span:
                lo: 8
                hi: 13
          op: Add
          span:
            lo: 0
            hi: 13
=======
                        line_start: 1
                        line_stop: 1
                        col_start: 19
                        col_stop: 22
                        path: ""
                        content: 1u8 * 2u8 + 3u8 * 4u8 - 5u8 * 6u8
              op: Mul
              span:
                line_start: 1
                line_stop: 1
                col_start: 13
                col_stop: 22
                path: ""
                content: 1u8 * 2u8 + 3u8 * 4u8 - 5u8 * 6u8
          op: Add
          span:
            line_start: 1
            line_stop: 1
            col_start: 1
            col_stop: 22
            path: ""
            content: 1u8 * 2u8 + 3u8 * 4u8 - 5u8 * 6u8
>>>>>>> 527c55f8
      right:
        Binary:
          left:
            Value:
              Integer:
                - U8
                - "5"
                - span:
<<<<<<< HEAD
                    lo: 16
                    hi: 17
=======
                    line_start: 1
                    line_stop: 1
                    col_start: 25
                    col_stop: 28
                    path: ""
                    content: 1u8 * 2u8 + 3u8 * 4u8 - 5u8 * 6u8
>>>>>>> 527c55f8
          right:
            Value:
              Integer:
                - U8
                - "6"
                - span:
<<<<<<< HEAD
                    lo: 20
                    hi: 21
          op: Mul
          span:
            lo: 16
            hi: 21
      op: Sub
      span:
        lo: 0
        hi: 21
=======
                    line_start: 1
                    line_stop: 1
                    col_start: 31
                    col_stop: 34
                    path: ""
                    content: 1u8 * 2u8 + 3u8 * 4u8 - 5u8 * 6u8
          op: Mul
          span:
            line_start: 1
            line_stop: 1
            col_start: 25
            col_stop: 34
            path: ""
            content: 1u8 * 2u8 + 3u8 * 4u8 - 5u8 * 6u8
      op: Sub
      span:
        line_start: 1
        line_stop: 1
        col_start: 1
        col_stop: 34
        path: ""
        content: 1u8 * 2u8 + 3u8 * 4u8 - 5u8 * 6u8
>>>>>>> 527c55f8
<|MERGE_RESOLUTION|>--- conflicted
+++ resolved
@@ -9,46 +9,20 @@
             - U8
             - "1"
             - span:
-<<<<<<< HEAD
                 lo: 0
-                hi: 1
-=======
-                line_start: 1
-                line_stop: 1
-                col_start: 1
-                col_stop: 4
-                path: ""
-                content: 1u8 + 1u8
->>>>>>> 527c55f8
+                hi: 3
       right:
         Value:
           Integer:
             - U8
             - "1"
             - span:
-<<<<<<< HEAD
-                lo: 4
-                hi: 5
-      op: Add
-      span:
-        lo: 0
-        hi: 5
-=======
-                line_start: 1
-                line_stop: 1
-                col_start: 7
-                col_stop: 10
-                path: ""
-                content: 1u8 + 1u8
-      op: Add
-      span:
-        line_start: 1
-        line_stop: 1
-        col_start: 1
-        col_stop: 10
-        path: ""
-        content: 1u8 + 1u8
->>>>>>> 527c55f8
+                lo: 6
+                hi: 9
+      op: Add
+      span:
+        lo: 0
+        hi: 9
   - Binary:
       left:
         Value:
@@ -56,46 +30,20 @@
             - U8
             - "2"
             - span:
-<<<<<<< HEAD
                 lo: 0
-                hi: 1
-=======
-                line_start: 1
-                line_stop: 1
-                col_start: 1
-                col_stop: 4
-                path: ""
-                content: 2u8+3u16
->>>>>>> 527c55f8
+                hi: 3
       right:
         Value:
           Integer:
             - U16
             - "3"
             - span:
-<<<<<<< HEAD
-                lo: 2
-                hi: 3
-      op: Add
-      span:
-        lo: 0
-        hi: 3
-=======
-                line_start: 1
-                line_stop: 1
-                col_start: 5
-                col_stop: 9
-                path: ""
-                content: 2u8+3u16
-      op: Add
-      span:
-        line_start: 1
-        line_stop: 1
-        col_start: 1
-        col_stop: 9
-        path: ""
-        content: 2u8+3u16
->>>>>>> 527c55f8
+                lo: 4
+                hi: 8
+      op: Add
+      span:
+        lo: 0
+        hi: 8
   - Binary:
       left:
         Binary:
@@ -105,75 +53,32 @@
                 - U8
                 - "1"
                 - span:
-<<<<<<< HEAD
                     lo: 0
-                    hi: 1
-=======
-                    line_start: 1
-                    line_stop: 1
-                    col_start: 1
-                    col_stop: 4
-                    path: ""
-                    content: 1u8 + 2u8 + 3u8
->>>>>>> 527c55f8
+                    hi: 3
           right:
             Value:
               Integer:
                 - U8
                 - "2"
                 - span:
-<<<<<<< HEAD
-                    lo: 4
-                    hi: 5
+                    lo: 6
+                    hi: 9
           op: Add
           span:
             lo: 0
-            hi: 5
-=======
-                    line_start: 1
-                    line_stop: 1
-                    col_start: 7
-                    col_stop: 10
-                    path: ""
-                    content: 1u8 + 2u8 + 3u8
-          op: Add
-          span:
-            line_start: 1
-            line_stop: 1
-            col_start: 1
-            col_stop: 10
-            path: ""
-            content: 1u8 + 2u8 + 3u8
->>>>>>> 527c55f8
+            hi: 9
       right:
         Value:
           Integer:
             - U8
             - "3"
             - span:
-<<<<<<< HEAD
-                lo: 8
-                hi: 9
-      op: Add
-      span:
-        lo: 0
-        hi: 9
-=======
-                line_start: 1
-                line_stop: 1
-                col_start: 13
-                col_stop: 16
-                path: ""
-                content: 1u8 + 2u8 + 3u8
-      op: Add
-      span:
-        line_start: 1
-        line_stop: 1
-        col_start: 1
-        col_stop: 16
-        path: ""
-        content: 1u8 + 2u8 + 3u8
->>>>>>> 527c55f8
+                lo: 12
+                hi: 15
+      op: Add
+      span:
+        lo: 0
+        hi: 15
   - Binary:
       left:
         Binary:
@@ -183,106 +88,46 @@
                 - U8
                 - "1"
                 - span:
-<<<<<<< HEAD
                     lo: 0
-                    hi: 1
-=======
-                    line_start: 1
-                    line_stop: 1
-                    col_start: 1
-                    col_stop: 4
-                    path: ""
-                    content: 1u8 * 2u8 + 3u8 * 4u8
->>>>>>> 527c55f8
+                    hi: 3
           right:
             Value:
               Integer:
                 - U8
                 - "2"
                 - span:
-<<<<<<< HEAD
-                    lo: 4
-                    hi: 5
+                    lo: 6
+                    hi: 9
           op: Mul
           span:
             lo: 0
-            hi: 5
-=======
-                    line_start: 1
-                    line_stop: 1
-                    col_start: 7
-                    col_stop: 10
-                    path: ""
-                    content: 1u8 * 2u8 + 3u8 * 4u8
+            hi: 9
+      right:
+        Binary:
+          left:
+            Value:
+              Integer:
+                - U8
+                - "3"
+                - span:
+                    lo: 12
+                    hi: 15
+          right:
+            Value:
+              Integer:
+                - U8
+                - "4"
+                - span:
+                    lo: 18
+                    hi: 21
           op: Mul
           span:
-            line_start: 1
-            line_stop: 1
-            col_start: 1
-            col_stop: 10
-            path: ""
-            content: 1u8 * 2u8 + 3u8 * 4u8
->>>>>>> 527c55f8
-      right:
-        Binary:
-          left:
-            Value:
-              Integer:
-                - U8
-                - "3"
-                - span:
-<<<<<<< HEAD
-                    lo: 8
-                    hi: 9
-=======
-                    line_start: 1
-                    line_stop: 1
-                    col_start: 13
-                    col_stop: 16
-                    path: ""
-                    content: 1u8 * 2u8 + 3u8 * 4u8
->>>>>>> 527c55f8
-          right:
-            Value:
-              Integer:
-                - U8
-                - "4"
-                - span:
-<<<<<<< HEAD
-                    lo: 12
-                    hi: 13
-          op: Mul
-          span:
-            lo: 8
-            hi: 13
-      op: Add
-      span:
-        lo: 0
-        hi: 13
-=======
-                    line_start: 1
-                    line_stop: 1
-                    col_start: 19
-                    col_stop: 22
-                    path: ""
-                    content: 1u8 * 2u8 + 3u8 * 4u8
-          op: Mul
-          span:
-            line_start: 1
-            line_stop: 1
-            col_start: 13
-            col_stop: 22
-            path: ""
-            content: 1u8 * 2u8 + 3u8 * 4u8
-      op: Add
-      span:
-        line_start: 1
-        line_stop: 1
-        col_start: 1
-        col_stop: 22
-        path: ""
-        content: 1u8 * 2u8 + 3u8 * 4u8
->>>>>>> 527c55f8
+            lo: 12
+            hi: 21
+      op: Add
+      span:
+        lo: 0
+        hi: 21
   - Binary:
       left:
         Binary:
@@ -292,75 +137,32 @@
                 - I8
                 - "1"
                 - span:
-<<<<<<< HEAD
                     lo: 0
-                    hi: 1
-=======
-                    line_start: 1
-                    line_stop: 1
-                    col_start: 1
-                    col_stop: 4
-                    path: ""
-                    content: 1i8 + 2i8 - 3i8
->>>>>>> 527c55f8
+                    hi: 3
           right:
             Value:
               Integer:
                 - I8
                 - "2"
                 - span:
-<<<<<<< HEAD
-                    lo: 4
-                    hi: 5
+                    lo: 6
+                    hi: 9
           op: Add
           span:
             lo: 0
-            hi: 5
-=======
-                    line_start: 1
-                    line_stop: 1
-                    col_start: 7
-                    col_stop: 10
-                    path: ""
-                    content: 1i8 + 2i8 - 3i8
-          op: Add
-          span:
-            line_start: 1
-            line_stop: 1
-            col_start: 1
-            col_stop: 10
-            path: ""
-            content: 1i8 + 2i8 - 3i8
->>>>>>> 527c55f8
+            hi: 9
       right:
         Value:
           Integer:
             - I8
             - "3"
             - span:
-<<<<<<< HEAD
-                lo: 8
-                hi: 9
+                lo: 12
+                hi: 15
       op: Sub
       span:
         lo: 0
-        hi: 9
-=======
-                line_start: 1
-                line_stop: 1
-                col_start: 13
-                col_stop: 16
-                path: ""
-                content: 1i8 + 2i8 - 3i8
-      op: Sub
-      span:
-        line_start: 1
-        line_stop: 1
-        col_start: 1
-        col_stop: 16
-        path: ""
-        content: 1i8 + 2i8 - 3i8
->>>>>>> 527c55f8
+        hi: 15
   - Binary:
       left:
         Binary:
@@ -372,106 +174,46 @@
                     - U8
                     - "1"
                     - span:
-<<<<<<< HEAD
                         lo: 0
-                        hi: 1
-=======
-                        line_start: 1
-                        line_stop: 1
-                        col_start: 1
-                        col_stop: 4
-                        path: ""
-                        content: 1u8 * 2u8 + 3u8 * 4u8 - 5u8 * 6u8
->>>>>>> 527c55f8
+                        hi: 3
               right:
                 Value:
                   Integer:
                     - U8
                     - "2"
                     - span:
-<<<<<<< HEAD
-                        lo: 4
-                        hi: 5
+                        lo: 6
+                        hi: 9
               op: Mul
               span:
                 lo: 0
-                hi: 5
-=======
-                        line_start: 1
-                        line_stop: 1
-                        col_start: 7
-                        col_stop: 10
-                        path: ""
-                        content: 1u8 * 2u8 + 3u8 * 4u8 - 5u8 * 6u8
+                hi: 9
+          right:
+            Binary:
+              left:
+                Value:
+                  Integer:
+                    - U8
+                    - "3"
+                    - span:
+                        lo: 12
+                        hi: 15
+              right:
+                Value:
+                  Integer:
+                    - U8
+                    - "4"
+                    - span:
+                        lo: 18
+                        hi: 21
               op: Mul
               span:
-                line_start: 1
-                line_stop: 1
-                col_start: 1
-                col_stop: 10
-                path: ""
-                content: 1u8 * 2u8 + 3u8 * 4u8 - 5u8 * 6u8
->>>>>>> 527c55f8
-          right:
-            Binary:
-              left:
-                Value:
-                  Integer:
-                    - U8
-                    - "3"
-                    - span:
-<<<<<<< HEAD
-                        lo: 8
-                        hi: 9
-=======
-                        line_start: 1
-                        line_stop: 1
-                        col_start: 13
-                        col_stop: 16
-                        path: ""
-                        content: 1u8 * 2u8 + 3u8 * 4u8 - 5u8 * 6u8
->>>>>>> 527c55f8
-              right:
-                Value:
-                  Integer:
-                    - U8
-                    - "4"
-                    - span:
-<<<<<<< HEAD
-                        lo: 12
-                        hi: 13
-              op: Mul
-              span:
-                lo: 8
-                hi: 13
+                lo: 12
+                hi: 21
           op: Add
           span:
             lo: 0
-            hi: 13
-=======
-                        line_start: 1
-                        line_stop: 1
-                        col_start: 19
-                        col_stop: 22
-                        path: ""
-                        content: 1u8 * 2u8 + 3u8 * 4u8 - 5u8 * 6u8
-              op: Mul
-              span:
-                line_start: 1
-                line_stop: 1
-                col_start: 13
-                col_stop: 22
-                path: ""
-                content: 1u8 * 2u8 + 3u8 * 4u8 - 5u8 * 6u8
-          op: Add
-          span:
-            line_start: 1
-            line_stop: 1
-            col_start: 1
-            col_stop: 22
-            path: ""
-            content: 1u8 * 2u8 + 3u8 * 4u8 - 5u8 * 6u8
->>>>>>> 527c55f8
+            hi: 21
       right:
         Binary:
           left:
@@ -480,55 +222,21 @@
                 - U8
                 - "5"
                 - span:
-<<<<<<< HEAD
-                    lo: 16
-                    hi: 17
-=======
-                    line_start: 1
-                    line_stop: 1
-                    col_start: 25
-                    col_stop: 28
-                    path: ""
-                    content: 1u8 * 2u8 + 3u8 * 4u8 - 5u8 * 6u8
->>>>>>> 527c55f8
+                    lo: 24
+                    hi: 27
           right:
             Value:
               Integer:
                 - U8
                 - "6"
                 - span:
-<<<<<<< HEAD
-                    lo: 20
-                    hi: 21
+                    lo: 30
+                    hi: 33
           op: Mul
           span:
-            lo: 16
-            hi: 21
+            lo: 24
+            hi: 33
       op: Sub
       span:
         lo: 0
-        hi: 21
-=======
-                    line_start: 1
-                    line_stop: 1
-                    col_start: 31
-                    col_stop: 34
-                    path: ""
-                    content: 1u8 * 2u8 + 3u8 * 4u8 - 5u8 * 6u8
-          op: Mul
-          span:
-            line_start: 1
-            line_stop: 1
-            col_start: 25
-            col_stop: 34
-            path: ""
-            content: 1u8 * 2u8 + 3u8 * 4u8 - 5u8 * 6u8
-      op: Sub
-      span:
-        line_start: 1
-        line_stop: 1
-        col_start: 1
-        col_stop: 34
-        path: ""
-        content: 1u8 * 2u8 + 3u8 * 4u8 - 5u8 * 6u8
->>>>>>> 527c55f8
+        hi: 33