--- conflicted
+++ resolved
@@ -9,254 +9,144 @@
             - U8
             - "1"
             - span:
-<<<<<<< HEAD
                 lo: 0
-                hi: 1
-=======
-                line_start: 1
-                line_stop: 1
-                col_start: 1
-                col_stop: 4
-                path: ""
-                content: 1u8 != 1u8
->>>>>>> 527c55f8
+                hi: 3
       right:
         Value:
           Integer:
             - U8
             - "1"
             - span:
-<<<<<<< HEAD
+                lo: 7
+                hi: 10
+      op: Ne
+      span:
+        lo: 0
+        hi: 10
+  - Binary:
+      left:
+        Value:
+          Integer:
+            - U8
+            - "2"
+            - span:
+                lo: 0
+                hi: 3
+      right:
+        Value:
+          Integer:
+            - U8
+            - "3"
+            - span:
                 lo: 5
-                hi: 6
+                hi: 8
       op: Ne
       span:
         lo: 0
-        hi: 6
-=======
-                line_start: 1
-                line_stop: 1
-                col_start: 8
-                col_stop: 11
-                path: ""
-                content: 1u8 != 1u8
+        hi: 8
+  - Binary:
+      left:
+        Binary:
+          left:
+            Value:
+              Integer:
+                - U8
+                - "1"
+                - span:
+                    lo: 0
+                    hi: 3
+          right:
+            Value:
+              Integer:
+                - U8
+                - "2"
+                - span:
+                    lo: 6
+                    hi: 9
+          op: Lt
+          span:
+            lo: 0
+            hi: 9
+      right:
+        Binary:
+          left:
+            Value:
+              Integer:
+                - U8
+                - "3"
+                - span:
+                    lo: 13
+                    hi: 16
+          right:
+            Value:
+              Integer:
+                - U8
+                - "4"
+                - span:
+                    lo: 19
+                    hi: 22
+          op: Lt
+          span:
+            lo: 13
+            hi: 22
       op: Ne
       span:
-        line_start: 1
-        line_stop: 1
-        col_start: 1
-        col_stop: 11
-        path: ""
-        content: 1u8 != 1u8
->>>>>>> 527c55f8
-  - Binary:
-      left:
-        Value:
-          Integer:
-            - U8
-            - "2"
-            - span:
-<<<<<<< HEAD
+        lo: 0
+        hi: 22
+  - Binary:
+      left:
+        Binary:
+          left:
+            Binary:
+              left:
+                Value:
+                  Integer:
+                    - U8
+                    - "1"
+                    - span:
+                        lo: 0
+                        hi: 3
+              right:
+                Value:
+                  Integer:
+                    - U8
+                    - "2"
+                    - span:
+                        lo: 6
+                        hi: 9
+              op: Lt
+              span:
                 lo: 0
-                hi: 1
-=======
-                line_start: 1
-                line_stop: 1
-                col_start: 1
-                col_stop: 4
-                path: ""
-                content: 2u8!=3u8
->>>>>>> 527c55f8
-      right:
-        Value:
-          Integer:
-            - U8
-            - "3"
-            - span:
-<<<<<<< HEAD
-                lo: 3
-                hi: 4
-      op: Ne
-      span:
-        lo: 0
-        hi: 4
-=======
-                line_start: 1
-                line_stop: 1
-                col_start: 6
-                col_stop: 9
-                path: ""
-                content: 2u8!=3u8
-      op: Ne
-      span:
-        line_start: 1
-        line_stop: 1
-        col_start: 1
-        col_stop: 9
-        path: ""
-        content: 2u8!=3u8
->>>>>>> 527c55f8
-  - Binary:
-      left:
-        Binary:
-          left:
-            Value:
-              Integer:
-                - U8
-                - "1"
-                - span:
-<<<<<<< HEAD
-                    lo: 0
-                    hi: 1
-=======
-                    line_start: 1
-                    line_stop: 1
-                    col_start: 1
-                    col_stop: 4
-                    path: ""
-                    content: 1u8 < 2u8 != 3u8 < 4u8
->>>>>>> 527c55f8
-          right:
-            Value:
-              Integer:
-                - U8
-                - "2"
-                - span:
-<<<<<<< HEAD
-                    lo: 4
-                    hi: 5
-          op: Lt
+                hi: 9
+          right:
+            Binary:
+              left:
+                Value:
+                  Integer:
+                    - U8
+                    - "3"
+                    - span:
+                        lo: 13
+                        hi: 16
+              right:
+                Value:
+                  Integer:
+                    - U8
+                    - "4"
+                    - span:
+                        lo: 19
+                        hi: 22
+              op: Lt
+              span:
+                lo: 13
+                hi: 22
+          op: Ne
           span:
             lo: 0
-            hi: 5
-=======
-                    line_start: 1
-                    line_stop: 1
-                    col_start: 7
-                    col_stop: 10
-                    path: ""
-                    content: 1u8 < 2u8 != 3u8 < 4u8
-          op: Lt
-          span:
-            line_start: 1
-            line_stop: 1
-            col_start: 1
-            col_stop: 10
-            path: ""
-            content: 1u8 < 2u8 != 3u8 < 4u8
->>>>>>> 527c55f8
-      right:
-        Binary:
-          left:
-            Value:
-              Integer:
-                - U8
-                - "3"
-                - span:
-<<<<<<< HEAD
-                    lo: 9
-                    hi: 10
-=======
-                    line_start: 1
-                    line_stop: 1
-                    col_start: 14
-                    col_stop: 17
-                    path: ""
-                    content: 1u8 < 2u8 != 3u8 < 4u8
->>>>>>> 527c55f8
-          right:
-            Value:
-              Integer:
-                - U8
-                - "4"
-                - span:
-<<<<<<< HEAD
-                    lo: 13
-                    hi: 14
-          op: Lt
-          span:
-            lo: 9
-            hi: 14
-      op: Ne
-      span:
-        lo: 0
-        hi: 14
-=======
-                    line_start: 1
-                    line_stop: 1
-                    col_start: 20
-                    col_stop: 23
-                    path: ""
-                    content: 1u8 < 2u8 != 3u8 < 4u8
-          op: Lt
-          span:
-            line_start: 1
-            line_stop: 1
-            col_start: 14
-            col_stop: 23
-            path: ""
-            content: 1u8 < 2u8 != 3u8 < 4u8
-      op: Ne
-      span:
-        line_start: 1
-        line_stop: 1
-        col_start: 1
-        col_stop: 23
-        path: ""
-        content: 1u8 < 2u8 != 3u8 < 4u8
->>>>>>> 527c55f8
-  - Binary:
-      left:
-        Binary:
-          left:
-            Binary:
-              left:
-                Value:
-                  Integer:
-                    - U8
-                    - "1"
-                    - span:
-<<<<<<< HEAD
-                        lo: 0
-                        hi: 1
-=======
-                        line_start: 1
-                        line_stop: 1
-                        col_start: 1
-                        col_stop: 4
-                        path: ""
-                        content: 1u8 < 2u8 != 3u8 < 4u8 || 3u8 < 4u8 != 5u8 < 6u8
->>>>>>> 527c55f8
-              right:
-                Value:
-                  Integer:
-                    - U8
-                    - "2"
-                    - span:
-<<<<<<< HEAD
-                        lo: 4
-                        hi: 5
-              op: Lt
-              span:
-                lo: 0
-                hi: 5
-=======
-                        line_start: 1
-                        line_stop: 1
-                        col_start: 7
-                        col_stop: 10
-                        path: ""
-                        content: 1u8 < 2u8 != 3u8 < 4u8 || 3u8 < 4u8 != 5u8 < 6u8
-              op: Lt
-              span:
-                line_start: 1
-                line_stop: 1
-                col_start: 1
-                col_stop: 10
-                path: ""
-                content: 1u8 < 2u8 != 3u8 < 4u8 || 3u8 < 4u8 != 5u8 < 6u8
->>>>>>> 527c55f8
-          right:
+            hi: 22
+      right:
+        Binary:
+          left:
             Binary:
               left:
                 Value:
@@ -264,177 +154,47 @@
                     - U8
                     - "3"
                     - span:
-<<<<<<< HEAD
-                        lo: 9
-                        hi: 10
-=======
-                        line_start: 1
-                        line_stop: 1
-                        col_start: 14
-                        col_stop: 17
-                        path: ""
-                        content: 1u8 < 2u8 != 3u8 < 4u8 || 3u8 < 4u8 != 5u8 < 6u8
->>>>>>> 527c55f8
+                        lo: 26
+                        hi: 29
               right:
                 Value:
                   Integer:
                     - U8
                     - "4"
                     - span:
-<<<<<<< HEAD
-                        lo: 13
-                        hi: 14
-              op: Lt
-              span:
-                lo: 9
-                hi: 14
+                        lo: 32
+                        hi: 35
+              op: Lt
+              span:
+                lo: 26
+                hi: 35
+          right:
+            Binary:
+              left:
+                Value:
+                  Integer:
+                    - U8
+                    - "5"
+                    - span:
+                        lo: 39
+                        hi: 42
+              right:
+                Value:
+                  Integer:
+                    - U8
+                    - "6"
+                    - span:
+                        lo: 45
+                        hi: 48
+              op: Lt
+              span:
+                lo: 39
+                hi: 48
           op: Ne
           span:
-            lo: 0
-            hi: 14
-=======
-                        line_start: 1
-                        line_stop: 1
-                        col_start: 20
-                        col_stop: 23
-                        path: ""
-                        content: 1u8 < 2u8 != 3u8 < 4u8 || 3u8 < 4u8 != 5u8 < 6u8
-              op: Lt
-              span:
-                line_start: 1
-                line_stop: 1
-                col_start: 14
-                col_stop: 23
-                path: ""
-                content: 1u8 < 2u8 != 3u8 < 4u8 || 3u8 < 4u8 != 5u8 < 6u8
-          op: Ne
-          span:
-            line_start: 1
-            line_stop: 1
-            col_start: 1
-            col_stop: 23
-            path: ""
-            content: 1u8 < 2u8 != 3u8 < 4u8 || 3u8 < 4u8 != 5u8 < 6u8
->>>>>>> 527c55f8
-      right:
-        Binary:
-          left:
-            Binary:
-              left:
-                Value:
-                  Integer:
-                    - U8
-                    - "3"
-                    - span:
-<<<<<<< HEAD
-                        lo: 18
-                        hi: 19
-=======
-                        line_start: 1
-                        line_stop: 1
-                        col_start: 27
-                        col_stop: 30
-                        path: ""
-                        content: 1u8 < 2u8 != 3u8 < 4u8 || 3u8 < 4u8 != 5u8 < 6u8
->>>>>>> 527c55f8
-              right:
-                Value:
-                  Integer:
-                    - U8
-                    - "4"
-                    - span:
-<<<<<<< HEAD
-                        lo: 22
-                        hi: 23
-              op: Lt
-              span:
-                lo: 18
-                hi: 23
-=======
-                        line_start: 1
-                        line_stop: 1
-                        col_start: 33
-                        col_stop: 36
-                        path: ""
-                        content: 1u8 < 2u8 != 3u8 < 4u8 || 3u8 < 4u8 != 5u8 < 6u8
-              op: Lt
-              span:
-                line_start: 1
-                line_stop: 1
-                col_start: 27
-                col_stop: 36
-                path: ""
-                content: 1u8 < 2u8 != 3u8 < 4u8 || 3u8 < 4u8 != 5u8 < 6u8
->>>>>>> 527c55f8
-          right:
-            Binary:
-              left:
-                Value:
-                  Integer:
-                    - U8
-                    - "5"
-                    - span:
-<<<<<<< HEAD
-                        lo: 27
-                        hi: 28
-=======
-                        line_start: 1
-                        line_stop: 1
-                        col_start: 40
-                        col_stop: 43
-                        path: ""
-                        content: 1u8 < 2u8 != 3u8 < 4u8 || 3u8 < 4u8 != 5u8 < 6u8
->>>>>>> 527c55f8
-              right:
-                Value:
-                  Integer:
-                    - U8
-                    - "6"
-                    - span:
-<<<<<<< HEAD
-                        lo: 31
-                        hi: 32
-              op: Lt
-              span:
-                lo: 27
-                hi: 32
-          op: Ne
-          span:
-            lo: 18
-            hi: 32
+            lo: 26
+            hi: 48
       op: Or
       span:
         lo: 0
-        hi: 32
-=======
-                        line_start: 1
-                        line_stop: 1
-                        col_start: 46
-                        col_stop: 49
-                        path: ""
-                        content: 1u8 < 2u8 != 3u8 < 4u8 || 3u8 < 4u8 != 5u8 < 6u8
-              op: Lt
-              span:
-                line_start: 1
-                line_stop: 1
-                col_start: 40
-                col_stop: 49
-                path: ""
-                content: 1u8 < 2u8 != 3u8 < 4u8 || 3u8 < 4u8 != 5u8 < 6u8
-          op: Ne
-          span:
-            line_start: 1
-            line_stop: 1
-            col_start: 27
-            col_stop: 49
-            path: ""
-            content: 1u8 < 2u8 != 3u8 < 4u8 || 3u8 < 4u8 != 5u8 < 6u8
-      op: Or
-      span:
-        line_start: 1
-        line_stop: 1
-        col_start: 1
-        col_stop: 49
-        path: ""
-        content: 1u8 < 2u8 != 3u8 < 4u8 || 3u8 < 4u8 != 5u8 < 6u8
->>>>>>> 527c55f8
+        hi: 48