--- conflicted
+++ resolved
@@ -9,46 +9,20 @@
             - U8
             - "1"
             - span:
-<<<<<<< HEAD
                 lo: 0
-                hi: 1
-=======
-                line_start: 1
-                line_stop: 1
-                col_start: 1
-                col_stop: 4
-                path: ""
-                content: 1u8 / 1u8
->>>>>>> 527c55f8
+                hi: 3
       right:
         Value:
           Integer:
             - U8
             - "1"
             - span:
-<<<<<<< HEAD
-                lo: 4
-                hi: 5
+                lo: 6
+                hi: 9
       op: Div
       span:
         lo: 0
-        hi: 5
-=======
-                line_start: 1
-                line_stop: 1
-                col_start: 7
-                col_stop: 10
-                path: ""
-                content: 1u8 / 1u8
-      op: Div
-      span:
-        line_start: 1
-        line_stop: 1
-        col_start: 1
-        col_stop: 10
-        path: ""
-        content: 1u8 / 1u8
->>>>>>> 527c55f8
+        hi: 9
   - Binary:
       left:
         Value:
@@ -56,46 +30,20 @@
             - U8
             - "2"
             - span:
-<<<<<<< HEAD
                 lo: 0
-                hi: 1
-=======
-                line_start: 1
-                line_stop: 1
-                col_start: 1
-                col_stop: 4
-                path: ""
-                content: 2u8/3u8
->>>>>>> 527c55f8
+                hi: 3
       right:
         Value:
           Integer:
             - U8
             - "3"
             - span:
-<<<<<<< HEAD
-                lo: 2
-                hi: 3
+                lo: 4
+                hi: 7
       op: Div
       span:
         lo: 0
-        hi: 3
-=======
-                line_start: 1
-                line_stop: 1
-                col_start: 5
-                col_stop: 8
-                path: ""
-                content: 2u8/3u8
-      op: Div
-      span:
-        line_start: 1
-        line_stop: 1
-        col_start: 1
-        col_stop: 8
-        path: ""
-        content: 2u8/3u8
->>>>>>> 527c55f8
+        hi: 7
   - Binary:
       left:
         Binary:
@@ -105,75 +53,32 @@
                 - U8
                 - "1"
                 - span:
-<<<<<<< HEAD
                     lo: 0
-                    hi: 1
-=======
-                    line_start: 1
-                    line_stop: 1
-                    col_start: 1
-                    col_stop: 4
-                    path: ""
-                    content: 1u8 / 2u8 / 3u8
->>>>>>> 527c55f8
+                    hi: 3
           right:
             Value:
               Integer:
                 - U8
                 - "2"
                 - span:
-<<<<<<< HEAD
-                    lo: 4
-                    hi: 5
+                    lo: 6
+                    hi: 9
           op: Div
           span:
             lo: 0
-            hi: 5
-=======
-                    line_start: 1
-                    line_stop: 1
-                    col_start: 7
-                    col_stop: 10
-                    path: ""
-                    content: 1u8 / 2u8 / 3u8
-          op: Div
-          span:
-            line_start: 1
-            line_stop: 1
-            col_start: 1
-            col_stop: 10
-            path: ""
-            content: 1u8 / 2u8 / 3u8
->>>>>>> 527c55f8
+            hi: 9
       right:
         Value:
           Integer:
             - U8
             - "3"
             - span:
-<<<<<<< HEAD
-                lo: 8
-                hi: 9
+                lo: 12
+                hi: 15
       op: Div
       span:
         lo: 0
-        hi: 9
-=======
-                line_start: 1
-                line_stop: 1
-                col_start: 13
-                col_stop: 16
-                path: ""
-                content: 1u8 / 2u8 / 3u8
-      op: Div
-      span:
-        line_start: 1
-        line_stop: 1
-        col_start: 1
-        col_stop: 16
-        path: ""
-        content: 1u8 / 2u8 / 3u8
->>>>>>> 527c55f8
+        hi: 15
   - Binary:
       left:
         Binary:
@@ -183,46 +88,20 @@
                 - U8
                 - "1"
                 - span:
-<<<<<<< HEAD
                     lo: 0
-                    hi: 1
-=======
-                    line_start: 1
-                    line_stop: 1
-                    col_start: 1
-                    col_stop: 4
-                    path: ""
-                    content: 1u8 ** 2u8 / 3u8 ** 4u8
->>>>>>> 527c55f8
+                    hi: 3
           right:
             Value:
               Integer:
                 - U8
                 - "2"
                 - span:
-<<<<<<< HEAD
-                    lo: 5
-                    hi: 6
+                    lo: 7
+                    hi: 10
           op: Pow
           span:
             lo: 0
-            hi: 6
-=======
-                    line_start: 1
-                    line_stop: 1
-                    col_start: 8
-                    col_stop: 11
-                    path: ""
-                    content: 1u8 ** 2u8 / 3u8 ** 4u8
-          op: Pow
-          span:
-            line_start: 1
-            line_stop: 1
-            col_start: 1
-            col_stop: 11
-            path: ""
-            content: 1u8 ** 2u8 / 3u8 ** 4u8
->>>>>>> 527c55f8
+            hi: 10
       right:
         Binary:
           left:
@@ -231,55 +110,21 @@
                 - U8
                 - "3"
                 - span:
-<<<<<<< HEAD
-                    lo: 9
-                    hi: 10
-=======
-                    line_start: 1
-                    line_stop: 1
-                    col_start: 14
-                    col_stop: 17
-                    path: ""
-                    content: 1u8 ** 2u8 / 3u8 ** 4u8
->>>>>>> 527c55f8
+                    lo: 13
+                    hi: 16
           right:
             Value:
               Integer:
                 - U8
                 - "4"
                 - span:
-<<<<<<< HEAD
-                    lo: 14
-                    hi: 15
+                    lo: 20
+                    hi: 23
           op: Pow
           span:
-            lo: 9
-            hi: 15
+            lo: 13
+            hi: 23
       op: Div
       span:
         lo: 0
-        hi: 15
-=======
-                    line_start: 1
-                    line_stop: 1
-                    col_start: 21
-                    col_stop: 24
-                    path: ""
-                    content: 1u8 ** 2u8 / 3u8 ** 4u8
-          op: Pow
-          span:
-            line_start: 1
-            line_stop: 1
-            col_start: 14
-            col_stop: 24
-            path: ""
-            content: 1u8 ** 2u8 / 3u8 ** 4u8
-      op: Div
-      span:
-        line_start: 1
-        line_stop: 1
-        col_start: 1
-        col_stop: 24
-        path: ""
-        content: 1u8 ** 2u8 / 3u8 ** 4u8
->>>>>>> 527c55f8
+        hi: 23