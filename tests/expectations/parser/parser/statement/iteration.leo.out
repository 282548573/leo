---
namespace: ParseStatement
expectation: Pass
outputs:
  - Iteration:
<<<<<<< HEAD
      variable: "{\"name\":\"x\",\"span\":\"{\\\"lo\\\":4,\\\"hi\\\":5}\"}"
=======
      variable: "{\"name\":\"x\",\"span\":\"{\\\"line_start\\\":1,\\\"line_stop\\\":1,\\\"col_start\\\":5,\\\"col_stop\\\":6,\\\"path\\\":\\\"\\\",\\\"content\\\":\\\"for x: u8 in 0u8..7u8 {}\\\"}\"}"
      type_:
        IntegerType: U8
>>>>>>> 527c55f8
      start:
        Value:
          Integer:
            - U8
            - "0"
            - span:
<<<<<<< HEAD
                lo: 9
                hi: 10
=======
                line_start: 1
                line_stop: 1
                col_start: 14
                col_stop: 17
                path: ""
                content: "for x: u8 in 0u8..7u8 {}"
>>>>>>> 527c55f8
      stop:
        Value:
          Integer:
            - U8
            - "7"
            - span:
<<<<<<< HEAD
                lo: 12
                hi: 13
=======
                line_start: 1
                line_stop: 1
                col_start: 19
                col_stop: 22
                path: ""
                content: "for x: u8 in 0u8..7u8 {}"
>>>>>>> 527c55f8
      inclusive: false
      block:
        statements: []
        span:
<<<<<<< HEAD
          lo: 14
          hi: 16
      span:
        lo: 0
        hi: 16
  - Iteration:
      variable: "{\"name\":\"x\",\"span\":\"{\\\"lo\\\":4,\\\"hi\\\":5}\"}"
=======
          line_start: 1
          line_stop: 1
          col_start: 23
          col_stop: 25
          path: ""
          content: "for x: u8 in 0u8..7u8 {}"
      span:
        line_start: 1
        line_stop: 1
        col_start: 1
        col_stop: 25
        path: ""
        content: "for x: u8 in 0u8..7u8 {}"
  - Iteration:
      variable: "{\"name\":\"x\",\"span\":\"{\\\"line_start\\\":1,\\\"line_stop\\\":1,\\\"col_start\\\":5,\\\"col_stop\\\":6,\\\"path\\\":\\\"\\\",\\\"content\\\":\\\"for x: i64 in 0i64..7i64 {\\\"}\"}"
      type_:
        IntegerType: I64
>>>>>>> 527c55f8
      start:
        Value:
          Integer:
            - I64
            - "0"
            - span:
<<<<<<< HEAD
                lo: 9
                hi: 10
=======
                line_start: 1
                line_stop: 1
                col_start: 15
                col_stop: 19
                path: ""
                content: "for x: i64 in 0i64..7i64 {"
>>>>>>> 527c55f8
      stop:
        Value:
          Integer:
            - I64
            - "7"
            - span:
<<<<<<< HEAD
                lo: 12
                hi: 13
=======
                line_start: 1
                line_stop: 1
                col_start: 21
                col_stop: 25
                path: ""
                content: "for x: i64 in 0i64..7i64 {"
>>>>>>> 527c55f8
      inclusive: false
      block:
        statements:
          - Return:
              expression:
                Value:
                  Integer:
                    - U8
                    - "1"
                    - span:
<<<<<<< HEAD
                        lo: 23
                        hi: 24
              span:
                lo: 16
                hi: 24
        span:
          lo: 14
          hi: 27
      span:
        lo: 0
        hi: 27
  - Iteration:
      variable: "{\"name\":\"x\",\"span\":\"{\\\"lo\\\":4,\\\"hi\\\":5}\"}"
=======
                        line_start: 2
                        line_stop: 2
                        col_start: 8
                        col_stop: 11
                        path: ""
                        content: return 1u8;
              span:
                line_start: 2
                line_stop: 2
                col_start: 1
                col_stop: 11
                path: ""
                content: return 1u8;
        span:
          line_start: 1
          line_stop: 3
          col_start: 26
          col_stop: 2
          path: ""
          content: "for x: i64 in 0i64..7i64 {\n     ...\n}"
      span:
        line_start: 1
        line_stop: 3
        col_start: 1
        col_stop: 2
        path: ""
        content: "for x: i64 in 0i64..7i64 {\n     ...\n}"
  - Iteration:
      variable: "{\"name\":\"x\",\"span\":\"{\\\"line_start\\\":1,\\\"line_stop\\\":1,\\\"col_start\\\":5,\\\"col_stop\\\":6,\\\"path\\\":\\\"\\\",\\\"content\\\":\\\"for x: field in 0field..99u8 {\\\"}\"}"
      type_: Field
>>>>>>> 527c55f8
      start:
        Value:
          Field:
            - "0"
            - span:
<<<<<<< HEAD
                lo: 9
                hi: 10
=======
                line_start: 1
                line_stop: 1
                col_start: 17
                col_stop: 23
                path: ""
                content: "for x: field in 0field..99u8 {"
>>>>>>> 527c55f8
      stop:
        Value:
          Integer:
            - U8
            - "99"
            - span:
<<<<<<< HEAD
                lo: 12
                hi: 16
=======
                line_start: 1
                line_stop: 1
                col_start: 25
                col_stop: 29
                path: ""
                content: "for x: field in 0field..99u8 {"
>>>>>>> 527c55f8
      inclusive: false
      block:
        statements:
          - Return:
              expression:
                Value:
                  Integer:
                    - U8
                    - "1"
                    - span:
<<<<<<< HEAD
                        lo: 26
                        hi: 27
              span:
                lo: 19
                hi: 27
        span:
          lo: 17
          hi: 30
      span:
        lo: 0
        hi: 30
  - Iteration:
      variable: "{\"name\":\"x\",\"span\":\"{\\\"lo\\\":4,\\\"hi\\\":5}\"}"
=======
                        line_start: 2
                        line_stop: 2
                        col_start: 8
                        col_stop: 11
                        path: ""
                        content: return 1u8;
              span:
                line_start: 2
                line_stop: 2
                col_start: 1
                col_stop: 11
                path: ""
                content: return 1u8;
        span:
          line_start: 1
          line_stop: 3
          col_start: 30
          col_stop: 2
          path: ""
          content: "for x: field in 0field..99u8 {\n     ...\n}"
      span:
        line_start: 1
        line_stop: 3
        col_start: 1
        col_stop: 2
        path: ""
        content: "for x: field in 0field..99u8 {\n     ...\n}"
  - Iteration:
      variable: "{\"name\":\"x\",\"span\":\"{\\\"line_start\\\":1,\\\"line_stop\\\":1,\\\"col_start\\\":5,\\\"col_stop\\\":6,\\\"path\\\":\\\"\\\",\\\"content\\\":\\\"for x: bool in 0u8..Self {\\\"}\"}"
      type_: Boolean
>>>>>>> 527c55f8
      start:
        Value:
          Integer:
            - U8
            - "0"
            - span:
<<<<<<< HEAD
                lo: 9
                hi: 10
      stop:
        Identifier: "{\"name\":\"Self\",\"span\":\"{\\\"lo\\\":12,\\\"hi\\\":16}\"}"
=======
                line_start: 1
                line_stop: 1
                col_start: 16
                col_stop: 19
                path: ""
                content: "for x: bool in 0u8..Self {"
      stop:
        Identifier: "{\"name\":\"Self\",\"span\":\"{\\\"line_start\\\":1,\\\"line_stop\\\":1,\\\"col_start\\\":21,\\\"col_stop\\\":25,\\\"path\\\":\\\"\\\",\\\"content\\\":\\\"for x: bool in 0u8..Self {\\\"}\"}"
>>>>>>> 527c55f8
      inclusive: false
      block:
        statements:
          - Return:
              expression:
                Value:
                  Integer:
                    - U8
                    - "1"
                    - span:
<<<<<<< HEAD
                        lo: 26
                        hi: 27
              span:
                lo: 19
                hi: 27
        span:
          lo: 17
          hi: 30
      span:
        lo: 0
        hi: 30
=======
                        line_start: 2
                        line_stop: 2
                        col_start: 8
                        col_stop: 11
                        path: ""
                        content: return 1u8;
              span:
                line_start: 2
                line_stop: 2
                col_start: 1
                col_stop: 11
                path: ""
                content: return 1u8;
        span:
          line_start: 1
          line_stop: 3
          col_start: 26
          col_stop: 2
          path: ""
          content: "for x: bool in 0u8..Self {\n     ...\n}"
      span:
        line_start: 1
        line_stop: 3
        col_start: 1
        col_stop: 2
        path: ""
        content: "for x: bool in 0u8..Self {\n     ...\n}"
>>>>>>> 527c55f8
<|MERGE_RESOLUTION|>--- conflicted
+++ resolved
@@ -3,112 +3,54 @@
 expectation: Pass
 outputs:
   - Iteration:
-<<<<<<< HEAD
       variable: "{\"name\":\"x\",\"span\":\"{\\\"lo\\\":4,\\\"hi\\\":5}\"}"
-=======
-      variable: "{\"name\":\"x\",\"span\":\"{\\\"line_start\\\":1,\\\"line_stop\\\":1,\\\"col_start\\\":5,\\\"col_stop\\\":6,\\\"path\\\":\\\"\\\",\\\"content\\\":\\\"for x: u8 in 0u8..7u8 {}\\\"}\"}"
       type_:
         IntegerType: U8
->>>>>>> 527c55f8
       start:
         Value:
           Integer:
             - U8
             - "0"
             - span:
-<<<<<<< HEAD
-                lo: 9
-                hi: 10
-=======
-                line_start: 1
-                line_stop: 1
-                col_start: 14
-                col_stop: 17
-                path: ""
-                content: "for x: u8 in 0u8..7u8 {}"
->>>>>>> 527c55f8
+                lo: 13
+                hi: 16
       stop:
         Value:
           Integer:
             - U8
             - "7"
             - span:
-<<<<<<< HEAD
-                lo: 12
-                hi: 13
-=======
-                line_start: 1
-                line_stop: 1
-                col_start: 19
-                col_stop: 22
-                path: ""
-                content: "for x: u8 in 0u8..7u8 {}"
->>>>>>> 527c55f8
+                lo: 18
+                hi: 21
       inclusive: false
       block:
         statements: []
         span:
-<<<<<<< HEAD
-          lo: 14
-          hi: 16
+          lo: 22
+          hi: 24
       span:
         lo: 0
-        hi: 16
+        hi: 24
   - Iteration:
       variable: "{\"name\":\"x\",\"span\":\"{\\\"lo\\\":4,\\\"hi\\\":5}\"}"
-=======
-          line_start: 1
-          line_stop: 1
-          col_start: 23
-          col_stop: 25
-          path: ""
-          content: "for x: u8 in 0u8..7u8 {}"
-      span:
-        line_start: 1
-        line_stop: 1
-        col_start: 1
-        col_stop: 25
-        path: ""
-        content: "for x: u8 in 0u8..7u8 {}"
-  - Iteration:
-      variable: "{\"name\":\"x\",\"span\":\"{\\\"line_start\\\":1,\\\"line_stop\\\":1,\\\"col_start\\\":5,\\\"col_stop\\\":6,\\\"path\\\":\\\"\\\",\\\"content\\\":\\\"for x: i64 in 0i64..7i64 {\\\"}\"}"
       type_:
         IntegerType: I64
->>>>>>> 527c55f8
       start:
         Value:
           Integer:
             - I64
             - "0"
             - span:
-<<<<<<< HEAD
-                lo: 9
-                hi: 10
-=======
-                line_start: 1
-                line_stop: 1
-                col_start: 15
-                col_stop: 19
-                path: ""
-                content: "for x: i64 in 0i64..7i64 {"
->>>>>>> 527c55f8
+                lo: 14
+                hi: 18
       stop:
         Value:
           Integer:
             - I64
             - "7"
             - span:
-<<<<<<< HEAD
-                lo: 12
-                hi: 13
-=======
-                line_start: 1
-                line_stop: 1
-                col_start: 21
-                col_stop: 25
-                path: ""
-                content: "for x: i64 in 0i64..7i64 {"
->>>>>>> 527c55f8
+                lo: 20
+                hi: 24
       inclusive: false
       block:
         statements:
@@ -119,85 +61,35 @@
                     - U8
                     - "1"
                     - span:
-<<<<<<< HEAD
-                        lo: 23
-                        hi: 24
+                        lo: 34
+                        hi: 37
               span:
-                lo: 16
-                hi: 24
+                lo: 27
+                hi: 37
         span:
-          lo: 14
-          hi: 27
+          lo: 25
+          hi: 40
       span:
         lo: 0
-        hi: 27
+        hi: 40
   - Iteration:
       variable: "{\"name\":\"x\",\"span\":\"{\\\"lo\\\":4,\\\"hi\\\":5}\"}"
-=======
-                        line_start: 2
-                        line_stop: 2
-                        col_start: 8
-                        col_stop: 11
-                        path: ""
-                        content: return 1u8;
-              span:
-                line_start: 2
-                line_stop: 2
-                col_start: 1
-                col_stop: 11
-                path: ""
-                content: return 1u8;
-        span:
-          line_start: 1
-          line_stop: 3
-          col_start: 26
-          col_stop: 2
-          path: ""
-          content: "for x: i64 in 0i64..7i64 {\n     ...\n}"
-      span:
-        line_start: 1
-        line_stop: 3
-        col_start: 1
-        col_stop: 2
-        path: ""
-        content: "for x: i64 in 0i64..7i64 {\n     ...\n}"
-  - Iteration:
-      variable: "{\"name\":\"x\",\"span\":\"{\\\"line_start\\\":1,\\\"line_stop\\\":1,\\\"col_start\\\":5,\\\"col_stop\\\":6,\\\"path\\\":\\\"\\\",\\\"content\\\":\\\"for x: field in 0field..99u8 {\\\"}\"}"
       type_: Field
->>>>>>> 527c55f8
       start:
         Value:
           Field:
             - "0"
             - span:
-<<<<<<< HEAD
-                lo: 9
-                hi: 10
-=======
-                line_start: 1
-                line_stop: 1
-                col_start: 17
-                col_stop: 23
-                path: ""
-                content: "for x: field in 0field..99u8 {"
->>>>>>> 527c55f8
+                lo: 16
+                hi: 22
       stop:
         Value:
           Integer:
             - U8
             - "99"
             - span:
-<<<<<<< HEAD
-                lo: 12
-                hi: 16
-=======
-                line_start: 1
-                line_stop: 1
-                col_start: 25
-                col_stop: 29
-                path: ""
-                content: "for x: field in 0field..99u8 {"
->>>>>>> 527c55f8
+                lo: 24
+                hi: 28
       inclusive: false
       block:
         statements:
@@ -208,73 +100,30 @@
                     - U8
                     - "1"
                     - span:
-<<<<<<< HEAD
-                        lo: 26
-                        hi: 27
+                        lo: 38
+                        hi: 41
               span:
-                lo: 19
-                hi: 27
+                lo: 31
+                hi: 41
         span:
-          lo: 17
-          hi: 30
+          lo: 29
+          hi: 44
       span:
         lo: 0
-        hi: 30
+        hi: 44
   - Iteration:
       variable: "{\"name\":\"x\",\"span\":\"{\\\"lo\\\":4,\\\"hi\\\":5}\"}"
-=======
-                        line_start: 2
-                        line_stop: 2
-                        col_start: 8
-                        col_stop: 11
-                        path: ""
-                        content: return 1u8;
-              span:
-                line_start: 2
-                line_stop: 2
-                col_start: 1
-                col_stop: 11
-                path: ""
-                content: return 1u8;
-        span:
-          line_start: 1
-          line_stop: 3
-          col_start: 30
-          col_stop: 2
-          path: ""
-          content: "for x: field in 0field..99u8 {\n     ...\n}"
-      span:
-        line_start: 1
-        line_stop: 3
-        col_start: 1
-        col_stop: 2
-        path: ""
-        content: "for x: field in 0field..99u8 {\n     ...\n}"
-  - Iteration:
-      variable: "{\"name\":\"x\",\"span\":\"{\\\"line_start\\\":1,\\\"line_stop\\\":1,\\\"col_start\\\":5,\\\"col_stop\\\":6,\\\"path\\\":\\\"\\\",\\\"content\\\":\\\"for x: bool in 0u8..Self {\\\"}\"}"
       type_: Boolean
->>>>>>> 527c55f8
       start:
         Value:
           Integer:
             - U8
             - "0"
             - span:
-<<<<<<< HEAD
-                lo: 9
-                hi: 10
+                lo: 15
+                hi: 18
       stop:
-        Identifier: "{\"name\":\"Self\",\"span\":\"{\\\"lo\\\":12,\\\"hi\\\":16}\"}"
-=======
-                line_start: 1
-                line_stop: 1
-                col_start: 16
-                col_stop: 19
-                path: ""
-                content: "for x: bool in 0u8..Self {"
-      stop:
-        Identifier: "{\"name\":\"Self\",\"span\":\"{\\\"line_start\\\":1,\\\"line_stop\\\":1,\\\"col_start\\\":21,\\\"col_stop\\\":25,\\\"path\\\":\\\"\\\",\\\"content\\\":\\\"for x: bool in 0u8..Self {\\\"}\"}"
->>>>>>> 527c55f8
+        Identifier: "{\"name\":\"Self\",\"span\":\"{\\\"lo\\\":20,\\\"hi\\\":24}\"}"
       inclusive: false
       block:
         statements:
@@ -285,44 +134,14 @@
                     - U8
                     - "1"
                     - span:
-<<<<<<< HEAD
-                        lo: 26
-                        hi: 27
+                        lo: 34
+                        hi: 37
               span:
-                lo: 19
-                hi: 27
+                lo: 27
+                hi: 37
         span:
-          lo: 17
-          hi: 30
+          lo: 25
+          hi: 40
       span:
         lo: 0
-        hi: 30
-=======
-                        line_start: 2
-                        line_stop: 2
-                        col_start: 8
-                        col_stop: 11
-                        path: ""
-                        content: return 1u8;
-              span:
-                line_start: 2
-                line_stop: 2
-                col_start: 1
-                col_stop: 11
-                path: ""
-                content: return 1u8;
-        span:
-          line_start: 1
-          line_stop: 3
-          col_start: 26
-          col_stop: 2
-          path: ""
-          content: "for x: bool in 0u8..Self {\n     ...\n}"
-      span:
-        line_start: 1
-        line_stop: 3
-        col_start: 1
-        col_stop: 2
-        path: ""
-        content: "for x: bool in 0u8..Self {\n     ...\n}"
->>>>>>> 527c55f8
+        hi: 40