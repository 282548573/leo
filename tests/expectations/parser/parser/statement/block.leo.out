--- conflicted
+++ resolved
@@ -16,30 +16,14 @@
                   - U8
                   - "0"
                   - span:
-<<<<<<< HEAD
                       lo: 9
-                      hi: 10
+                      hi: 12
             span:
               lo: 2
-              hi: 10
-=======
-                      line_start: 2
-                      line_stop: 2
-                      col_start: 8
-                      col_stop: 11
-                      path: ""
-                      content: return 0u8;
-            span:
-              line_start: 2
-              line_stop: 2
-              col_start: 1
-              col_stop: 11
-              path: ""
-              content: return 0u8;
->>>>>>> 527c55f8
+              hi: 12
       span:
         lo: 0
-        hi: 13
+        hi: 15
   - Block:
       statements:
         - Block:
@@ -61,33 +45,17 @@
                         - U8
                         - "0"
                         - span:
-<<<<<<< HEAD
                             lo: 11
-                            hi: 12
+                            hi: 14
                   span:
                     lo: 4
-                    hi: 12
-=======
-                            line_start: 3
-                            line_stop: 3
-                            col_start: 8
-                            col_stop: 11
-                            path: ""
-                            content: return 0u8;
-                  span:
-                    line_start: 3
-                    line_stop: 3
-                    col_start: 1
-                    col_stop: 11
-                    path: ""
-                    content: return 0u8;
->>>>>>> 527c55f8
+                    hi: 14
             span:
               lo: 2
-              hi: 15
+              hi: 17
       span:
         lo: 0
-        hi: 17
+        hi: 19
   - Block:
       statements:
         - Conditional:
@@ -102,34 +70,18 @@
                           - U8
                           - "0"
                           - span:
-<<<<<<< HEAD
                               lo: 16
-                              hi: 17
+                              hi: 19
                     span:
                       lo: 9
-                      hi: 17
-=======
-                              line_start: 3
-                              line_stop: 3
-                              col_start: 8
-                              col_stop: 11
-                              path: ""
-                              content: return 0u8;
-                    span:
-                      line_start: 3
-                      line_stop: 3
-                      col_start: 1
-                      col_stop: 11
-                      path: ""
-                      content: return 0u8;
->>>>>>> 527c55f8
+                      hi: 19
               span:
                 lo: 7
-                hi: 20
+                hi: 22
             next: ~
             span:
               lo: 2
-              hi: 20
+              hi: 22
       span:
         lo: 0
-        hi: 22+        hi: 24