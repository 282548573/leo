---
namespace: ParseStatement
expectation: Pass
outputs:
  - Conditional:
      condition:
        Identifier: "{\"name\":\"x\",\"span\":\"{\\\"lo\\\":3,\\\"hi\\\":4}\"}"
      block:
        statements:
          - Return:
              expression:
                Value:
                  Integer:
                    - U8
                    - "0"
                    - span:
<<<<<<< HEAD
                        lo: 14
                        hi: 15
              span:
                lo: 7
                hi: 15
=======
                        line_start: 2
                        line_stop: 2
                        col_start: 8
                        col_stop: 11
                        path: ""
                        content: return 0u8;
              span:
                line_start: 2
                line_stop: 2
                col_start: 1
                col_stop: 11
                path: ""
                content: return 0u8;
>>>>>>> 527c55f8
        span:
          lo: 5
          hi: 18
      next: ~
      span:
        lo: 0
        hi: 18
  - Conditional:
      condition:
        Identifier: "{\"name\":\"x\",\"span\":\"{\\\"lo\\\":4,\\\"hi\\\":5}\"}"
      block:
        statements:
          - Return:
              expression:
                Value:
                  Integer:
                    - U8
                    - "0"
                    - span:
<<<<<<< HEAD
                        lo: 16
                        hi: 17
              span:
                lo: 9
                hi: 17
=======
                        line_start: 2
                        line_stop: 2
                        col_start: 8
                        col_stop: 11
                        path: ""
                        content: return 0u8;
              span:
                line_start: 2
                line_stop: 2
                col_start: 1
                col_stop: 11
                path: ""
                content: return 0u8;
>>>>>>> 527c55f8
        span:
          lo: 7
          hi: 20
      next: ~
      span:
        lo: 0
        hi: 20
  - Conditional:
      condition:
        Identifier: "{\"name\":\"x\",\"span\":\"{\\\"lo\\\":4,\\\"hi\\\":5}\"}"
      block:
        statements: []
        span:
          lo: 7
          hi: 9
      next:
        Block:
          statements: []
          span:
            lo: 15
            hi: 17
      span:
        lo: 0
        hi: 17
  - Conditional:
      condition:
        Binary:
          left:
            Identifier: "{\"name\":\"x\",\"span\":\"{\\\"lo\\\":3,\\\"hi\\\":4}\"}"
          right:
            Identifier: "{\"name\":\"y\",\"span\":\"{\\\"lo\\\":5,\\\"hi\\\":6}\"}"
          op: Add
          span:
            lo: 3
            hi: 6
      block:
        statements: []
        span:
          lo: 7
          hi: 9
      next:
        Conditional:
          condition:
            Binary:
              left:
                Identifier: "{\"name\":\"x\",\"span\":\"{\\\"lo\\\":18,\\\"hi\\\":19}\"}"
              right:
                Identifier: "{\"name\":\"z\",\"span\":\"{\\\"lo\\\":20,\\\"hi\\\":21}\"}"
              op: Add
              span:
                lo: 18
                hi: 21
          block:
            statements: []
            span:
              lo: 22
              hi: 24
          next:
            Block:
              statements: []
              span:
                lo: 30
                hi: 32
          span:
            lo: 15
            hi: 32
      span:
        lo: 0
        hi: 32
  - Conditional:
      condition:
        Binary:
          left:
            Identifier: "{\"name\":\"x\",\"span\":\"{\\\"lo\\\":3,\\\"hi\\\":4}\"}"
          right:
            Identifier: "{\"name\":\"y\",\"span\":\"{\\\"lo\\\":5,\\\"hi\\\":6}\"}"
          op: Add
          span:
            lo: 3
            hi: 6
      block:
        statements:
          - Expression:
              expression:
                Identifier: "{\"name\":\"expr\",\"span\":\"{\\\"lo\\\":9,\\\"hi\\\":13}\"}"
              span:
                lo: 9
                hi: 13
          - Return:
              expression:
                Value:
                  Integer:
                    - U8
                    - "0"
                    - span:
<<<<<<< HEAD
                        lo: 22
                        hi: 23
              span:
                lo: 15
                hi: 23
=======
                        line_start: 3
                        line_stop: 3
                        col_start: 8
                        col_stop: 11
                        path: ""
                        content: return 0u8;
              span:
                line_start: 3
                line_stop: 3
                col_start: 1
                col_stop: 11
                path: ""
                content: return 0u8;
>>>>>>> 527c55f8
        span:
          lo: 7
          hi: 26
      next: ~
      span:
        lo: 0
        hi: 26<|MERGE_RESOLUTION|>--- conflicted
+++ resolved
@@ -14,34 +14,18 @@
                     - U8
                     - "0"
                     - span:
-<<<<<<< HEAD
                         lo: 14
-                        hi: 15
+                        hi: 17
               span:
                 lo: 7
-                hi: 15
-=======
-                        line_start: 2
-                        line_stop: 2
-                        col_start: 8
-                        col_stop: 11
-                        path: ""
-                        content: return 0u8;
-              span:
-                line_start: 2
-                line_stop: 2
-                col_start: 1
-                col_stop: 11
-                path: ""
-                content: return 0u8;
->>>>>>> 527c55f8
+                hi: 17
         span:
           lo: 5
-          hi: 18
+          hi: 20
       next: ~
       span:
         lo: 0
-        hi: 18
+        hi: 20
   - Conditional:
       condition:
         Identifier: "{\"name\":\"x\",\"span\":\"{\\\"lo\\\":4,\\\"hi\\\":5}\"}"
@@ -54,34 +38,18 @@
                     - U8
                     - "0"
                     - span:
-<<<<<<< HEAD
                         lo: 16
-                        hi: 17
+                        hi: 19
               span:
                 lo: 9
-                hi: 17
-=======
-                        line_start: 2
-                        line_stop: 2
-                        col_start: 8
-                        col_stop: 11
-                        path: ""
-                        content: return 0u8;
-              span:
-                line_start: 2
-                line_stop: 2
-                col_start: 1
-                col_stop: 11
-                path: ""
-                content: return 0u8;
->>>>>>> 527c55f8
+                hi: 19
         span:
           lo: 7
-          hi: 20
+          hi: 22
       next: ~
       span:
         lo: 0
-        hi: 20
+        hi: 22
   - Conditional:
       condition:
         Identifier: "{\"name\":\"x\",\"span\":\"{\\\"lo\\\":4,\\\"hi\\\":5}\"}"
@@ -170,31 +138,15 @@
                     - U8
                     - "0"
                     - span:
-<<<<<<< HEAD
                         lo: 22
-                        hi: 23
+                        hi: 25
               span:
                 lo: 15
-                hi: 23
-=======
-                        line_start: 3
-                        line_stop: 3
-                        col_start: 8
-                        col_stop: 11
-                        path: ""
-                        content: return 0u8;
-              span:
-                line_start: 3
-                line_stop: 3
-                col_start: 1
-                col_stop: 11
-                path: ""
-                content: return 0u8;
->>>>>>> 527c55f8
+                hi: 25
         span:
           lo: 7
-          hi: 26
+          hi: 28
       next: ~
       span:
         lo: 0
-        hi: 26+        hi: 28