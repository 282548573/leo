---
namespace: Parse
expectation: Pass
outputs:
  - name: ""
    expected_input: []
    functions:
<<<<<<< HEAD
      "{\"name\":\"x\",\"span\":\"{\\\"lo\\\":11,\\\"hi\\\":12}\"}":
        identifier: "{\"name\":\"x\",\"span\":\"{\\\"lo\\\":11,\\\"hi\\\":12}\"}"
        input:
          - Variable:
              identifier: "{\"name\":\"x\",\"span\":\"{\\\"lo\\\":13,\\\"hi\\\":14}\"}"
=======
      "{\"name\":\"x\",\"span\":\"{\\\"line_start\\\":3,\\\"line_stop\\\":3,\\\"col_start\\\":10,\\\"col_stop\\\":11,\\\"path\\\":\\\"\\\",\\\"content\\\":\\\"function x(x: u32, public y: i32) -> u8 {\\\"}\"}":
        identifier: "{\"name\":\"x\",\"span\":\"{\\\"line_start\\\":3,\\\"line_stop\\\":3,\\\"col_start\\\":10,\\\"col_stop\\\":11,\\\"path\\\":\\\"\\\",\\\"content\\\":\\\"function x(x: u32, public y: i32) -> u8 {\\\"}\"}"
        input:
          - Variable:
              identifier: "{\"name\":\"x\",\"span\":\"{\\\"line_start\\\":3,\\\"line_stop\\\":3,\\\"col_start\\\":12,\\\"col_stop\\\":13,\\\"path\\\":\\\"\\\",\\\"content\\\":\\\"function x(x: u32, public y: i32) -> u8 {\\\"}\"}"
>>>>>>> 527c55f8
              mode: Private
              type_:
                IntegerType: U32
              span:
<<<<<<< HEAD
                lo: 13
                hi: 14
          - Variable:
              identifier: "{\"name\":\"y\",\"span\":\"{\\\"lo\\\":28,\\\"hi\\\":29}\"}"
=======
                line_start: 3
                line_stop: 3
                col_start: 12
                col_stop: 13
                path: ""
                content: "function x(x: u32, public y: i32) -> u8 {"
          - Variable:
              identifier: "{\"name\":\"y\",\"span\":\"{\\\"line_start\\\":3,\\\"line_stop\\\":3,\\\"col_start\\\":27,\\\"col_stop\\\":28,\\\"path\\\":\\\"\\\",\\\"content\\\":\\\"function x(x: u32, public y: i32) -> u8 {\\\"}\"}"
>>>>>>> 527c55f8
              mode: Public
              type_:
                IntegerType: I32
              span:
<<<<<<< HEAD
                lo: 28
                hi: 29
=======
                line_start: 3
                line_stop: 3
                col_start: 27
                col_stop: 28
                path: ""
                content: "function x(x: u32, public y: i32) -> u8 {"
>>>>>>> 527c55f8
        const_: false
        output:
          IntegerType: U8
        core_mapping: ~
        block:
          statements:
            - Return:
                expression:
                  Value:
                    Integer:
                      - U8
                      - "0"
                      - span:
<<<<<<< HEAD
                          lo: 49
                          hi: 50
                span:
                  lo: 42
                  hi: 50
          span:
            lo: 36
            hi: 53
        span:
          lo: 2
          hi: 53
      "{\"name\":\"x\",\"span\":\"{\\\"lo\\\":64,\\\"hi\\\":65}\"}":
        identifier: "{\"name\":\"x\",\"span\":\"{\\\"lo\\\":64,\\\"hi\\\":65}\"}"
        input:
          - Variable:
              identifier: "{\"name\":\"x\",\"span\":\"{\\\"lo\\\":73,\\\"hi\\\":74}\"}"
=======
                          line_start: 4
                          line_stop: 4
                          col_start: 12
                          col_stop: 15
                          path: ""
                          content: "    return 0u8;"
                span:
                  line_start: 4
                  line_stop: 4
                  col_start: 5
                  col_stop: 15
                  path: ""
                  content: "    return 0u8;"
          span:
            line_start: 3
            line_stop: 5
            col_start: 41
            col_stop: 2
            path: ""
            content: "function x(x: u32, public y: i32) -> u8 {\n     ...\n}"
        span:
          line_start: 3
          line_stop: 5
          col_start: 1
          col_stop: 2
          path: ""
          content: "function x(x: u32, public y: i32) -> u8 {\n     ...\n}"
      "{\"name\":\"x\",\"span\":\"{\\\"line_start\\\":7,\\\"line_stop\\\":7,\\\"col_start\\\":10,\\\"col_stop\\\":11,\\\"path\\\":\\\"\\\",\\\"content\\\":\\\"function x(public x: u32, y: i32) -> u8 {\\\"}\"}":
        identifier: "{\"name\":\"x\",\"span\":\"{\\\"line_start\\\":7,\\\"line_stop\\\":7,\\\"col_start\\\":10,\\\"col_stop\\\":11,\\\"path\\\":\\\"\\\",\\\"content\\\":\\\"function x(public x: u32, y: i32) -> u8 {\\\"}\"}"
        input:
          - Variable:
              identifier: "{\"name\":\"x\",\"span\":\"{\\\"line_start\\\":7,\\\"line_stop\\\":7,\\\"col_start\\\":19,\\\"col_stop\\\":20,\\\"path\\\":\\\"\\\",\\\"content\\\":\\\"function x(public x: u32, y: i32) -> u8 {\\\"}\"}"
>>>>>>> 527c55f8
              mode: Public
              type_:
                IntegerType: U32
              span:
<<<<<<< HEAD
                lo: 73
                hi: 74
          - Variable:
              identifier: "{\"name\":\"y\",\"span\":\"{\\\"lo\\\":81,\\\"hi\\\":82}\"}"
=======
                line_start: 7
                line_stop: 7
                col_start: 19
                col_stop: 20
                path: ""
                content: "function x(public x: u32, y: i32) -> u8 {"
          - Variable:
              identifier: "{\"name\":\"y\",\"span\":\"{\\\"line_start\\\":7,\\\"line_stop\\\":7,\\\"col_start\\\":27,\\\"col_stop\\\":28,\\\"path\\\":\\\"\\\",\\\"content\\\":\\\"function x(public x: u32, y: i32) -> u8 {\\\"}\"}"
>>>>>>> 527c55f8
              mode: Private
              type_:
                IntegerType: I32
              span:
<<<<<<< HEAD
                lo: 81
                hi: 82
=======
                line_start: 7
                line_stop: 7
                col_start: 27
                col_stop: 28
                path: ""
                content: "function x(public x: u32, y: i32) -> u8 {"
>>>>>>> 527c55f8
        const_: false
        output:
          IntegerType: U8
        core_mapping: ~
        block:
          statements:
            - Return:
                expression:
                  Value:
                    Integer:
                      - U8
                      - "0"
                      - span:
<<<<<<< HEAD
                          lo: 102
                          hi: 103
                span:
                  lo: 95
                  hi: 103
          span:
            lo: 89
            hi: 106
        span:
          lo: 55
          hi: 106
=======
                          line_start: 8
                          line_stop: 8
                          col_start: 12
                          col_stop: 15
                          path: ""
                          content: "    return 0u8;"
                span:
                  line_start: 8
                  line_stop: 8
                  col_start: 5
                  col_stop: 15
                  path: ""
                  content: "    return 0u8;"
          span:
            line_start: 7
            line_stop: 9
            col_start: 41
            col_stop: 2
            path: ""
            content: "function x(public x: u32, y: i32) -> u8 {\n     ...\n}"
        span:
          line_start: 7
          line_stop: 9
          col_start: 1
          col_stop: 2
          path: ""
          content: "function x(public x: u32, y: i32) -> u8 {\n     ...\n}"
>>>>>>> 527c55f8
<|MERGE_RESOLUTION|>--- conflicted
+++ resolved
@@ -5,53 +5,25 @@
   - name: ""
     expected_input: []
     functions:
-<<<<<<< HEAD
       "{\"name\":\"x\",\"span\":\"{\\\"lo\\\":11,\\\"hi\\\":12}\"}":
         identifier: "{\"name\":\"x\",\"span\":\"{\\\"lo\\\":11,\\\"hi\\\":12}\"}"
         input:
           - Variable:
               identifier: "{\"name\":\"x\",\"span\":\"{\\\"lo\\\":13,\\\"hi\\\":14}\"}"
-=======
-      "{\"name\":\"x\",\"span\":\"{\\\"line_start\\\":3,\\\"line_stop\\\":3,\\\"col_start\\\":10,\\\"col_stop\\\":11,\\\"path\\\":\\\"\\\",\\\"content\\\":\\\"function x(x: u32, public y: i32) -> u8 {\\\"}\"}":
-        identifier: "{\"name\":\"x\",\"span\":\"{\\\"line_start\\\":3,\\\"line_stop\\\":3,\\\"col_start\\\":10,\\\"col_stop\\\":11,\\\"path\\\":\\\"\\\",\\\"content\\\":\\\"function x(x: u32, public y: i32) -> u8 {\\\"}\"}"
-        input:
-          - Variable:
-              identifier: "{\"name\":\"x\",\"span\":\"{\\\"line_start\\\":3,\\\"line_stop\\\":3,\\\"col_start\\\":12,\\\"col_stop\\\":13,\\\"path\\\":\\\"\\\",\\\"content\\\":\\\"function x(x: u32, public y: i32) -> u8 {\\\"}\"}"
->>>>>>> 527c55f8
               mode: Private
               type_:
                 IntegerType: U32
               span:
-<<<<<<< HEAD
                 lo: 13
                 hi: 14
           - Variable:
               identifier: "{\"name\":\"y\",\"span\":\"{\\\"lo\\\":28,\\\"hi\\\":29}\"}"
-=======
-                line_start: 3
-                line_stop: 3
-                col_start: 12
-                col_stop: 13
-                path: ""
-                content: "function x(x: u32, public y: i32) -> u8 {"
-          - Variable:
-              identifier: "{\"name\":\"y\",\"span\":\"{\\\"line_start\\\":3,\\\"line_stop\\\":3,\\\"col_start\\\":27,\\\"col_stop\\\":28,\\\"path\\\":\\\"\\\",\\\"content\\\":\\\"function x(x: u32, public y: i32) -> u8 {\\\"}\"}"
->>>>>>> 527c55f8
               mode: Public
               type_:
                 IntegerType: I32
               span:
-<<<<<<< HEAD
                 lo: 28
                 hi: 29
-=======
-                line_start: 3
-                line_stop: 3
-                col_start: 27
-                col_stop: 28
-                path: ""
-                content: "function x(x: u32, public y: i32) -> u8 {"
->>>>>>> 527c55f8
         const_: false
         output:
           IntegerType: U8
@@ -65,91 +37,36 @@
                       - U8
                       - "0"
                       - span:
-<<<<<<< HEAD
-                          lo: 49
-                          hi: 50
+                          lo: 55
+                          hi: 58
                 span:
-                  lo: 42
-                  hi: 50
+                  lo: 48
+                  hi: 58
           span:
-            lo: 36
-            hi: 53
+            lo: 42
+            hi: 61
         span:
           lo: 2
-          hi: 53
-      "{\"name\":\"x\",\"span\":\"{\\\"lo\\\":64,\\\"hi\\\":65}\"}":
-        identifier: "{\"name\":\"x\",\"span\":\"{\\\"lo\\\":64,\\\"hi\\\":65}\"}"
+          hi: 61
+      "{\"name\":\"x\",\"span\":\"{\\\"lo\\\":72,\\\"hi\\\":73}\"}":
+        identifier: "{\"name\":\"x\",\"span\":\"{\\\"lo\\\":72,\\\"hi\\\":73}\"}"
         input:
           - Variable:
-              identifier: "{\"name\":\"x\",\"span\":\"{\\\"lo\\\":73,\\\"hi\\\":74}\"}"
-=======
-                          line_start: 4
-                          line_stop: 4
-                          col_start: 12
-                          col_stop: 15
-                          path: ""
-                          content: "    return 0u8;"
-                span:
-                  line_start: 4
-                  line_stop: 4
-                  col_start: 5
-                  col_stop: 15
-                  path: ""
-                  content: "    return 0u8;"
-          span:
-            line_start: 3
-            line_stop: 5
-            col_start: 41
-            col_stop: 2
-            path: ""
-            content: "function x(x: u32, public y: i32) -> u8 {\n     ...\n}"
-        span:
-          line_start: 3
-          line_stop: 5
-          col_start: 1
-          col_stop: 2
-          path: ""
-          content: "function x(x: u32, public y: i32) -> u8 {\n     ...\n}"
-      "{\"name\":\"x\",\"span\":\"{\\\"line_start\\\":7,\\\"line_stop\\\":7,\\\"col_start\\\":10,\\\"col_stop\\\":11,\\\"path\\\":\\\"\\\",\\\"content\\\":\\\"function x(public x: u32, y: i32) -> u8 {\\\"}\"}":
-        identifier: "{\"name\":\"x\",\"span\":\"{\\\"line_start\\\":7,\\\"line_stop\\\":7,\\\"col_start\\\":10,\\\"col_stop\\\":11,\\\"path\\\":\\\"\\\",\\\"content\\\":\\\"function x(public x: u32, y: i32) -> u8 {\\\"}\"}"
-        input:
-          - Variable:
-              identifier: "{\"name\":\"x\",\"span\":\"{\\\"line_start\\\":7,\\\"line_stop\\\":7,\\\"col_start\\\":19,\\\"col_stop\\\":20,\\\"path\\\":\\\"\\\",\\\"content\\\":\\\"function x(public x: u32, y: i32) -> u8 {\\\"}\"}"
->>>>>>> 527c55f8
+              identifier: "{\"name\":\"x\",\"span\":\"{\\\"lo\\\":81,\\\"hi\\\":82}\"}"
               mode: Public
               type_:
                 IntegerType: U32
               span:
-<<<<<<< HEAD
-                lo: 73
-                hi: 74
+                lo: 81
+                hi: 82
           - Variable:
-              identifier: "{\"name\":\"y\",\"span\":\"{\\\"lo\\\":81,\\\"hi\\\":82}\"}"
-=======
-                line_start: 7
-                line_stop: 7
-                col_start: 19
-                col_stop: 20
-                path: ""
-                content: "function x(public x: u32, y: i32) -> u8 {"
-          - Variable:
-              identifier: "{\"name\":\"y\",\"span\":\"{\\\"line_start\\\":7,\\\"line_stop\\\":7,\\\"col_start\\\":27,\\\"col_stop\\\":28,\\\"path\\\":\\\"\\\",\\\"content\\\":\\\"function x(public x: u32, y: i32) -> u8 {\\\"}\"}"
->>>>>>> 527c55f8
+              identifier: "{\"name\":\"y\",\"span\":\"{\\\"lo\\\":89,\\\"hi\\\":90}\"}"
               mode: Private
               type_:
                 IntegerType: I32
               span:
-<<<<<<< HEAD
-                lo: 81
-                hi: 82
-=======
-                line_start: 7
-                line_stop: 7
-                col_start: 27
-                col_stop: 28
-                path: ""
-                content: "function x(public x: u32, y: i32) -> u8 {"
->>>>>>> 527c55f8
+                lo: 89
+                hi: 90
         const_: false
         output:
           IntegerType: U8
@@ -163,44 +80,14 @@
                       - U8
                       - "0"
                       - span:
-<<<<<<< HEAD
-                          lo: 102
-                          hi: 103
+                          lo: 116
+                          hi: 119
                 span:
-                  lo: 95
-                  hi: 103
+                  lo: 109
+                  hi: 119
           span:
-            lo: 89
-            hi: 106
+            lo: 103
+            hi: 122
         span:
-          lo: 55
-          hi: 106
-=======
-                          line_start: 8
-                          line_stop: 8
-                          col_start: 12
-                          col_stop: 15
-                          path: ""
-                          content: "    return 0u8;"
-                span:
-                  line_start: 8
-                  line_stop: 8
-                  col_start: 5
-                  col_stop: 15
-                  path: ""
-                  content: "    return 0u8;"
-          span:
-            line_start: 7
-            line_stop: 9
-            col_start: 41
-            col_stop: 2
-            path: ""
-            content: "function x(public x: u32, y: i32) -> u8 {\n     ...\n}"
-        span:
-          line_start: 7
-          line_stop: 9
-          col_start: 1
-          col_stop: 2
-          path: ""
-          content: "function x(public x: u32, y: i32) -> u8 {\n     ...\n}"
->>>>>>> 527c55f8
+          lo: 63
+          hi: 122