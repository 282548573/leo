--- conflicted
+++ resolved
@@ -5,13 +5,8 @@
   - name: ""
     expected_input: []
     functions:
-<<<<<<< HEAD
       "{\"name\":\"x\",\"span\":\"{\\\"lo\\\":17,\\\"hi\\\":18}\"}":
         identifier: "{\"name\":\"x\",\"span\":\"{\\\"lo\\\":17,\\\"hi\\\":18}\"}"
-=======
-      "{\"name\":\"x\",\"span\":\"{\\\"line_start\\\":3,\\\"line_stop\\\":3,\\\"col_start\\\":16,\\\"col_stop\\\":17,\\\"path\\\":\\\"\\\",\\\"content\\\":\\\"const function x() -> u8 {\\\"}\"}":
-        identifier: "{\"name\":\"x\",\"span\":\"{\\\"line_start\\\":3,\\\"line_stop\\\":3,\\\"col_start\\\":16,\\\"col_stop\\\":17,\\\"path\\\":\\\"\\\",\\\"content\\\":\\\"const function x() -> u8 {\\\"}\"}"
->>>>>>> 527c55f8
         input: []
         const_: true
         output:
@@ -26,44 +21,14 @@
                       - U8
                       - "0"
                       - span:
-<<<<<<< HEAD
-                          lo: 34
-                          hi: 35
+                          lo: 40
+                          hi: 43
                 span:
-                  lo: 27
-                  hi: 35
+                  lo: 33
+                  hi: 43
           span:
-            lo: 21
-            hi: 38
+            lo: 27
+            hi: 46
         span:
           lo: 8
-          hi: 38
-=======
-                          line_start: 4
-                          line_stop: 4
-                          col_start: 12
-                          col_stop: 15
-                          path: ""
-                          content: "    return 0u8;"
-                span:
-                  line_start: 4
-                  line_stop: 4
-                  col_start: 5
-                  col_stop: 15
-                  path: ""
-                  content: "    return 0u8;"
-          span:
-            line_start: 3
-            line_stop: 5
-            col_start: 26
-            col_stop: 2
-            path: ""
-            content: "const function x() -> u8 {\n     ...\n}"
-        span:
-          line_start: 3
-          line_stop: 5
-          col_start: 7
-          col_stop: 2
-          path: ""
-          content: "const function x() -> u8 {\n     ...\n}"
->>>>>>> 527c55f8
+          hi: 46