--- conflicted
+++ resolved
@@ -5,34 +5,17 @@
   - name: ""
     expected_input: []
     functions:
-<<<<<<< HEAD
       "{\"name\":\"x\",\"span\":\"{\\\"lo\\\":11,\\\"hi\\\":12}\"}":
         identifier: "{\"name\":\"x\",\"span\":\"{\\\"lo\\\":11,\\\"hi\\\":12}\"}"
         input:
           - Variable:
               identifier: "{\"name\":\"x\",\"span\":\"{\\\"lo\\\":19,\\\"hi\\\":20}\"}"
-=======
-      "{\"name\":\"x\",\"span\":\"{\\\"line_start\\\":3,\\\"line_stop\\\":3,\\\"col_start\\\":10,\\\"col_stop\\\":11,\\\"path\\\":\\\"\\\",\\\"content\\\":\\\"function x(const x: u8) -> u8 {}\\\"}\"}":
-        identifier: "{\"name\":\"x\",\"span\":\"{\\\"line_start\\\":3,\\\"line_stop\\\":3,\\\"col_start\\\":10,\\\"col_stop\\\":11,\\\"path\\\":\\\"\\\",\\\"content\\\":\\\"function x(const x: u8) -> u8 {}\\\"}\"}"
-        input:
-          - Variable:
-              identifier: "{\"name\":\"x\",\"span\":\"{\\\"line_start\\\":3,\\\"line_stop\\\":3,\\\"col_start\\\":18,\\\"col_stop\\\":19,\\\"path\\\":\\\"\\\",\\\"content\\\":\\\"function x(const x: u8) -> u8 {}\\\"}\"}"
->>>>>>> 527c55f8
               mode: Constant
               type_:
                 IntegerType: U8
               span:
-<<<<<<< HEAD
                 lo: 19
                 hi: 20
-=======
-                line_start: 3
-                line_stop: 3
-                col_start: 18
-                col_stop: 19
-                path: ""
-                content: "function x(const x: u8) -> u8 {}"
->>>>>>> 527c55f8
         const_: false
         output:
           IntegerType: U8
@@ -40,52 +23,22 @@
         block:
           statements: []
           span:
-<<<<<<< HEAD
-            lo: 26
-            hi: 28
+            lo: 32
+            hi: 34
         span:
           lo: 2
-          hi: 28
-      "{\"name\":\"y\",\"span\":\"{\\\"lo\\\":39,\\\"hi\\\":40}\"}":
-        identifier: "{\"name\":\"y\",\"span\":\"{\\\"lo\\\":39,\\\"hi\\\":40}\"}"
+          hi: 34
+      "{\"name\":\"y\",\"span\":\"{\\\"lo\\\":45,\\\"hi\\\":46}\"}":
+        identifier: "{\"name\":\"y\",\"span\":\"{\\\"lo\\\":45,\\\"hi\\\":46}\"}"
         input:
           - Variable:
-              identifier: "{\"name\":\"y\",\"span\":\"{\\\"lo\\\":50,\\\"hi\\\":51}\"}"
-=======
-            line_start: 3
-            line_stop: 3
-            col_start: 31
-            col_stop: 33
-            path: ""
-            content: "function x(const x: u8) -> u8 {}"
-        span:
-          line_start: 3
-          line_stop: 3
-          col_start: 1
-          col_stop: 33
-          path: ""
-          content: "function x(const x: u8) -> u8 {}"
-      "{\"name\":\"y\",\"span\":\"{\\\"line_start\\\":5,\\\"line_stop\\\":5,\\\"col_start\\\":10,\\\"col_stop\\\":11,\\\"path\\\":\\\"\\\",\\\"content\\\":\\\"function y(constant y: u64) -> u8 {}\\\"}\"}":
-        identifier: "{\"name\":\"y\",\"span\":\"{\\\"line_start\\\":5,\\\"line_stop\\\":5,\\\"col_start\\\":10,\\\"col_stop\\\":11,\\\"path\\\":\\\"\\\",\\\"content\\\":\\\"function y(constant y: u64) -> u8 {}\\\"}\"}"
-        input:
-          - Variable:
-              identifier: "{\"name\":\"y\",\"span\":\"{\\\"line_start\\\":5,\\\"line_stop\\\":5,\\\"col_start\\\":21,\\\"col_stop\\\":22,\\\"path\\\":\\\"\\\",\\\"content\\\":\\\"function y(constant y: u64) -> u8 {}\\\"}\"}"
->>>>>>> 527c55f8
+              identifier: "{\"name\":\"y\",\"span\":\"{\\\"lo\\\":56,\\\"hi\\\":57}\"}"
               mode: Constant
               type_:
                 IntegerType: U64
               span:
-<<<<<<< HEAD
-                lo: 50
-                hi: 51
-=======
-                line_start: 5
-                line_stop: 5
-                col_start: 21
-                col_stop: 22
-                path: ""
-                content: "function y(constant y: u64) -> u8 {}"
->>>>>>> 527c55f8
+                lo: 56
+                hi: 57
         const_: false
         output:
           IntegerType: U8
@@ -93,24 +46,8 @@
         block:
           statements: []
           span:
-<<<<<<< HEAD
-            lo: 58
-            hi: 60
+            lo: 70
+            hi: 72
         span:
-          lo: 30
-          hi: 60
-=======
-            line_start: 5
-            line_stop: 5
-            col_start: 35
-            col_stop: 37
-            path: ""
-            content: "function y(constant y: u64) -> u8 {}"
-        span:
-          line_start: 5
-          line_stop: 5
-          col_start: 1
-          col_stop: 37
-          path: ""
-          content: "function y(constant y: u64) -> u8 {}"
->>>>>>> 527c55f8
+          lo: 36
+          hi: 72