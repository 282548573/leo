---
namespace: Parse
expectation: Pass
outputs:
  - name: ""
    expected_input: []
    functions:
<<<<<<< HEAD
      "{\"name\":\"x\",\"span\":\"{\\\"lo\\\":11,\\\"hi\\\":12}\"}":
        identifier: "{\"name\":\"x\",\"span\":\"{\\\"lo\\\":11,\\\"hi\\\":12}\"}"
        input:
          - Variable:
              identifier: "{\"name\":\"y\",\"span\":\"{\\\"lo\\\":22,\\\"hi\\\":23}\"}"
=======
      "{\"name\":\"x\",\"span\":\"{\\\"line_start\\\":3,\\\"line_stop\\\":3,\\\"col_start\\\":10,\\\"col_stop\\\":11,\\\"path\\\":\\\"\\\",\\\"content\\\":\\\"function x(constant y: u32) -> u8 {\\\"}\"}":
        identifier: "{\"name\":\"x\",\"span\":\"{\\\"line_start\\\":3,\\\"line_stop\\\":3,\\\"col_start\\\":10,\\\"col_stop\\\":11,\\\"path\\\":\\\"\\\",\\\"content\\\":\\\"function x(constant y: u32) -> u8 {\\\"}\"}"
        input:
          - Variable:
              identifier: "{\"name\":\"y\",\"span\":\"{\\\"line_start\\\":3,\\\"line_stop\\\":3,\\\"col_start\\\":21,\\\"col_stop\\\":22,\\\"path\\\":\\\"\\\",\\\"content\\\":\\\"function x(constant y: u32) -> u8 {\\\"}\"}"
>>>>>>> 527c55f8
              mode: Constant
              type_:
                IntegerType: U32
              span:
<<<<<<< HEAD
                lo: 22
                hi: 23
=======
                line_start: 3
                line_stop: 3
                col_start: 21
                col_stop: 22
                path: ""
                content: "function x(constant y: u32) -> u8 {"
>>>>>>> 527c55f8
        const_: false
        output:
          IntegerType: U8
        core_mapping: ~
        block:
          statements:
            - Conditional:
                condition:
                  Binary:
                    left:
                      Identifier: "{\"name\":\"y\",\"span\":\"{\\\"lo\\\":39,\\\"hi\\\":40}\"}"
                    right:
                      Value:
                        Integer:
                          - U32
                          - "5"
                          - span:
                              lo: 43
                              hi: 47
                    op: Lt
                    span:
                      lo: 39
                      hi: 47
                block:
                  statements:
                    - Expression:
                        expression:
                          Call:
                            function:
<<<<<<< HEAD
                              Identifier: "{\"name\":\"x\",\"span\":\"{\\\"lo\\\":58,\\\"hi\\\":59}\"}"
                            arguments:
                              - Binary:
                                  left:
                                    Identifier: "{\"name\":\"y\",\"span\":\"{\\\"lo\\\":60,\\\"hi\\\":61}\"}"
=======
                              Identifier: "{\"name\":\"x\",\"span\":\"{\\\"line_start\\\":5,\\\"line_stop\\\":5,\\\"col_start\\\":9,\\\"col_stop\\\":10,\\\"path\\\":\\\"\\\",\\\"content\\\":\\\"        x(y+1u32);\\\"}\"}"
                            arguments:
                              - Binary:
                                  left:
                                    Identifier: "{\"name\":\"y\",\"span\":\"{\\\"line_start\\\":5,\\\"line_stop\\\":5,\\\"col_start\\\":11,\\\"col_stop\\\":12,\\\"path\\\":\\\"\\\",\\\"content\\\":\\\"        x(y+1u32);\\\"}\"}"
>>>>>>> 527c55f8
                                  right:
                                    Value:
                                      Integer:
                                        - U32
                                        - "1"
                                        - span:
<<<<<<< HEAD
                                            lo: 62
                                            hi: 63
                                  op: Add
                                  span:
                                    lo: 60
                                    hi: 63
                            span:
                              lo: 58
                              hi: 64
                        span:
                          lo: 58
                          hi: 64
=======
                                            line_start: 5
                                            line_stop: 5
                                            col_start: 13
                                            col_stop: 17
                                            path: ""
                                            content: "        x(y+1u32);"
                                  op: Add
                                  span:
                                    line_start: 5
                                    line_stop: 5
                                    col_start: 11
                                    col_stop: 17
                                    path: ""
                                    content: "        x(y+1u32);"
                            span:
                              line_start: 5
                              line_stop: 5
                              col_start: 9
                              col_stop: 18
                              path: ""
                              content: "        x(y+1u32);"
                        span:
                          line_start: 5
                          line_stop: 5
                          col_start: 9
                          col_stop: 18
                          path: ""
                          content: "        x(y+1u32);"
>>>>>>> 527c55f8
                  span:
                    lo: 48
                    hi: 71
                next: ~
                span:
                  lo: 36
                  hi: 71
          span:
<<<<<<< HEAD
            lo: 30
            hi: 73
        span:
          lo: 2
          hi: 73
      "{\"name\":\"main\",\"span\":\"{\\\"lo\\\":84,\\\"hi\\\":88}\"}":
        identifier: "{\"name\":\"main\",\"span\":\"{\\\"lo\\\":84,\\\"hi\\\":88}\"}"
=======
            line_start: 3
            line_stop: 7
            col_start: 35
            col_stop: 2
            path: ""
            content: "function x(constant y: u32) -> u8 {\n     ...\n     ...\n     ...\n}"
        span:
          line_start: 3
          line_stop: 7
          col_start: 1
          col_stop: 2
          path: ""
          content: "function x(constant y: u32) -> u8 {\n     ...\n     ...\n     ...\n}"
      "{\"name\":\"main\",\"span\":\"{\\\"line_start\\\":9,\\\"line_stop\\\":9,\\\"col_start\\\":10,\\\"col_stop\\\":14,\\\"path\\\":\\\"\\\",\\\"content\\\":\\\"function main(y: bool) -> bool {\\\"}\"}":
        identifier: "{\"name\":\"main\",\"span\":\"{\\\"line_start\\\":9,\\\"line_stop\\\":9,\\\"col_start\\\":10,\\\"col_stop\\\":14,\\\"path\\\":\\\"\\\",\\\"content\\\":\\\"function main(y: bool) -> bool {\\\"}\"}"
>>>>>>> 527c55f8
        input:
          - Variable:
              identifier: "{\"name\":\"y\",\"span\":\"{\\\"lo\\\":89,\\\"hi\\\":90}\"}"
              mode: Private
              type_: Boolean
              span:
                lo: 89
                hi: 90
        const_: false
        output: Boolean
        core_mapping: ~
        block:
          statements:
            - Expression:
                expression:
                  Call:
                    function:
                      Identifier: "{\"name\":\"x\",\"span\":\"{\\\"lo\\\":112,\\\"hi\\\":113}\"}"
                    arguments:
                      - Value:
                          Integer:
                            - U32
                            - "1"
                            - span:
                                lo: 114
                                hi: 118
                    span:
                      lo: 112
                      hi: 119
                span:
                  lo: 112
                  hi: 119
            - Return:
                expression:
                  Identifier: "{\"name\":\"y\",\"span\":\"{\\\"lo\\\":132,\\\"hi\\\":133}\"}"
                span:
                  lo: 125
                  hi: 133
          span:
            lo: 106
            hi: 136
        span:
          lo: 75
          hi: 136<|MERGE_RESOLUTION|>--- conflicted
+++ resolved
@@ -5,34 +5,17 @@
   - name: ""
     expected_input: []
     functions:
-<<<<<<< HEAD
       "{\"name\":\"x\",\"span\":\"{\\\"lo\\\":11,\\\"hi\\\":12}\"}":
         identifier: "{\"name\":\"x\",\"span\":\"{\\\"lo\\\":11,\\\"hi\\\":12}\"}"
         input:
           - Variable:
               identifier: "{\"name\":\"y\",\"span\":\"{\\\"lo\\\":22,\\\"hi\\\":23}\"}"
-=======
-      "{\"name\":\"x\",\"span\":\"{\\\"line_start\\\":3,\\\"line_stop\\\":3,\\\"col_start\\\":10,\\\"col_stop\\\":11,\\\"path\\\":\\\"\\\",\\\"content\\\":\\\"function x(constant y: u32) -> u8 {\\\"}\"}":
-        identifier: "{\"name\":\"x\",\"span\":\"{\\\"line_start\\\":3,\\\"line_stop\\\":3,\\\"col_start\\\":10,\\\"col_stop\\\":11,\\\"path\\\":\\\"\\\",\\\"content\\\":\\\"function x(constant y: u32) -> u8 {\\\"}\"}"
-        input:
-          - Variable:
-              identifier: "{\"name\":\"y\",\"span\":\"{\\\"line_start\\\":3,\\\"line_stop\\\":3,\\\"col_start\\\":21,\\\"col_stop\\\":22,\\\"path\\\":\\\"\\\",\\\"content\\\":\\\"function x(constant y: u32) -> u8 {\\\"}\"}"
->>>>>>> 527c55f8
               mode: Constant
               type_:
                 IntegerType: U32
               span:
-<<<<<<< HEAD
                 lo: 22
                 hi: 23
-=======
-                line_start: 3
-                line_stop: 3
-                col_start: 21
-                col_stop: 22
-                path: ""
-                content: "function x(constant y: u32) -> u8 {"
->>>>>>> 527c55f8
         const_: false
         output:
           IntegerType: U8
@@ -43,128 +26,71 @@
                 condition:
                   Binary:
                     left:
-                      Identifier: "{\"name\":\"y\",\"span\":\"{\\\"lo\\\":39,\\\"hi\\\":40}\"}"
+                      Identifier: "{\"name\":\"y\",\"span\":\"{\\\"lo\\\":45,\\\"hi\\\":46}\"}"
                     right:
                       Value:
                         Integer:
                           - U32
                           - "5"
                           - span:
-                              lo: 43
-                              hi: 47
+                              lo: 49
+                              hi: 53
                     op: Lt
                     span:
-                      lo: 39
-                      hi: 47
+                      lo: 45
+                      hi: 53
                 block:
                   statements:
                     - Expression:
                         expression:
                           Call:
                             function:
-<<<<<<< HEAD
-                              Identifier: "{\"name\":\"x\",\"span\":\"{\\\"lo\\\":58,\\\"hi\\\":59}\"}"
+                              Identifier: "{\"name\":\"x\",\"span\":\"{\\\"lo\\\":64,\\\"hi\\\":65}\"}"
                             arguments:
                               - Binary:
                                   left:
-                                    Identifier: "{\"name\":\"y\",\"span\":\"{\\\"lo\\\":60,\\\"hi\\\":61}\"}"
-=======
-                              Identifier: "{\"name\":\"x\",\"span\":\"{\\\"line_start\\\":5,\\\"line_stop\\\":5,\\\"col_start\\\":9,\\\"col_stop\\\":10,\\\"path\\\":\\\"\\\",\\\"content\\\":\\\"        x(y+1u32);\\\"}\"}"
-                            arguments:
-                              - Binary:
-                                  left:
-                                    Identifier: "{\"name\":\"y\",\"span\":\"{\\\"line_start\\\":5,\\\"line_stop\\\":5,\\\"col_start\\\":11,\\\"col_stop\\\":12,\\\"path\\\":\\\"\\\",\\\"content\\\":\\\"        x(y+1u32);\\\"}\"}"
->>>>>>> 527c55f8
+                                    Identifier: "{\"name\":\"y\",\"span\":\"{\\\"lo\\\":66,\\\"hi\\\":67}\"}"
                                   right:
                                     Value:
                                       Integer:
                                         - U32
                                         - "1"
                                         - span:
-<<<<<<< HEAD
-                                            lo: 62
-                                            hi: 63
+                                            lo: 68
+                                            hi: 72
                                   op: Add
                                   span:
-                                    lo: 60
-                                    hi: 63
+                                    lo: 66
+                                    hi: 72
                             span:
-                              lo: 58
-                              hi: 64
+                              lo: 64
+                              hi: 73
                         span:
-                          lo: 58
-                          hi: 64
-=======
-                                            line_start: 5
-                                            line_stop: 5
-                                            col_start: 13
-                                            col_stop: 17
-                                            path: ""
-                                            content: "        x(y+1u32);"
-                                  op: Add
-                                  span:
-                                    line_start: 5
-                                    line_stop: 5
-                                    col_start: 11
-                                    col_stop: 17
-                                    path: ""
-                                    content: "        x(y+1u32);"
-                            span:
-                              line_start: 5
-                              line_stop: 5
-                              col_start: 9
-                              col_stop: 18
-                              path: ""
-                              content: "        x(y+1u32);"
-                        span:
-                          line_start: 5
-                          line_stop: 5
-                          col_start: 9
-                          col_stop: 18
-                          path: ""
-                          content: "        x(y+1u32);"
->>>>>>> 527c55f8
+                          lo: 64
+                          hi: 73
                   span:
-                    lo: 48
-                    hi: 71
+                    lo: 54
+                    hi: 80
                 next: ~
                 span:
-                  lo: 36
-                  hi: 71
+                  lo: 42
+                  hi: 80
           span:
-<<<<<<< HEAD
-            lo: 30
-            hi: 73
+            lo: 36
+            hi: 82
         span:
           lo: 2
-          hi: 73
-      "{\"name\":\"main\",\"span\":\"{\\\"lo\\\":84,\\\"hi\\\":88}\"}":
-        identifier: "{\"name\":\"main\",\"span\":\"{\\\"lo\\\":84,\\\"hi\\\":88}\"}"
-=======
-            line_start: 3
-            line_stop: 7
-            col_start: 35
-            col_stop: 2
-            path: ""
-            content: "function x(constant y: u32) -> u8 {\n     ...\n     ...\n     ...\n}"
-        span:
-          line_start: 3
-          line_stop: 7
-          col_start: 1
-          col_stop: 2
-          path: ""
-          content: "function x(constant y: u32) -> u8 {\n     ...\n     ...\n     ...\n}"
-      "{\"name\":\"main\",\"span\":\"{\\\"line_start\\\":9,\\\"line_stop\\\":9,\\\"col_start\\\":10,\\\"col_stop\\\":14,\\\"path\\\":\\\"\\\",\\\"content\\\":\\\"function main(y: bool) -> bool {\\\"}\"}":
-        identifier: "{\"name\":\"main\",\"span\":\"{\\\"line_start\\\":9,\\\"line_stop\\\":9,\\\"col_start\\\":10,\\\"col_stop\\\":14,\\\"path\\\":\\\"\\\",\\\"content\\\":\\\"function main(y: bool) -> bool {\\\"}\"}"
->>>>>>> 527c55f8
+          hi: 82
+      "{\"name\":\"main\",\"span\":\"{\\\"lo\\\":93,\\\"hi\\\":97}\"}":
+        identifier: "{\"name\":\"main\",\"span\":\"{\\\"lo\\\":93,\\\"hi\\\":97}\"}"
         input:
           - Variable:
-              identifier: "{\"name\":\"y\",\"span\":\"{\\\"lo\\\":89,\\\"hi\\\":90}\"}"
+              identifier: "{\"name\":\"y\",\"span\":\"{\\\"lo\\\":98,\\\"hi\\\":99}\"}"
               mode: Private
               type_: Boolean
               span:
-                lo: 89
-                hi: 90
+                lo: 98
+                hi: 99
         const_: false
         output: Boolean
         core_mapping: ~
@@ -174,30 +100,30 @@
                 expression:
                   Call:
                     function:
-                      Identifier: "{\"name\":\"x\",\"span\":\"{\\\"lo\\\":112,\\\"hi\\\":113}\"}"
+                      Identifier: "{\"name\":\"x\",\"span\":\"{\\\"lo\\\":121,\\\"hi\\\":122}\"}"
                     arguments:
                       - Value:
                           Integer:
                             - U32
                             - "1"
                             - span:
-                                lo: 114
-                                hi: 118
+                                lo: 123
+                                hi: 127
                     span:
-                      lo: 112
-                      hi: 119
+                      lo: 121
+                      hi: 128
                 span:
-                  lo: 112
-                  hi: 119
+                  lo: 121
+                  hi: 128
             - Return:
                 expression:
-                  Identifier: "{\"name\":\"y\",\"span\":\"{\\\"lo\\\":132,\\\"hi\\\":133}\"}"
+                  Identifier: "{\"name\":\"y\",\"span\":\"{\\\"lo\\\":141,\\\"hi\\\":142}\"}"
                 span:
-                  lo: 125
-                  hi: 133
+                  lo: 134
+                  hi: 142
           span:
-            lo: 106
-            hi: 136
+            lo: 115
+            hi: 145
         span:
-          lo: 75
-          hi: 136+          lo: 84
+          hi: 145