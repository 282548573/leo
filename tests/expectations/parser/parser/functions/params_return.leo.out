--- conflicted
+++ resolved
@@ -37,30 +37,14 @@
                       - U8
                       - "0"
                       - span:
-<<<<<<< HEAD
                           lo: 49
-                          hi: 50
+                          hi: 52
                 span:
                   lo: 42
-                  hi: 50
-=======
-                          line_start: 4
-                          line_stop: 4
-                          col_start: 12
-                          col_stop: 15
-                          path: ""
-                          content: "    return 0u8;"
-                span:
-                  line_start: 4
-                  line_stop: 4
-                  col_start: 5
-                  col_stop: 15
-                  path: ""
-                  content: "    return 0u8;"
->>>>>>> 527c55f8
+                  hi: 52
           span:
             lo: 36
-            hi: 53
+            hi: 55
         span:
           lo: 2
-          hi: 53+          hi: 55