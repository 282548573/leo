--- conflicted
+++ resolved
@@ -5,53 +5,25 @@
   - name: ""
     expected_input: []
     functions:
-<<<<<<< HEAD
       "{\"name\":\"x\",\"span\":\"{\\\"lo\\\":11,\\\"hi\\\":12}\"}":
         identifier: "{\"name\":\"x\",\"span\":\"{\\\"lo\\\":11,\\\"hi\\\":12}\"}"
         input:
           - Variable:
               identifier: "{\"name\":\"x\",\"span\":\"{\\\"lo\\\":13,\\\"hi\\\":14}\"}"
-=======
-      "{\"name\":\"x\",\"span\":\"{\\\"line_start\\\":3,\\\"line_stop\\\":3,\\\"col_start\\\":10,\\\"col_stop\\\":11,\\\"path\\\":\\\"\\\",\\\"content\\\":\\\"function x(x: u32, constant y: i32) -> u8 {\\\"}\"}":
-        identifier: "{\"name\":\"x\",\"span\":\"{\\\"line_start\\\":3,\\\"line_stop\\\":3,\\\"col_start\\\":10,\\\"col_stop\\\":11,\\\"path\\\":\\\"\\\",\\\"content\\\":\\\"function x(x: u32, constant y: i32) -> u8 {\\\"}\"}"
-        input:
-          - Variable:
-              identifier: "{\"name\":\"x\",\"span\":\"{\\\"line_start\\\":3,\\\"line_stop\\\":3,\\\"col_start\\\":12,\\\"col_stop\\\":13,\\\"path\\\":\\\"\\\",\\\"content\\\":\\\"function x(x: u32, constant y: i32) -> u8 {\\\"}\"}"
->>>>>>> 527c55f8
               mode: Private
               type_:
                 IntegerType: U32
               span:
-<<<<<<< HEAD
                 lo: 13
                 hi: 14
           - Variable:
               identifier: "{\"name\":\"y\",\"span\":\"{\\\"lo\\\":30,\\\"hi\\\":31}\"}"
-=======
-                line_start: 3
-                line_stop: 3
-                col_start: 12
-                col_stop: 13
-                path: ""
-                content: "function x(x: u32, constant y: i32) -> u8 {"
-          - Variable:
-              identifier: "{\"name\":\"y\",\"span\":\"{\\\"line_start\\\":3,\\\"line_stop\\\":3,\\\"col_start\\\":29,\\\"col_stop\\\":30,\\\"path\\\":\\\"\\\",\\\"content\\\":\\\"function x(x: u32, constant y: i32) -> u8 {\\\"}\"}"
->>>>>>> 527c55f8
               mode: Constant
               type_:
                 IntegerType: I32
               span:
-<<<<<<< HEAD
                 lo: 30
                 hi: 31
-=======
-                line_start: 3
-                line_stop: 3
-                col_start: 29
-                col_stop: 30
-                path: ""
-                content: "function x(x: u32, constant y: i32) -> u8 {"
->>>>>>> 527c55f8
         const_: false
         output:
           IntegerType: U8
@@ -65,91 +37,36 @@
                       - U8
                       - "0"
                       - span:
-<<<<<<< HEAD
-                          lo: 51
-                          hi: 52
+                          lo: 57
+                          hi: 60
                 span:
-                  lo: 44
-                  hi: 52
+                  lo: 50
+                  hi: 60
           span:
-            lo: 38
-            hi: 55
+            lo: 44
+            hi: 63
         span:
           lo: 2
-          hi: 55
-      "{\"name\":\"x\",\"span\":\"{\\\"lo\\\":66,\\\"hi\\\":67}\"}":
-        identifier: "{\"name\":\"x\",\"span\":\"{\\\"lo\\\":66,\\\"hi\\\":67}\"}"
+          hi: 63
+      "{\"name\":\"x\",\"span\":\"{\\\"lo\\\":74,\\\"hi\\\":75}\"}":
+        identifier: "{\"name\":\"x\",\"span\":\"{\\\"lo\\\":74,\\\"hi\\\":75}\"}"
         input:
           - Variable:
-              identifier: "{\"name\":\"x\",\"span\":\"{\\\"lo\\\":77,\\\"hi\\\":78}\"}"
-=======
-                          line_start: 4
-                          line_stop: 4
-                          col_start: 12
-                          col_stop: 15
-                          path: ""
-                          content: "    return 0u8;"
-                span:
-                  line_start: 4
-                  line_stop: 4
-                  col_start: 5
-                  col_stop: 15
-                  path: ""
-                  content: "    return 0u8;"
-          span:
-            line_start: 3
-            line_stop: 5
-            col_start: 43
-            col_stop: 2
-            path: ""
-            content: "function x(x: u32, constant y: i32) -> u8 {\n     ...\n}"
-        span:
-          line_start: 3
-          line_stop: 5
-          col_start: 1
-          col_stop: 2
-          path: ""
-          content: "function x(x: u32, constant y: i32) -> u8 {\n     ...\n}"
-      "{\"name\":\"x\",\"span\":\"{\\\"line_start\\\":7,\\\"line_stop\\\":7,\\\"col_start\\\":10,\\\"col_stop\\\":11,\\\"path\\\":\\\"\\\",\\\"content\\\":\\\"function x(constant x: u32, y: i32) -> u8 {\\\"}\"}":
-        identifier: "{\"name\":\"x\",\"span\":\"{\\\"line_start\\\":7,\\\"line_stop\\\":7,\\\"col_start\\\":10,\\\"col_stop\\\":11,\\\"path\\\":\\\"\\\",\\\"content\\\":\\\"function x(constant x: u32, y: i32) -> u8 {\\\"}\"}"
-        input:
-          - Variable:
-              identifier: "{\"name\":\"x\",\"span\":\"{\\\"line_start\\\":7,\\\"line_stop\\\":7,\\\"col_start\\\":21,\\\"col_stop\\\":22,\\\"path\\\":\\\"\\\",\\\"content\\\":\\\"function x(constant x: u32, y: i32) -> u8 {\\\"}\"}"
->>>>>>> 527c55f8
+              identifier: "{\"name\":\"x\",\"span\":\"{\\\"lo\\\":85,\\\"hi\\\":86}\"}"
               mode: Constant
               type_:
                 IntegerType: U32
               span:
-<<<<<<< HEAD
-                lo: 77
-                hi: 78
+                lo: 85
+                hi: 86
           - Variable:
-              identifier: "{\"name\":\"y\",\"span\":\"{\\\"lo\\\":85,\\\"hi\\\":86}\"}"
-=======
-                line_start: 7
-                line_stop: 7
-                col_start: 21
-                col_stop: 22
-                path: ""
-                content: "function x(constant x: u32, y: i32) -> u8 {"
-          - Variable:
-              identifier: "{\"name\":\"y\",\"span\":\"{\\\"line_start\\\":7,\\\"line_stop\\\":7,\\\"col_start\\\":29,\\\"col_stop\\\":30,\\\"path\\\":\\\"\\\",\\\"content\\\":\\\"function x(constant x: u32, y: i32) -> u8 {\\\"}\"}"
->>>>>>> 527c55f8
+              identifier: "{\"name\":\"y\",\"span\":\"{\\\"lo\\\":93,\\\"hi\\\":94}\"}"
               mode: Private
               type_:
                 IntegerType: I32
               span:
-<<<<<<< HEAD
-                lo: 85
-                hi: 86
-=======
-                line_start: 7
-                line_stop: 7
-                col_start: 29
-                col_stop: 30
-                path: ""
-                content: "function x(constant x: u32, y: i32) -> u8 {"
->>>>>>> 527c55f8
+                lo: 93
+                hi: 94
         const_: false
         output:
           IntegerType: U8
@@ -163,44 +80,14 @@
                       - U8
                       - "0"
                       - span:
-<<<<<<< HEAD
-                          lo: 106
-                          hi: 107
+                          lo: 120
+                          hi: 123
                 span:
-                  lo: 99
-                  hi: 107
+                  lo: 113
+                  hi: 123
           span:
-            lo: 93
-            hi: 110
+            lo: 107
+            hi: 126
         span:
-          lo: 57
-          hi: 110
-=======
-                          line_start: 8
-                          line_stop: 8
-                          col_start: 12
-                          col_stop: 15
-                          path: ""
-                          content: "    return 0u8;"
-                span:
-                  line_start: 8
-                  line_stop: 8
-                  col_start: 5
-                  col_stop: 15
-                  path: ""
-                  content: "    return 0u8;"
-          span:
-            line_start: 7
-            line_stop: 9
-            col_start: 43
-            col_stop: 2
-            path: ""
-            content: "function x(constant x: u32, y: i32) -> u8 {\n     ...\n}"
-        span:
-          line_start: 7
-          line_stop: 9
-          col_start: 1
-          col_stop: 2
-          path: ""
-          content: "function x(constant x: u32, y: i32) -> u8 {\n     ...\n}"
->>>>>>> 527c55f8
+          lo: 65
+          hi: 126