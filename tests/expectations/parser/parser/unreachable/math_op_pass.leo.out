---
namespace: ParseStatement
expectation: Pass
outputs:
  - Definition:
      declaration_type: Let
      variable_names:
        - mutable: true
<<<<<<< HEAD
          identifier: "{\"name\":\"x\",\"span\":\"{\\\"lo\\\":4,\\\"hi\\\":5}\"}"
          span:
            lo: 4
            hi: 5
      type_: ~
      value:
        Binary:
          left:
            Identifier: "{\"name\":\"a\",\"span\":\"{\\\"lo\\\":8,\\\"hi\\\":9}\"}"
          right:
            Identifier: "{\"name\":\"b\",\"span\":\"{\\\"lo\\\":13,\\\"hi\\\":14}\"}"
          op: Eq
          span:
            lo: 8
            hi: 14
      span:
        lo: 0
        hi: 14
=======
          identifier: "{\"name\":\"x\",\"span\":\"{\\\"line_start\\\":1,\\\"line_stop\\\":1,\\\"col_start\\\":5,\\\"col_stop\\\":6,\\\"path\\\":\\\"\\\",\\\"content\\\":\\\"let x: u8 = a == b;\\\"}\"}"
          span:
            line_start: 1
            line_stop: 1
            col_start: 5
            col_stop: 6
            path: ""
            content: "let x: u8 = a == b;"
      type_:
        IntegerType: U8
      value:
        Binary:
          left:
            Identifier: "{\"name\":\"a\",\"span\":\"{\\\"line_start\\\":1,\\\"line_stop\\\":1,\\\"col_start\\\":13,\\\"col_stop\\\":14,\\\"path\\\":\\\"\\\",\\\"content\\\":\\\"let x: u8 = a == b;\\\"}\"}"
          right:
            Identifier: "{\"name\":\"b\",\"span\":\"{\\\"line_start\\\":1,\\\"line_stop\\\":1,\\\"col_start\\\":18,\\\"col_stop\\\":19,\\\"path\\\":\\\"\\\",\\\"content\\\":\\\"let x: u8 = a == b;\\\"}\"}"
          op: Eq
          span:
            line_start: 1
            line_stop: 1
            col_start: 13
            col_stop: 19
            path: ""
            content: "let x: u8 = a == b;"
      span:
        line_start: 1
        line_stop: 1
        col_start: 1
        col_stop: 19
        path: ""
        content: "let x: u8 = a == b;"
>>>>>>> 527c55f8
  - Definition:
      declaration_type: Let
      variable_names:
        - mutable: true
<<<<<<< HEAD
          identifier: "{\"name\":\"x\",\"span\":\"{\\\"lo\\\":4,\\\"hi\\\":5}\"}"
          span:
            lo: 4
            hi: 5
      type_: ~
      value:
        Binary:
          left:
            Identifier: "{\"name\":\"a\",\"span\":\"{\\\"lo\\\":8,\\\"hi\\\":9}\"}"
          right:
            Identifier: "{\"name\":\"b\",\"span\":\"{\\\"lo\\\":13,\\\"hi\\\":14}\"}"
          op: Ne
          span:
            lo: 8
            hi: 14
      span:
        lo: 0
        hi: 14
=======
          identifier: "{\"name\":\"x\",\"span\":\"{\\\"line_start\\\":1,\\\"line_stop\\\":1,\\\"col_start\\\":5,\\\"col_stop\\\":6,\\\"path\\\":\\\"\\\",\\\"content\\\":\\\"let x: u8 = a != b;\\\"}\"}"
          span:
            line_start: 1
            line_stop: 1
            col_start: 5
            col_stop: 6
            path: ""
            content: "let x: u8 = a != b;"
      type_:
        IntegerType: U8
      value:
        Binary:
          left:
            Identifier: "{\"name\":\"a\",\"span\":\"{\\\"line_start\\\":1,\\\"line_stop\\\":1,\\\"col_start\\\":13,\\\"col_stop\\\":14,\\\"path\\\":\\\"\\\",\\\"content\\\":\\\"let x: u8 = a != b;\\\"}\"}"
          right:
            Identifier: "{\"name\":\"b\",\"span\":\"{\\\"line_start\\\":1,\\\"line_stop\\\":1,\\\"col_start\\\":18,\\\"col_stop\\\":19,\\\"path\\\":\\\"\\\",\\\"content\\\":\\\"let x: u8 = a != b;\\\"}\"}"
          op: Ne
          span:
            line_start: 1
            line_stop: 1
            col_start: 13
            col_stop: 19
            path: ""
            content: "let x: u8 = a != b;"
      span:
        line_start: 1
        line_stop: 1
        col_start: 1
        col_stop: 19
        path: ""
        content: "let x: u8 = a != b;"
>>>>>>> 527c55f8
  - Definition:
      declaration_type: Let
      variable_names:
        - mutable: true
<<<<<<< HEAD
          identifier: "{\"name\":\"x\",\"span\":\"{\\\"lo\\\":4,\\\"hi\\\":5}\"}"
          span:
            lo: 4
            hi: 5
      type_: ~
      value:
        Binary:
          left:
            Identifier: "{\"name\":\"a\",\"span\":\"{\\\"lo\\\":8,\\\"hi\\\":9}\"}"
          right:
            Identifier: "{\"name\":\"b\",\"span\":\"{\\\"lo\\\":12,\\\"hi\\\":13}\"}"
          op: Gt
          span:
            lo: 8
            hi: 13
      span:
        lo: 0
        hi: 13
=======
          identifier: "{\"name\":\"x\",\"span\":\"{\\\"line_start\\\":1,\\\"line_stop\\\":1,\\\"col_start\\\":5,\\\"col_stop\\\":6,\\\"path\\\":\\\"\\\",\\\"content\\\":\\\"let x: u8 = a > b;\\\"}\"}"
          span:
            line_start: 1
            line_stop: 1
            col_start: 5
            col_stop: 6
            path: ""
            content: "let x: u8 = a > b;"
      type_:
        IntegerType: U8
      value:
        Binary:
          left:
            Identifier: "{\"name\":\"a\",\"span\":\"{\\\"line_start\\\":1,\\\"line_stop\\\":1,\\\"col_start\\\":13,\\\"col_stop\\\":14,\\\"path\\\":\\\"\\\",\\\"content\\\":\\\"let x: u8 = a > b;\\\"}\"}"
          right:
            Identifier: "{\"name\":\"b\",\"span\":\"{\\\"line_start\\\":1,\\\"line_stop\\\":1,\\\"col_start\\\":17,\\\"col_stop\\\":18,\\\"path\\\":\\\"\\\",\\\"content\\\":\\\"let x: u8 = a > b;\\\"}\"}"
          op: Gt
          span:
            line_start: 1
            line_stop: 1
            col_start: 13
            col_stop: 18
            path: ""
            content: "let x: u8 = a > b;"
      span:
        line_start: 1
        line_stop: 1
        col_start: 1
        col_stop: 18
        path: ""
        content: "let x: u8 = a > b;"
>>>>>>> 527c55f8
  - Definition:
      declaration_type: Let
      variable_names:
        - mutable: true
<<<<<<< HEAD
          identifier: "{\"name\":\"x\",\"span\":\"{\\\"lo\\\":4,\\\"hi\\\":5}\"}"
          span:
            lo: 4
            hi: 5
      type_: ~
      value:
        Binary:
          left:
            Identifier: "{\"name\":\"a\",\"span\":\"{\\\"lo\\\":8,\\\"hi\\\":9}\"}"
          right:
            Identifier: "{\"name\":\"b\",\"span\":\"{\\\"lo\\\":13,\\\"hi\\\":14}\"}"
          op: Ge
          span:
            lo: 8
            hi: 14
      span:
        lo: 0
        hi: 14
=======
          identifier: "{\"name\":\"x\",\"span\":\"{\\\"line_start\\\":1,\\\"line_stop\\\":1,\\\"col_start\\\":5,\\\"col_stop\\\":6,\\\"path\\\":\\\"\\\",\\\"content\\\":\\\"let x: u8 = a >= b;\\\"}\"}"
          span:
            line_start: 1
            line_stop: 1
            col_start: 5
            col_stop: 6
            path: ""
            content: "let x: u8 = a >= b;"
      type_:
        IntegerType: U8
      value:
        Binary:
          left:
            Identifier: "{\"name\":\"a\",\"span\":\"{\\\"line_start\\\":1,\\\"line_stop\\\":1,\\\"col_start\\\":13,\\\"col_stop\\\":14,\\\"path\\\":\\\"\\\",\\\"content\\\":\\\"let x: u8 = a >= b;\\\"}\"}"
          right:
            Identifier: "{\"name\":\"b\",\"span\":\"{\\\"line_start\\\":1,\\\"line_stop\\\":1,\\\"col_start\\\":18,\\\"col_stop\\\":19,\\\"path\\\":\\\"\\\",\\\"content\\\":\\\"let x: u8 = a >= b;\\\"}\"}"
          op: Ge
          span:
            line_start: 1
            line_stop: 1
            col_start: 13
            col_stop: 19
            path: ""
            content: "let x: u8 = a >= b;"
      span:
        line_start: 1
        line_stop: 1
        col_start: 1
        col_stop: 19
        path: ""
        content: "let x: u8 = a >= b;"
>>>>>>> 527c55f8
  - Definition:
      declaration_type: Let
      variable_names:
        - mutable: true
<<<<<<< HEAD
          identifier: "{\"name\":\"x\",\"span\":\"{\\\"lo\\\":4,\\\"hi\\\":5}\"}"
          span:
            lo: 4
            hi: 5
      type_: ~
      value:
        Binary:
          left:
            Identifier: "{\"name\":\"a\",\"span\":\"{\\\"lo\\\":8,\\\"hi\\\":9}\"}"
          right:
            Identifier: "{\"name\":\"b\",\"span\":\"{\\\"lo\\\":12,\\\"hi\\\":13}\"}"
          op: Lt
          span:
            lo: 8
            hi: 13
      span:
        lo: 0
        hi: 13
=======
          identifier: "{\"name\":\"x\",\"span\":\"{\\\"line_start\\\":1,\\\"line_stop\\\":1,\\\"col_start\\\":5,\\\"col_stop\\\":6,\\\"path\\\":\\\"\\\",\\\"content\\\":\\\"let x: u8 = a < b;\\\"}\"}"
          span:
            line_start: 1
            line_stop: 1
            col_start: 5
            col_stop: 6
            path: ""
            content: "let x: u8 = a < b;"
      type_:
        IntegerType: U8
      value:
        Binary:
          left:
            Identifier: "{\"name\":\"a\",\"span\":\"{\\\"line_start\\\":1,\\\"line_stop\\\":1,\\\"col_start\\\":13,\\\"col_stop\\\":14,\\\"path\\\":\\\"\\\",\\\"content\\\":\\\"let x: u8 = a < b;\\\"}\"}"
          right:
            Identifier: "{\"name\":\"b\",\"span\":\"{\\\"line_start\\\":1,\\\"line_stop\\\":1,\\\"col_start\\\":17,\\\"col_stop\\\":18,\\\"path\\\":\\\"\\\",\\\"content\\\":\\\"let x: u8 = a < b;\\\"}\"}"
          op: Lt
          span:
            line_start: 1
            line_stop: 1
            col_start: 13
            col_stop: 18
            path: ""
            content: "let x: u8 = a < b;"
      span:
        line_start: 1
        line_stop: 1
        col_start: 1
        col_stop: 18
        path: ""
        content: "let x: u8 = a < b;"
>>>>>>> 527c55f8
  - Definition:
      declaration_type: Let
      variable_names:
        - mutable: true
<<<<<<< HEAD
          identifier: "{\"name\":\"x\",\"span\":\"{\\\"lo\\\":4,\\\"hi\\\":5}\"}"
          span:
            lo: 4
            hi: 5
      type_: ~
      value:
        Binary:
          left:
            Identifier: "{\"name\":\"a\",\"span\":\"{\\\"lo\\\":8,\\\"hi\\\":9}\"}"
          right:
            Identifier: "{\"name\":\"b\",\"span\":\"{\\\"lo\\\":13,\\\"hi\\\":14}\"}"
          op: Le
          span:
            lo: 8
            hi: 14
      span:
        lo: 0
        hi: 14
=======
          identifier: "{\"name\":\"x\",\"span\":\"{\\\"line_start\\\":1,\\\"line_stop\\\":1,\\\"col_start\\\":5,\\\"col_stop\\\":6,\\\"path\\\":\\\"\\\",\\\"content\\\":\\\"let x: u8 = a <= b;\\\"}\"}"
          span:
            line_start: 1
            line_stop: 1
            col_start: 5
            col_stop: 6
            path: ""
            content: "let x: u8 = a <= b;"
      type_:
        IntegerType: U8
      value:
        Binary:
          left:
            Identifier: "{\"name\":\"a\",\"span\":\"{\\\"line_start\\\":1,\\\"line_stop\\\":1,\\\"col_start\\\":13,\\\"col_stop\\\":14,\\\"path\\\":\\\"\\\",\\\"content\\\":\\\"let x: u8 = a <= b;\\\"}\"}"
          right:
            Identifier: "{\"name\":\"b\",\"span\":\"{\\\"line_start\\\":1,\\\"line_stop\\\":1,\\\"col_start\\\":18,\\\"col_stop\\\":19,\\\"path\\\":\\\"\\\",\\\"content\\\":\\\"let x: u8 = a <= b;\\\"}\"}"
          op: Le
          span:
            line_start: 1
            line_stop: 1
            col_start: 13
            col_stop: 19
            path: ""
            content: "let x: u8 = a <= b;"
      span:
        line_start: 1
        line_stop: 1
        col_start: 1
        col_stop: 19
        path: ""
        content: "let x: u8 = a <= b;"
>>>>>>> 527c55f8
  - Definition:
      declaration_type: Let
      variable_names:
        - mutable: true
<<<<<<< HEAD
          identifier: "{\"name\":\"x\",\"span\":\"{\\\"lo\\\":4,\\\"hi\\\":5}\"}"
          span:
            lo: 4
            hi: 5
      type_: ~
      value:
        Binary:
          left:
            Identifier: "{\"name\":\"a\",\"span\":\"{\\\"lo\\\":8,\\\"hi\\\":9}\"}"
          right:
            Identifier: "{\"name\":\"b\",\"span\":\"{\\\"lo\\\":12,\\\"hi\\\":13}\"}"
          op: Gt
          span:
            lo: 8
            hi: 13
      span:
        lo: 0
        hi: 13
=======
          identifier: "{\"name\":\"x\",\"span\":\"{\\\"line_start\\\":1,\\\"line_stop\\\":1,\\\"col_start\\\":5,\\\"col_stop\\\":6,\\\"path\\\":\\\"\\\",\\\"content\\\":\\\"let x: u8 = a > b;\\\"}\"}"
          span:
            line_start: 1
            line_stop: 1
            col_start: 5
            col_stop: 6
            path: ""
            content: "let x: u8 = a > b;"
      type_:
        IntegerType: U8
      value:
        Binary:
          left:
            Identifier: "{\"name\":\"a\",\"span\":\"{\\\"line_start\\\":1,\\\"line_stop\\\":1,\\\"col_start\\\":13,\\\"col_stop\\\":14,\\\"path\\\":\\\"\\\",\\\"content\\\":\\\"let x: u8 = a > b;\\\"}\"}"
          right:
            Identifier: "{\"name\":\"b\",\"span\":\"{\\\"line_start\\\":1,\\\"line_stop\\\":1,\\\"col_start\\\":17,\\\"col_stop\\\":18,\\\"path\\\":\\\"\\\",\\\"content\\\":\\\"let x: u8 = a > b;\\\"}\"}"
          op: Gt
          span:
            line_start: 1
            line_stop: 1
            col_start: 13
            col_stop: 18
            path: ""
            content: "let x: u8 = a > b;"
      span:
        line_start: 1
        line_stop: 1
        col_start: 1
        col_stop: 18
        path: ""
        content: "let x: u8 = a > b;"
>>>>>>> 527c55f8
  - Assign:
      operation: Assign
      assignee:
        identifier: "{\"name\":\"x_\",\"span\":\"{\\\"lo\\\":0,\\\"hi\\\":2}\"}"
        accesses: []
        span:
          lo: 0
          hi: 2
      value:
        Identifier: "{\"name\":\"b\",\"span\":\"{\\\"lo\\\":3,\\\"hi\\\":4}\"}"
      span:
        lo: 0
        hi: 4
  - Expression:
      expression:
        Binary:
          left:
            Identifier: "{\"name\":\"x\",\"span\":\"{\\\"lo\\\":0,\\\"hi\\\":1}\"}"
          right:
            Identifier: "{\"name\":\"b\",\"span\":\"{\\\"lo\\\":3,\\\"hi\\\":4}\"}"
          op: Eq
          span:
            lo: 0
            hi: 4
      span:
        lo: 0
        hi: 4
  - Expression:
      expression:
        Binary:
          left:
            Identifier: "{\"name\":\"x\",\"span\":\"{\\\"lo\\\":0,\\\"hi\\\":1}\"}"
          right:
            Identifier: "{\"name\":\"b\",\"span\":\"{\\\"lo\\\":3,\\\"hi\\\":4}\"}"
          op: Ne
          span:
            lo: 0
            hi: 4
      span:
        lo: 0
        hi: 4
  - Expression:
      expression:
        Binary:
          left:
            Identifier: "{\"name\":\"x\",\"span\":\"{\\\"lo\\\":0,\\\"hi\\\":1}\"}"
          right:
            Identifier: "{\"name\":\"b\",\"span\":\"{\\\"lo\\\":3,\\\"hi\\\":4}\"}"
          op: Ge
          span:
            lo: 0
            hi: 4
      span:
        lo: 0
        hi: 4
  - Expression:
      expression:
        Binary:
          left:
            Identifier: "{\"name\":\"x\",\"span\":\"{\\\"lo\\\":0,\\\"hi\\\":1}\"}"
          right:
            Identifier: "{\"name\":\"b\",\"span\":\"{\\\"lo\\\":3,\\\"hi\\\":4}\"}"
          op: Le
          span:
            lo: 0
            hi: 4
      span:
        lo: 0
        hi: 4
  - Expression:
      expression:
        Binary:
          left:
            Identifier: "{\"name\":\"x\",\"span\":\"{\\\"lo\\\":0,\\\"hi\\\":1}\"}"
          right:
            Identifier: "{\"name\":\"b\",\"span\":\"{\\\"lo\\\":3,\\\"hi\\\":4}\"}"
          op: Ge
          span:
            lo: 0
            hi: 4
      span:
        lo: 0
        hi: 4
  - Assign:
      operation: Assign
      assignee:
        identifier: "{\"name\":\"xconsole\",\"span\":\"{\\\"lo\\\":0,\\\"hi\\\":8}\"}"
        accesses: []
        span:
          lo: 0
          hi: 8
      value:
        Identifier: "{\"name\":\"b\",\"span\":\"{\\\"lo\\\":9,\\\"hi\\\":10}\"}"
      span:
        lo: 0
        hi: 10
  - Assign:
      operation: Assign
      assignee:
        identifier: "{\"name\":\"xconst\",\"span\":\"{\\\"lo\\\":0,\\\"hi\\\":6}\"}"
        accesses: []
        span:
          lo: 0
          hi: 6
      value:
        Identifier: "{\"name\":\"b\",\"span\":\"{\\\"lo\\\":7,\\\"hi\\\":8}\"}"
      span:
        lo: 0
        hi: 8
  - Assign:
      operation: Assign
      assignee:
        identifier: "{\"name\":\"xlet\",\"span\":\"{\\\"lo\\\":0,\\\"hi\\\":4}\"}"
        accesses: []
        span:
          lo: 0
          hi: 4
      value:
        Identifier: "{\"name\":\"b\",\"span\":\"{\\\"lo\\\":5,\\\"hi\\\":6}\"}"
      span:
        lo: 0
        hi: 6
  - Assign:
      operation: Assign
      assignee:
        identifier: "{\"name\":\"xfor\",\"span\":\"{\\\"lo\\\":0,\\\"hi\\\":4}\"}"
        accesses: []
        span:
          lo: 0
          hi: 4
      value:
        Identifier: "{\"name\":\"b\",\"span\":\"{\\\"lo\\\":5,\\\"hi\\\":6}\"}"
      span:
        lo: 0
        hi: 6
  - Assign:
      operation: Assign
      assignee:
        identifier: "{\"name\":\"xif\",\"span\":\"{\\\"lo\\\":0,\\\"hi\\\":3}\"}"
        accesses: []
        span:
          lo: 0
          hi: 3
      value:
        Identifier: "{\"name\":\"b\",\"span\":\"{\\\"lo\\\":4,\\\"hi\\\":5}\"}"
      span:
        lo: 0
        hi: 5
  - Assign:
      operation: Assign
      assignee:
        identifier: "{\"name\":\"xelse\",\"span\":\"{\\\"lo\\\":0,\\\"hi\\\":5}\"}"
        accesses: []
        span:
          lo: 0
          hi: 5
      value:
        Identifier: "{\"name\":\"b\",\"span\":\"{\\\"lo\\\":6,\\\"hi\\\":7}\"}"
      span:
        lo: 0
        hi: 7
  - Assign:
      operation: Assign
      assignee:
        identifier: "{\"name\":\"xi8\",\"span\":\"{\\\"lo\\\":0,\\\"hi\\\":3}\"}"
        accesses: []
        span:
          lo: 0
          hi: 3
      value:
        Identifier: "{\"name\":\"b\",\"span\":\"{\\\"lo\\\":4,\\\"hi\\\":5}\"}"
      span:
        lo: 0
        hi: 5
  - Assign:
      operation: Assign
      assignee:
        identifier: "{\"name\":\"xi16\",\"span\":\"{\\\"lo\\\":0,\\\"hi\\\":4}\"}"
        accesses: []
        span:
          lo: 0
          hi: 4
      value:
        Identifier: "{\"name\":\"b\",\"span\":\"{\\\"lo\\\":5,\\\"hi\\\":6}\"}"
      span:
        lo: 0
        hi: 6
  - Assign:
      operation: Assign
      assignee:
        identifier: "{\"name\":\"xi32\",\"span\":\"{\\\"lo\\\":0,\\\"hi\\\":4}\"}"
        accesses: []
        span:
          lo: 0
          hi: 4
      value:
        Identifier: "{\"name\":\"b\",\"span\":\"{\\\"lo\\\":5,\\\"hi\\\":6}\"}"
      span:
        lo: 0
        hi: 6
  - Assign:
      operation: Assign
      assignee:
        identifier: "{\"name\":\"xi64\",\"span\":\"{\\\"lo\\\":0,\\\"hi\\\":4}\"}"
        accesses: []
        span:
          lo: 0
          hi: 4
      value:
        Identifier: "{\"name\":\"b\",\"span\":\"{\\\"lo\\\":5,\\\"hi\\\":6}\"}"
      span:
        lo: 0
        hi: 6
  - Assign:
      operation: Assign
      assignee:
        identifier: "{\"name\":\"xi128\",\"span\":\"{\\\"lo\\\":0,\\\"hi\\\":5}\"}"
        accesses: []
        span:
          lo: 0
          hi: 5
      value:
        Identifier: "{\"name\":\"b\",\"span\":\"{\\\"lo\\\":6,\\\"hi\\\":7}\"}"
      span:
        lo: 0
        hi: 7
  - Assign:
      operation: Assign
      assignee:
        identifier: "{\"name\":\"xu8\",\"span\":\"{\\\"lo\\\":0,\\\"hi\\\":3}\"}"
        accesses: []
        span:
          lo: 0
          hi: 3
      value:
        Identifier: "{\"name\":\"b\",\"span\":\"{\\\"lo\\\":4,\\\"hi\\\":5}\"}"
      span:
        lo: 0
        hi: 5
  - Assign:
      operation: Assign
      assignee:
        identifier: "{\"name\":\"xu16\",\"span\":\"{\\\"lo\\\":0,\\\"hi\\\":4}\"}"
        accesses: []
        span:
          lo: 0
          hi: 4
      value:
        Identifier: "{\"name\":\"b\",\"span\":\"{\\\"lo\\\":5,\\\"hi\\\":6}\"}"
      span:
        lo: 0
        hi: 6
  - Assign:
      operation: Assign
      assignee:
        identifier: "{\"name\":\"xu32\",\"span\":\"{\\\"lo\\\":0,\\\"hi\\\":4}\"}"
        accesses: []
        span:
          lo: 0
          hi: 4
      value:
        Identifier: "{\"name\":\"b\",\"span\":\"{\\\"lo\\\":5,\\\"hi\\\":6}\"}"
      span:
        lo: 0
        hi: 6
  - Assign:
      operation: Assign
      assignee:
        identifier: "{\"name\":\"xu64\",\"span\":\"{\\\"lo\\\":0,\\\"hi\\\":4}\"}"
        accesses: []
        span:
          lo: 0
          hi: 4
      value:
        Identifier: "{\"name\":\"b\",\"span\":\"{\\\"lo\\\":5,\\\"hi\\\":6}\"}"
      span:
        lo: 0
        hi: 6
  - Assign:
      operation: Assign
      assignee:
        identifier: "{\"name\":\"xu128\",\"span\":\"{\\\"lo\\\":0,\\\"hi\\\":5}\"}"
        accesses: []
        span:
          lo: 0
          hi: 5
      value:
        Identifier: "{\"name\":\"b\",\"span\":\"{\\\"lo\\\":6,\\\"hi\\\":7}\"}"
      span:
        lo: 0
        hi: 7
  - Assign:
      operation: Assign
      assignee:
        identifier: "{\"name\":\"xreturn\",\"span\":\"{\\\"lo\\\":0,\\\"hi\\\":7}\"}"
        accesses: []
        span:
          lo: 0
          hi: 7
      value:
        Identifier: "{\"name\":\"b\",\"span\":\"{\\\"lo\\\":8,\\\"hi\\\":9}\"}"
      span:
        lo: 0
        hi: 9
  - Assign:
      operation: Assign
      assignee:
        identifier: "{\"name\":\"xtrue\",\"span\":\"{\\\"lo\\\":0,\\\"hi\\\":5}\"}"
        accesses: []
        span:
          lo: 0
          hi: 5
      value:
        Identifier: "{\"name\":\"b\",\"span\":\"{\\\"lo\\\":6,\\\"hi\\\":7}\"}"
      span:
        lo: 0
        hi: 7
  - Assign:
      operation: Assign
      assignee:
        identifier: "{\"name\":\"xfalse\",\"span\":\"{\\\"lo\\\":0,\\\"hi\\\":6}\"}"
        accesses: []
        span:
          lo: 0
          hi: 6
      value:
        Identifier: "{\"name\":\"b\",\"span\":\"{\\\"lo\\\":7,\\\"hi\\\":8}\"}"
      span:
        lo: 0
        hi: 8
  - Assign:
      operation: Assign
      assignee:
        identifier: "{\"name\":\"x0\",\"span\":\"{\\\"lo\\\":0,\\\"hi\\\":2}\"}"
        accesses: []
        span:
          lo: 0
          hi: 2
      value:
        Identifier: "{\"name\":\"b\",\"span\":\"{\\\"lo\\\":3,\\\"hi\\\":4}\"}"
      span:
        lo: 0
        hi: 4<|MERGE_RESOLUTION|>--- conflicted
+++ resolved
@@ -6,394 +6,163 @@
       declaration_type: Let
       variable_names:
         - mutable: true
-<<<<<<< HEAD
-          identifier: "{\"name\":\"x\",\"span\":\"{\\\"lo\\\":4,\\\"hi\\\":5}\"}"
-          span:
-            lo: 4
-            hi: 5
-      type_: ~
-      value:
-        Binary:
-          left:
-            Identifier: "{\"name\":\"a\",\"span\":\"{\\\"lo\\\":8,\\\"hi\\\":9}\"}"
-          right:
-            Identifier: "{\"name\":\"b\",\"span\":\"{\\\"lo\\\":13,\\\"hi\\\":14}\"}"
+          identifier: "{\"name\":\"x\",\"span\":\"{\\\"lo\\\":4,\\\"hi\\\":5}\"}"
+          span:
+            lo: 4
+            hi: 5
+      type_:
+        IntegerType: U8
+      value:
+        Binary:
+          left:
+            Identifier: "{\"name\":\"a\",\"span\":\"{\\\"lo\\\":12,\\\"hi\\\":13}\"}"
+          right:
+            Identifier: "{\"name\":\"b\",\"span\":\"{\\\"lo\\\":17,\\\"hi\\\":18}\"}"
           op: Eq
           span:
-            lo: 8
-            hi: 14
-      span:
-        lo: 0
-        hi: 14
-=======
-          identifier: "{\"name\":\"x\",\"span\":\"{\\\"line_start\\\":1,\\\"line_stop\\\":1,\\\"col_start\\\":5,\\\"col_stop\\\":6,\\\"path\\\":\\\"\\\",\\\"content\\\":\\\"let x: u8 = a == b;\\\"}\"}"
-          span:
-            line_start: 1
-            line_stop: 1
-            col_start: 5
-            col_stop: 6
-            path: ""
-            content: "let x: u8 = a == b;"
-      type_:
-        IntegerType: U8
-      value:
-        Binary:
-          left:
-            Identifier: "{\"name\":\"a\",\"span\":\"{\\\"line_start\\\":1,\\\"line_stop\\\":1,\\\"col_start\\\":13,\\\"col_stop\\\":14,\\\"path\\\":\\\"\\\",\\\"content\\\":\\\"let x: u8 = a == b;\\\"}\"}"
-          right:
-            Identifier: "{\"name\":\"b\",\"span\":\"{\\\"line_start\\\":1,\\\"line_stop\\\":1,\\\"col_start\\\":18,\\\"col_stop\\\":19,\\\"path\\\":\\\"\\\",\\\"content\\\":\\\"let x: u8 = a == b;\\\"}\"}"
-          op: Eq
-          span:
-            line_start: 1
-            line_stop: 1
-            col_start: 13
-            col_stop: 19
-            path: ""
-            content: "let x: u8 = a == b;"
-      span:
-        line_start: 1
-        line_stop: 1
-        col_start: 1
-        col_stop: 19
-        path: ""
-        content: "let x: u8 = a == b;"
->>>>>>> 527c55f8
-  - Definition:
-      declaration_type: Let
-      variable_names:
-        - mutable: true
-<<<<<<< HEAD
-          identifier: "{\"name\":\"x\",\"span\":\"{\\\"lo\\\":4,\\\"hi\\\":5}\"}"
-          span:
-            lo: 4
-            hi: 5
-      type_: ~
-      value:
-        Binary:
-          left:
-            Identifier: "{\"name\":\"a\",\"span\":\"{\\\"lo\\\":8,\\\"hi\\\":9}\"}"
-          right:
-            Identifier: "{\"name\":\"b\",\"span\":\"{\\\"lo\\\":13,\\\"hi\\\":14}\"}"
+            lo: 12
+            hi: 18
+      span:
+        lo: 0
+        hi: 18
+  - Definition:
+      declaration_type: Let
+      variable_names:
+        - mutable: true
+          identifier: "{\"name\":\"x\",\"span\":\"{\\\"lo\\\":4,\\\"hi\\\":5}\"}"
+          span:
+            lo: 4
+            hi: 5
+      type_:
+        IntegerType: U8
+      value:
+        Binary:
+          left:
+            Identifier: "{\"name\":\"a\",\"span\":\"{\\\"lo\\\":12,\\\"hi\\\":13}\"}"
+          right:
+            Identifier: "{\"name\":\"b\",\"span\":\"{\\\"lo\\\":17,\\\"hi\\\":18}\"}"
           op: Ne
           span:
-            lo: 8
-            hi: 14
-      span:
-        lo: 0
-        hi: 14
-=======
-          identifier: "{\"name\":\"x\",\"span\":\"{\\\"line_start\\\":1,\\\"line_stop\\\":1,\\\"col_start\\\":5,\\\"col_stop\\\":6,\\\"path\\\":\\\"\\\",\\\"content\\\":\\\"let x: u8 = a != b;\\\"}\"}"
-          span:
-            line_start: 1
-            line_stop: 1
-            col_start: 5
-            col_stop: 6
-            path: ""
-            content: "let x: u8 = a != b;"
-      type_:
-        IntegerType: U8
-      value:
-        Binary:
-          left:
-            Identifier: "{\"name\":\"a\",\"span\":\"{\\\"line_start\\\":1,\\\"line_stop\\\":1,\\\"col_start\\\":13,\\\"col_stop\\\":14,\\\"path\\\":\\\"\\\",\\\"content\\\":\\\"let x: u8 = a != b;\\\"}\"}"
-          right:
-            Identifier: "{\"name\":\"b\",\"span\":\"{\\\"line_start\\\":1,\\\"line_stop\\\":1,\\\"col_start\\\":18,\\\"col_stop\\\":19,\\\"path\\\":\\\"\\\",\\\"content\\\":\\\"let x: u8 = a != b;\\\"}\"}"
-          op: Ne
-          span:
-            line_start: 1
-            line_stop: 1
-            col_start: 13
-            col_stop: 19
-            path: ""
-            content: "let x: u8 = a != b;"
-      span:
-        line_start: 1
-        line_stop: 1
-        col_start: 1
-        col_stop: 19
-        path: ""
-        content: "let x: u8 = a != b;"
->>>>>>> 527c55f8
-  - Definition:
-      declaration_type: Let
-      variable_names:
-        - mutable: true
-<<<<<<< HEAD
-          identifier: "{\"name\":\"x\",\"span\":\"{\\\"lo\\\":4,\\\"hi\\\":5}\"}"
-          span:
-            lo: 4
-            hi: 5
-      type_: ~
-      value:
-        Binary:
-          left:
-            Identifier: "{\"name\":\"a\",\"span\":\"{\\\"lo\\\":8,\\\"hi\\\":9}\"}"
-          right:
-            Identifier: "{\"name\":\"b\",\"span\":\"{\\\"lo\\\":12,\\\"hi\\\":13}\"}"
+            lo: 12
+            hi: 18
+      span:
+        lo: 0
+        hi: 18
+  - Definition:
+      declaration_type: Let
+      variable_names:
+        - mutable: true
+          identifier: "{\"name\":\"x\",\"span\":\"{\\\"lo\\\":4,\\\"hi\\\":5}\"}"
+          span:
+            lo: 4
+            hi: 5
+      type_:
+        IntegerType: U8
+      value:
+        Binary:
+          left:
+            Identifier: "{\"name\":\"a\",\"span\":\"{\\\"lo\\\":12,\\\"hi\\\":13}\"}"
+          right:
+            Identifier: "{\"name\":\"b\",\"span\":\"{\\\"lo\\\":16,\\\"hi\\\":17}\"}"
           op: Gt
           span:
-            lo: 8
-            hi: 13
-      span:
-        lo: 0
-        hi: 13
-=======
-          identifier: "{\"name\":\"x\",\"span\":\"{\\\"line_start\\\":1,\\\"line_stop\\\":1,\\\"col_start\\\":5,\\\"col_stop\\\":6,\\\"path\\\":\\\"\\\",\\\"content\\\":\\\"let x: u8 = a > b;\\\"}\"}"
-          span:
-            line_start: 1
-            line_stop: 1
-            col_start: 5
-            col_stop: 6
-            path: ""
-            content: "let x: u8 = a > b;"
-      type_:
-        IntegerType: U8
-      value:
-        Binary:
-          left:
-            Identifier: "{\"name\":\"a\",\"span\":\"{\\\"line_start\\\":1,\\\"line_stop\\\":1,\\\"col_start\\\":13,\\\"col_stop\\\":14,\\\"path\\\":\\\"\\\",\\\"content\\\":\\\"let x: u8 = a > b;\\\"}\"}"
-          right:
-            Identifier: "{\"name\":\"b\",\"span\":\"{\\\"line_start\\\":1,\\\"line_stop\\\":1,\\\"col_start\\\":17,\\\"col_stop\\\":18,\\\"path\\\":\\\"\\\",\\\"content\\\":\\\"let x: u8 = a > b;\\\"}\"}"
+            lo: 12
+            hi: 17
+      span:
+        lo: 0
+        hi: 17
+  - Definition:
+      declaration_type: Let
+      variable_names:
+        - mutable: true
+          identifier: "{\"name\":\"x\",\"span\":\"{\\\"lo\\\":4,\\\"hi\\\":5}\"}"
+          span:
+            lo: 4
+            hi: 5
+      type_:
+        IntegerType: U8
+      value:
+        Binary:
+          left:
+            Identifier: "{\"name\":\"a\",\"span\":\"{\\\"lo\\\":12,\\\"hi\\\":13}\"}"
+          right:
+            Identifier: "{\"name\":\"b\",\"span\":\"{\\\"lo\\\":17,\\\"hi\\\":18}\"}"
+          op: Ge
+          span:
+            lo: 12
+            hi: 18
+      span:
+        lo: 0
+        hi: 18
+  - Definition:
+      declaration_type: Let
+      variable_names:
+        - mutable: true
+          identifier: "{\"name\":\"x\",\"span\":\"{\\\"lo\\\":4,\\\"hi\\\":5}\"}"
+          span:
+            lo: 4
+            hi: 5
+      type_:
+        IntegerType: U8
+      value:
+        Binary:
+          left:
+            Identifier: "{\"name\":\"a\",\"span\":\"{\\\"lo\\\":12,\\\"hi\\\":13}\"}"
+          right:
+            Identifier: "{\"name\":\"b\",\"span\":\"{\\\"lo\\\":16,\\\"hi\\\":17}\"}"
+          op: Lt
+          span:
+            lo: 12
+            hi: 17
+      span:
+        lo: 0
+        hi: 17
+  - Definition:
+      declaration_type: Let
+      variable_names:
+        - mutable: true
+          identifier: "{\"name\":\"x\",\"span\":\"{\\\"lo\\\":4,\\\"hi\\\":5}\"}"
+          span:
+            lo: 4
+            hi: 5
+      type_:
+        IntegerType: U8
+      value:
+        Binary:
+          left:
+            Identifier: "{\"name\":\"a\",\"span\":\"{\\\"lo\\\":12,\\\"hi\\\":13}\"}"
+          right:
+            Identifier: "{\"name\":\"b\",\"span\":\"{\\\"lo\\\":17,\\\"hi\\\":18}\"}"
+          op: Le
+          span:
+            lo: 12
+            hi: 18
+      span:
+        lo: 0
+        hi: 18
+  - Definition:
+      declaration_type: Let
+      variable_names:
+        - mutable: true
+          identifier: "{\"name\":\"x\",\"span\":\"{\\\"lo\\\":4,\\\"hi\\\":5}\"}"
+          span:
+            lo: 4
+            hi: 5
+      type_:
+        IntegerType: U8
+      value:
+        Binary:
+          left:
+            Identifier: "{\"name\":\"a\",\"span\":\"{\\\"lo\\\":12,\\\"hi\\\":13}\"}"
+          right:
+            Identifier: "{\"name\":\"b\",\"span\":\"{\\\"lo\\\":16,\\\"hi\\\":17}\"}"
           op: Gt
           span:
-            line_start: 1
-            line_stop: 1
-            col_start: 13
-            col_stop: 18
-            path: ""
-            content: "let x: u8 = a > b;"
-      span:
-        line_start: 1
-        line_stop: 1
-        col_start: 1
-        col_stop: 18
-        path: ""
-        content: "let x: u8 = a > b;"
->>>>>>> 527c55f8
-  - Definition:
-      declaration_type: Let
-      variable_names:
-        - mutable: true
-<<<<<<< HEAD
-          identifier: "{\"name\":\"x\",\"span\":\"{\\\"lo\\\":4,\\\"hi\\\":5}\"}"
-          span:
-            lo: 4
-            hi: 5
-      type_: ~
-      value:
-        Binary:
-          left:
-            Identifier: "{\"name\":\"a\",\"span\":\"{\\\"lo\\\":8,\\\"hi\\\":9}\"}"
-          right:
-            Identifier: "{\"name\":\"b\",\"span\":\"{\\\"lo\\\":13,\\\"hi\\\":14}\"}"
-          op: Ge
-          span:
-            lo: 8
-            hi: 14
-      span:
-        lo: 0
-        hi: 14
-=======
-          identifier: "{\"name\":\"x\",\"span\":\"{\\\"line_start\\\":1,\\\"line_stop\\\":1,\\\"col_start\\\":5,\\\"col_stop\\\":6,\\\"path\\\":\\\"\\\",\\\"content\\\":\\\"let x: u8 = a >= b;\\\"}\"}"
-          span:
-            line_start: 1
-            line_stop: 1
-            col_start: 5
-            col_stop: 6
-            path: ""
-            content: "let x: u8 = a >= b;"
-      type_:
-        IntegerType: U8
-      value:
-        Binary:
-          left:
-            Identifier: "{\"name\":\"a\",\"span\":\"{\\\"line_start\\\":1,\\\"line_stop\\\":1,\\\"col_start\\\":13,\\\"col_stop\\\":14,\\\"path\\\":\\\"\\\",\\\"content\\\":\\\"let x: u8 = a >= b;\\\"}\"}"
-          right:
-            Identifier: "{\"name\":\"b\",\"span\":\"{\\\"line_start\\\":1,\\\"line_stop\\\":1,\\\"col_start\\\":18,\\\"col_stop\\\":19,\\\"path\\\":\\\"\\\",\\\"content\\\":\\\"let x: u8 = a >= b;\\\"}\"}"
-          op: Ge
-          span:
-            line_start: 1
-            line_stop: 1
-            col_start: 13
-            col_stop: 19
-            path: ""
-            content: "let x: u8 = a >= b;"
-      span:
-        line_start: 1
-        line_stop: 1
-        col_start: 1
-        col_stop: 19
-        path: ""
-        content: "let x: u8 = a >= b;"
->>>>>>> 527c55f8
-  - Definition:
-      declaration_type: Let
-      variable_names:
-        - mutable: true
-<<<<<<< HEAD
-          identifier: "{\"name\":\"x\",\"span\":\"{\\\"lo\\\":4,\\\"hi\\\":5}\"}"
-          span:
-            lo: 4
-            hi: 5
-      type_: ~
-      value:
-        Binary:
-          left:
-            Identifier: "{\"name\":\"a\",\"span\":\"{\\\"lo\\\":8,\\\"hi\\\":9}\"}"
-          right:
-            Identifier: "{\"name\":\"b\",\"span\":\"{\\\"lo\\\":12,\\\"hi\\\":13}\"}"
-          op: Lt
-          span:
-            lo: 8
-            hi: 13
-      span:
-        lo: 0
-        hi: 13
-=======
-          identifier: "{\"name\":\"x\",\"span\":\"{\\\"line_start\\\":1,\\\"line_stop\\\":1,\\\"col_start\\\":5,\\\"col_stop\\\":6,\\\"path\\\":\\\"\\\",\\\"content\\\":\\\"let x: u8 = a < b;\\\"}\"}"
-          span:
-            line_start: 1
-            line_stop: 1
-            col_start: 5
-            col_stop: 6
-            path: ""
-            content: "let x: u8 = a < b;"
-      type_:
-        IntegerType: U8
-      value:
-        Binary:
-          left:
-            Identifier: "{\"name\":\"a\",\"span\":\"{\\\"line_start\\\":1,\\\"line_stop\\\":1,\\\"col_start\\\":13,\\\"col_stop\\\":14,\\\"path\\\":\\\"\\\",\\\"content\\\":\\\"let x: u8 = a < b;\\\"}\"}"
-          right:
-            Identifier: "{\"name\":\"b\",\"span\":\"{\\\"line_start\\\":1,\\\"line_stop\\\":1,\\\"col_start\\\":17,\\\"col_stop\\\":18,\\\"path\\\":\\\"\\\",\\\"content\\\":\\\"let x: u8 = a < b;\\\"}\"}"
-          op: Lt
-          span:
-            line_start: 1
-            line_stop: 1
-            col_start: 13
-            col_stop: 18
-            path: ""
-            content: "let x: u8 = a < b;"
-      span:
-        line_start: 1
-        line_stop: 1
-        col_start: 1
-        col_stop: 18
-        path: ""
-        content: "let x: u8 = a < b;"
->>>>>>> 527c55f8
-  - Definition:
-      declaration_type: Let
-      variable_names:
-        - mutable: true
-<<<<<<< HEAD
-          identifier: "{\"name\":\"x\",\"span\":\"{\\\"lo\\\":4,\\\"hi\\\":5}\"}"
-          span:
-            lo: 4
-            hi: 5
-      type_: ~
-      value:
-        Binary:
-          left:
-            Identifier: "{\"name\":\"a\",\"span\":\"{\\\"lo\\\":8,\\\"hi\\\":9}\"}"
-          right:
-            Identifier: "{\"name\":\"b\",\"span\":\"{\\\"lo\\\":13,\\\"hi\\\":14}\"}"
-          op: Le
-          span:
-            lo: 8
-            hi: 14
-      span:
-        lo: 0
-        hi: 14
-=======
-          identifier: "{\"name\":\"x\",\"span\":\"{\\\"line_start\\\":1,\\\"line_stop\\\":1,\\\"col_start\\\":5,\\\"col_stop\\\":6,\\\"path\\\":\\\"\\\",\\\"content\\\":\\\"let x: u8 = a <= b;\\\"}\"}"
-          span:
-            line_start: 1
-            line_stop: 1
-            col_start: 5
-            col_stop: 6
-            path: ""
-            content: "let x: u8 = a <= b;"
-      type_:
-        IntegerType: U8
-      value:
-        Binary:
-          left:
-            Identifier: "{\"name\":\"a\",\"span\":\"{\\\"line_start\\\":1,\\\"line_stop\\\":1,\\\"col_start\\\":13,\\\"col_stop\\\":14,\\\"path\\\":\\\"\\\",\\\"content\\\":\\\"let x: u8 = a <= b;\\\"}\"}"
-          right:
-            Identifier: "{\"name\":\"b\",\"span\":\"{\\\"line_start\\\":1,\\\"line_stop\\\":1,\\\"col_start\\\":18,\\\"col_stop\\\":19,\\\"path\\\":\\\"\\\",\\\"content\\\":\\\"let x: u8 = a <= b;\\\"}\"}"
-          op: Le
-          span:
-            line_start: 1
-            line_stop: 1
-            col_start: 13
-            col_stop: 19
-            path: ""
-            content: "let x: u8 = a <= b;"
-      span:
-        line_start: 1
-        line_stop: 1
-        col_start: 1
-        col_stop: 19
-        path: ""
-        content: "let x: u8 = a <= b;"
->>>>>>> 527c55f8
-  - Definition:
-      declaration_type: Let
-      variable_names:
-        - mutable: true
-<<<<<<< HEAD
-          identifier: "{\"name\":\"x\",\"span\":\"{\\\"lo\\\":4,\\\"hi\\\":5}\"}"
-          span:
-            lo: 4
-            hi: 5
-      type_: ~
-      value:
-        Binary:
-          left:
-            Identifier: "{\"name\":\"a\",\"span\":\"{\\\"lo\\\":8,\\\"hi\\\":9}\"}"
-          right:
-            Identifier: "{\"name\":\"b\",\"span\":\"{\\\"lo\\\":12,\\\"hi\\\":13}\"}"
-          op: Gt
-          span:
-            lo: 8
-            hi: 13
-      span:
-        lo: 0
-        hi: 13
-=======
-          identifier: "{\"name\":\"x\",\"span\":\"{\\\"line_start\\\":1,\\\"line_stop\\\":1,\\\"col_start\\\":5,\\\"col_stop\\\":6,\\\"path\\\":\\\"\\\",\\\"content\\\":\\\"let x: u8 = a > b;\\\"}\"}"
-          span:
-            line_start: 1
-            line_stop: 1
-            col_start: 5
-            col_stop: 6
-            path: ""
-            content: "let x: u8 = a > b;"
-      type_:
-        IntegerType: U8
-      value:
-        Binary:
-          left:
-            Identifier: "{\"name\":\"a\",\"span\":\"{\\\"line_start\\\":1,\\\"line_stop\\\":1,\\\"col_start\\\":13,\\\"col_stop\\\":14,\\\"path\\\":\\\"\\\",\\\"content\\\":\\\"let x: u8 = a > b;\\\"}\"}"
-          right:
-            Identifier: "{\"name\":\"b\",\"span\":\"{\\\"line_start\\\":1,\\\"line_stop\\\":1,\\\"col_start\\\":17,\\\"col_stop\\\":18,\\\"path\\\":\\\"\\\",\\\"content\\\":\\\"let x: u8 = a > b;\\\"}\"}"
-          op: Gt
-          span:
-            line_start: 1
-            line_stop: 1
-            col_start: 13
-            col_stop: 18
-            path: ""
-            content: "let x: u8 = a > b;"
-      span:
-        line_start: 1
-        line_stop: 1
-        col_start: 1
-        col_stop: 18
-        path: ""
-        content: "let x: u8 = a > b;"
->>>>>>> 527c55f8
+            lo: 12
+            hi: 17
+      span:
+        lo: 0
+        hi: 17
   - Assign:
       operation: Assign
       assignee:
