--- conflicted
+++ resolved
@@ -17,899 +17,374 @@
       declaration_type: Let
       variable_names:
         - mutable: true
-<<<<<<< HEAD
-          identifier: "{\"name\":\"x\",\"span\":\"{\\\"lo\\\":4,\\\"hi\\\":5}\"}"
-          span:
-            lo: 4
-            hi: 5
-      type_: ~
-      value:
-        Identifier: "{\"name\":\"aimport\",\"span\":\"{\\\"lo\\\":8,\\\"hi\\\":15}\"}"
+          identifier: "{\"name\":\"x\",\"span\":\"{\\\"lo\\\":4,\\\"hi\\\":5}\"}"
+          span:
+            lo: 4
+            hi: 5
+      type_:
+        IntegerType: U8
+      value:
+        Identifier: "{\"name\":\"aimport\",\"span\":\"{\\\"lo\\\":12,\\\"hi\\\":19}\"}"
+      span:
+        lo: 0
+        hi: 19
+  - Definition:
+      declaration_type: Let
+      variable_names:
+        - mutable: true
+          identifier: "{\"name\":\"x\",\"span\":\"{\\\"lo\\\":4,\\\"hi\\\":5}\"}"
+          span:
+            lo: 4
+            hi: 5
+      type_:
+        IntegerType: U8
+      value:
+        Identifier: "{\"name\":\"a_\",\"span\":\"{\\\"lo\\\":12,\\\"hi\\\":14}\"}"
+      span:
+        lo: 0
+        hi: 14
+  - Definition:
+      declaration_type: Let
+      variable_names:
+        - mutable: true
+          identifier: "{\"name\":\"x\",\"span\":\"{\\\"lo\\\":4,\\\"hi\\\":5}\"}"
+          span:
+            lo: 4
+            hi: 5
+      type_:
+        IntegerType: U8
+      value:
+        Identifier: "{\"name\":\"aas\",\"span\":\"{\\\"lo\\\":12,\\\"hi\\\":15}\"}"
       span:
         lo: 0
         hi: 15
-=======
-          identifier: "{\"name\":\"x\",\"span\":\"{\\\"line_start\\\":1,\\\"line_stop\\\":1,\\\"col_start\\\":5,\\\"col_stop\\\":6,\\\"path\\\":\\\"\\\",\\\"content\\\":\\\"let x: u8 = aimport;\\\"}\"}"
-          span:
-            line_start: 1
-            line_stop: 1
-            col_start: 5
-            col_stop: 6
-            path: ""
-            content: "let x: u8 = aimport;"
-      type_:
-        IntegerType: U8
-      value:
-        Identifier: "{\"name\":\"aimport\",\"span\":\"{\\\"line_start\\\":1,\\\"line_stop\\\":1,\\\"col_start\\\":13,\\\"col_stop\\\":20,\\\"path\\\":\\\"\\\",\\\"content\\\":\\\"let x: u8 = aimport;\\\"}\"}"
-      span:
-        line_start: 1
-        line_stop: 1
-        col_start: 1
-        col_stop: 20
-        path: ""
-        content: "let x: u8 = aimport;"
->>>>>>> 527c55f8
-  - Definition:
-      declaration_type: Let
-      variable_names:
-        - mutable: true
-<<<<<<< HEAD
-          identifier: "{\"name\":\"x\",\"span\":\"{\\\"lo\\\":4,\\\"hi\\\":5}\"}"
-          span:
-            lo: 4
-            hi: 5
-      type_: ~
-      value:
-        Identifier: "{\"name\":\"a_\",\"span\":\"{\\\"lo\\\":8,\\\"hi\\\":10}\"}"
-      span:
-        lo: 0
-        hi: 10
-=======
-          identifier: "{\"name\":\"x\",\"span\":\"{\\\"line_start\\\":1,\\\"line_stop\\\":1,\\\"col_start\\\":5,\\\"col_stop\\\":6,\\\"path\\\":\\\"\\\",\\\"content\\\":\\\"let x: u8 = a_;\\\"}\"}"
-          span:
-            line_start: 1
-            line_stop: 1
-            col_start: 5
-            col_stop: 6
-            path: ""
-            content: "let x: u8 = a_;"
-      type_:
-        IntegerType: U8
-      value:
-        Identifier: "{\"name\":\"a_\",\"span\":\"{\\\"line_start\\\":1,\\\"line_stop\\\":1,\\\"col_start\\\":13,\\\"col_stop\\\":15,\\\"path\\\":\\\"\\\",\\\"content\\\":\\\"let x: u8 = a_;\\\"}\"}"
-      span:
-        line_start: 1
-        line_stop: 1
-        col_start: 1
-        col_stop: 15
-        path: ""
-        content: "let x: u8 = a_;"
->>>>>>> 527c55f8
-  - Definition:
-      declaration_type: Let
-      variable_names:
-        - mutable: true
-<<<<<<< HEAD
-          identifier: "{\"name\":\"x\",\"span\":\"{\\\"lo\\\":4,\\\"hi\\\":5}\"}"
-          span:
-            lo: 4
-            hi: 5
-      type_: ~
-      value:
-        Identifier: "{\"name\":\"aas\",\"span\":\"{\\\"lo\\\":8,\\\"hi\\\":11}\"}"
-      span:
-        lo: 0
-        hi: 11
-=======
-          identifier: "{\"name\":\"x\",\"span\":\"{\\\"line_start\\\":1,\\\"line_stop\\\":1,\\\"col_start\\\":5,\\\"col_stop\\\":6,\\\"path\\\":\\\"\\\",\\\"content\\\":\\\"let x: u8 = aas;\\\"}\"}"
-          span:
-            line_start: 1
-            line_stop: 1
-            col_start: 5
-            col_stop: 6
-            path: ""
-            content: "let x: u8 = aas;"
-      type_:
-        IntegerType: U8
-      value:
-        Identifier: "{\"name\":\"aas\",\"span\":\"{\\\"line_start\\\":1,\\\"line_stop\\\":1,\\\"col_start\\\":13,\\\"col_stop\\\":16,\\\"path\\\":\\\"\\\",\\\"content\\\":\\\"let x: u8 = aas;\\\"}\"}"
-      span:
-        line_start: 1
-        line_stop: 1
-        col_start: 1
-        col_stop: 16
-        path: ""
-        content: "let x: u8 = aas;"
->>>>>>> 527c55f8
-  - Definition:
-      declaration_type: Let
-      variable_names:
-        - mutable: true
-<<<<<<< HEAD
-          identifier: "{\"name\":\"x\",\"span\":\"{\\\"lo\\\":4,\\\"hi\\\":5}\"}"
-          span:
-            lo: 4
-            hi: 5
-      type_: ~
-      value:
-        Identifier: "{\"name\":\"aconsole\",\"span\":\"{\\\"lo\\\":8,\\\"hi\\\":16}\"}"
-      span:
-        lo: 0
-        hi: 16
-=======
-          identifier: "{\"name\":\"x\",\"span\":\"{\\\"line_start\\\":1,\\\"line_stop\\\":1,\\\"col_start\\\":5,\\\"col_stop\\\":6,\\\"path\\\":\\\"\\\",\\\"content\\\":\\\"let x: u8 = aconsole;\\\"}\"}"
-          span:
-            line_start: 1
-            line_stop: 1
-            col_start: 5
-            col_stop: 6
-            path: ""
-            content: "let x: u8 = aconsole;"
-      type_:
-        IntegerType: U8
-      value:
-        Identifier: "{\"name\":\"aconsole\",\"span\":\"{\\\"line_start\\\":1,\\\"line_stop\\\":1,\\\"col_start\\\":13,\\\"col_stop\\\":21,\\\"path\\\":\\\"\\\",\\\"content\\\":\\\"let x: u8 = aconsole;\\\"}\"}"
-      span:
-        line_start: 1
-        line_stop: 1
-        col_start: 1
-        col_stop: 21
-        path: ""
-        content: "let x: u8 = aconsole;"
->>>>>>> 527c55f8
-  - Definition:
-      declaration_type: Let
-      variable_names:
-        - mutable: true
-<<<<<<< HEAD
-          identifier: "{\"name\":\"x\",\"span\":\"{\\\"lo\\\":4,\\\"hi\\\":5}\"}"
-          span:
-            lo: 4
-            hi: 5
-      type_: ~
-      value:
-        Identifier: "{\"name\":\"aconst\",\"span\":\"{\\\"lo\\\":8,\\\"hi\\\":14}\"}"
-      span:
-        lo: 0
-        hi: 14
-=======
-          identifier: "{\"name\":\"x\",\"span\":\"{\\\"line_start\\\":1,\\\"line_stop\\\":1,\\\"col_start\\\":5,\\\"col_stop\\\":6,\\\"path\\\":\\\"\\\",\\\"content\\\":\\\"let x: u8 = aconst;\\\"}\"}"
-          span:
-            line_start: 1
-            line_stop: 1
-            col_start: 5
-            col_stop: 6
-            path: ""
-            content: "let x: u8 = aconst;"
-      type_:
-        IntegerType: U8
-      value:
-        Identifier: "{\"name\":\"aconst\",\"span\":\"{\\\"line_start\\\":1,\\\"line_stop\\\":1,\\\"col_start\\\":13,\\\"col_stop\\\":19,\\\"path\\\":\\\"\\\",\\\"content\\\":\\\"let x: u8 = aconst;\\\"}\"}"
-      span:
-        line_start: 1
-        line_stop: 1
-        col_start: 1
-        col_stop: 19
-        path: ""
-        content: "let x: u8 = aconst;"
->>>>>>> 527c55f8
-  - Definition:
-      declaration_type: Let
-      variable_names:
-        - mutable: true
-<<<<<<< HEAD
-          identifier: "{\"name\":\"x\",\"span\":\"{\\\"lo\\\":4,\\\"hi\\\":5}\"}"
-          span:
-            lo: 4
-            hi: 5
-      type_: ~
-      value:
-        Identifier: "{\"name\":\"alet\",\"span\":\"{\\\"lo\\\":8,\\\"hi\\\":12}\"}"
-      span:
-        lo: 0
-        hi: 12
-=======
-          identifier: "{\"name\":\"x\",\"span\":\"{\\\"line_start\\\":1,\\\"line_stop\\\":1,\\\"col_start\\\":5,\\\"col_stop\\\":6,\\\"path\\\":\\\"\\\",\\\"content\\\":\\\"let x: u8 = alet;\\\"}\"}"
-          span:
-            line_start: 1
-            line_stop: 1
-            col_start: 5
-            col_stop: 6
-            path: ""
-            content: "let x: u8 = alet;"
-      type_:
-        IntegerType: U8
-      value:
-        Identifier: "{\"name\":\"alet\",\"span\":\"{\\\"line_start\\\":1,\\\"line_stop\\\":1,\\\"col_start\\\":13,\\\"col_stop\\\":17,\\\"path\\\":\\\"\\\",\\\"content\\\":\\\"let x: u8 = alet;\\\"}\"}"
-      span:
-        line_start: 1
-        line_stop: 1
-        col_start: 1
-        col_stop: 17
-        path: ""
-        content: "let x: u8 = alet;"
->>>>>>> 527c55f8
-  - Definition:
-      declaration_type: Let
-      variable_names:
-        - mutable: true
-<<<<<<< HEAD
-          identifier: "{\"name\":\"x\",\"span\":\"{\\\"lo\\\":4,\\\"hi\\\":5}\"}"
-          span:
-            lo: 4
-            hi: 5
-      type_: ~
-      value:
-        Identifier: "{\"name\":\"afor\",\"span\":\"{\\\"lo\\\":8,\\\"hi\\\":12}\"}"
-      span:
-        lo: 0
-        hi: 12
-=======
-          identifier: "{\"name\":\"x\",\"span\":\"{\\\"line_start\\\":1,\\\"line_stop\\\":1,\\\"col_start\\\":5,\\\"col_stop\\\":6,\\\"path\\\":\\\"\\\",\\\"content\\\":\\\"let x: u8 = afor;\\\"}\"}"
-          span:
-            line_start: 1
-            line_stop: 1
-            col_start: 5
-            col_stop: 6
-            path: ""
-            content: "let x: u8 = afor;"
-      type_:
-        IntegerType: U8
-      value:
-        Identifier: "{\"name\":\"afor\",\"span\":\"{\\\"line_start\\\":1,\\\"line_stop\\\":1,\\\"col_start\\\":13,\\\"col_stop\\\":17,\\\"path\\\":\\\"\\\",\\\"content\\\":\\\"let x: u8 = afor;\\\"}\"}"
-      span:
-        line_start: 1
-        line_stop: 1
-        col_start: 1
-        col_stop: 17
-        path: ""
-        content: "let x: u8 = afor;"
->>>>>>> 527c55f8
-  - Definition:
-      declaration_type: Let
-      variable_names:
-        - mutable: true
-<<<<<<< HEAD
-          identifier: "{\"name\":\"x\",\"span\":\"{\\\"lo\\\":4,\\\"hi\\\":5}\"}"
-          span:
-            lo: 4
-            hi: 5
-      type_: ~
-      value:
-        Identifier: "{\"name\":\"aif\",\"span\":\"{\\\"lo\\\":8,\\\"hi\\\":11}\"}"
-      span:
-        lo: 0
-        hi: 11
-=======
-          identifier: "{\"name\":\"x\",\"span\":\"{\\\"line_start\\\":1,\\\"line_stop\\\":1,\\\"col_start\\\":5,\\\"col_stop\\\":6,\\\"path\\\":\\\"\\\",\\\"content\\\":\\\"let x: u8 = aif;\\\"}\"}"
-          span:
-            line_start: 1
-            line_stop: 1
-            col_start: 5
-            col_stop: 6
-            path: ""
-            content: "let x: u8 = aif;"
-      type_:
-        IntegerType: U8
-      value:
-        Identifier: "{\"name\":\"aif\",\"span\":\"{\\\"line_start\\\":1,\\\"line_stop\\\":1,\\\"col_start\\\":13,\\\"col_stop\\\":16,\\\"path\\\":\\\"\\\",\\\"content\\\":\\\"let x: u8 = aif;\\\"}\"}"
-      span:
-        line_start: 1
-        line_stop: 1
-        col_start: 1
-        col_stop: 16
-        path: ""
-        content: "let x: u8 = aif;"
->>>>>>> 527c55f8
-  - Definition:
-      declaration_type: Let
-      variable_names:
-        - mutable: true
-<<<<<<< HEAD
-          identifier: "{\"name\":\"x\",\"span\":\"{\\\"lo\\\":4,\\\"hi\\\":5}\"}"
-          span:
-            lo: 4
-            hi: 5
-      type_: ~
-      value:
-        Identifier: "{\"name\":\"aelse\",\"span\":\"{\\\"lo\\\":8,\\\"hi\\\":13}\"}"
-      span:
-        lo: 0
-        hi: 13
-=======
-          identifier: "{\"name\":\"x\",\"span\":\"{\\\"line_start\\\":1,\\\"line_stop\\\":1,\\\"col_start\\\":5,\\\"col_stop\\\":6,\\\"path\\\":\\\"\\\",\\\"content\\\":\\\"let x: u8 = aelse;\\\"}\"}"
-          span:
-            line_start: 1
-            line_stop: 1
-            col_start: 5
-            col_stop: 6
-            path: ""
-            content: "let x: u8 = aelse;"
-      type_:
-        IntegerType: U8
-      value:
-        Identifier: "{\"name\":\"aelse\",\"span\":\"{\\\"line_start\\\":1,\\\"line_stop\\\":1,\\\"col_start\\\":13,\\\"col_stop\\\":18,\\\"path\\\":\\\"\\\",\\\"content\\\":\\\"let x: u8 = aelse;\\\"}\"}"
-      span:
-        line_start: 1
-        line_stop: 1
-        col_start: 1
-        col_stop: 18
-        path: ""
-        content: "let x: u8 = aelse;"
->>>>>>> 527c55f8
-  - Definition:
-      declaration_type: Let
-      variable_names:
-        - mutable: true
-<<<<<<< HEAD
-          identifier: "{\"name\":\"x\",\"span\":\"{\\\"lo\\\":4,\\\"hi\\\":5}\"}"
-          span:
-            lo: 4
-            hi: 5
-      type_: ~
-      value:
-        Identifier: "{\"name\":\"ai8\",\"span\":\"{\\\"lo\\\":8,\\\"hi\\\":11}\"}"
-      span:
-        lo: 0
-        hi: 11
-=======
-          identifier: "{\"name\":\"x\",\"span\":\"{\\\"line_start\\\":1,\\\"line_stop\\\":1,\\\"col_start\\\":5,\\\"col_stop\\\":6,\\\"path\\\":\\\"\\\",\\\"content\\\":\\\"let x: u8 = ai8;\\\"}\"}"
-          span:
-            line_start: 1
-            line_stop: 1
-            col_start: 5
-            col_stop: 6
-            path: ""
-            content: "let x: u8 = ai8;"
-      type_:
-        IntegerType: U8
-      value:
-        Identifier: "{\"name\":\"ai8\",\"span\":\"{\\\"line_start\\\":1,\\\"line_stop\\\":1,\\\"col_start\\\":13,\\\"col_stop\\\":16,\\\"path\\\":\\\"\\\",\\\"content\\\":\\\"let x: u8 = ai8;\\\"}\"}"
-      span:
-        line_start: 1
-        line_stop: 1
-        col_start: 1
-        col_stop: 16
-        path: ""
-        content: "let x: u8 = ai8;"
->>>>>>> 527c55f8
-  - Definition:
-      declaration_type: Let
-      variable_names:
-        - mutable: true
-<<<<<<< HEAD
-          identifier: "{\"name\":\"x\",\"span\":\"{\\\"lo\\\":4,\\\"hi\\\":5}\"}"
-          span:
-            lo: 4
-            hi: 5
-      type_: ~
-      value:
-        Identifier: "{\"name\":\"ai16\",\"span\":\"{\\\"lo\\\":8,\\\"hi\\\":12}\"}"
-      span:
-        lo: 0
-        hi: 12
-=======
-          identifier: "{\"name\":\"x\",\"span\":\"{\\\"line_start\\\":1,\\\"line_stop\\\":1,\\\"col_start\\\":5,\\\"col_stop\\\":6,\\\"path\\\":\\\"\\\",\\\"content\\\":\\\"let x: u8 = ai16;\\\"}\"}"
-          span:
-            line_start: 1
-            line_stop: 1
-            col_start: 5
-            col_stop: 6
-            path: ""
-            content: "let x: u8 = ai16;"
-      type_:
-        IntegerType: U8
-      value:
-        Identifier: "{\"name\":\"ai16\",\"span\":\"{\\\"line_start\\\":1,\\\"line_stop\\\":1,\\\"col_start\\\":13,\\\"col_stop\\\":17,\\\"path\\\":\\\"\\\",\\\"content\\\":\\\"let x: u8 = ai16;\\\"}\"}"
-      span:
-        line_start: 1
-        line_stop: 1
-        col_start: 1
-        col_stop: 17
-        path: ""
-        content: "let x: u8 = ai16;"
->>>>>>> 527c55f8
-  - Definition:
-      declaration_type: Let
-      variable_names:
-        - mutable: true
-<<<<<<< HEAD
-          identifier: "{\"name\":\"x\",\"span\":\"{\\\"lo\\\":4,\\\"hi\\\":5}\"}"
-          span:
-            lo: 4
-            hi: 5
-      type_: ~
-      value:
-        Identifier: "{\"name\":\"ai32\",\"span\":\"{\\\"lo\\\":8,\\\"hi\\\":12}\"}"
-      span:
-        lo: 0
-        hi: 12
-=======
-          identifier: "{\"name\":\"x\",\"span\":\"{\\\"line_start\\\":1,\\\"line_stop\\\":1,\\\"col_start\\\":5,\\\"col_stop\\\":6,\\\"path\\\":\\\"\\\",\\\"content\\\":\\\"let x: u8 = ai32;\\\"}\"}"
-          span:
-            line_start: 1
-            line_stop: 1
-            col_start: 5
-            col_stop: 6
-            path: ""
-            content: "let x: u8 = ai32;"
-      type_:
-        IntegerType: U8
-      value:
-        Identifier: "{\"name\":\"ai32\",\"span\":\"{\\\"line_start\\\":1,\\\"line_stop\\\":1,\\\"col_start\\\":13,\\\"col_stop\\\":17,\\\"path\\\":\\\"\\\",\\\"content\\\":\\\"let x: u8 = ai32;\\\"}\"}"
-      span:
-        line_start: 1
-        line_stop: 1
-        col_start: 1
-        col_stop: 17
-        path: ""
-        content: "let x: u8 = ai32;"
->>>>>>> 527c55f8
-  - Definition:
-      declaration_type: Let
-      variable_names:
-        - mutable: true
-<<<<<<< HEAD
-          identifier: "{\"name\":\"x\",\"span\":\"{\\\"lo\\\":4,\\\"hi\\\":5}\"}"
-          span:
-            lo: 4
-            hi: 5
-      type_: ~
-      value:
-        Identifier: "{\"name\":\"ai64\",\"span\":\"{\\\"lo\\\":8,\\\"hi\\\":12}\"}"
-      span:
-        lo: 0
-        hi: 12
-=======
-          identifier: "{\"name\":\"x\",\"span\":\"{\\\"line_start\\\":1,\\\"line_stop\\\":1,\\\"col_start\\\":5,\\\"col_stop\\\":6,\\\"path\\\":\\\"\\\",\\\"content\\\":\\\"let x: u8 = ai64;\\\"}\"}"
-          span:
-            line_start: 1
-            line_stop: 1
-            col_start: 5
-            col_stop: 6
-            path: ""
-            content: "let x: u8 = ai64;"
-      type_:
-        IntegerType: U8
-      value:
-        Identifier: "{\"name\":\"ai64\",\"span\":\"{\\\"line_start\\\":1,\\\"line_stop\\\":1,\\\"col_start\\\":13,\\\"col_stop\\\":17,\\\"path\\\":\\\"\\\",\\\"content\\\":\\\"let x: u8 = ai64;\\\"}\"}"
-      span:
-        line_start: 1
-        line_stop: 1
-        col_start: 1
-        col_stop: 17
-        path: ""
-        content: "let x: u8 = ai64;"
->>>>>>> 527c55f8
-  - Definition:
-      declaration_type: Let
-      variable_names:
-        - mutable: true
-<<<<<<< HEAD
-          identifier: "{\"name\":\"x\",\"span\":\"{\\\"lo\\\":4,\\\"hi\\\":5}\"}"
-          span:
-            lo: 4
-            hi: 5
-      type_: ~
-      value:
-        Identifier: "{\"name\":\"ai128\",\"span\":\"{\\\"lo\\\":8,\\\"hi\\\":13}\"}"
-      span:
-        lo: 0
-        hi: 13
-=======
-          identifier: "{\"name\":\"x\",\"span\":\"{\\\"line_start\\\":1,\\\"line_stop\\\":1,\\\"col_start\\\":5,\\\"col_stop\\\":6,\\\"path\\\":\\\"\\\",\\\"content\\\":\\\"let x: u8 = ai128;\\\"}\"}"
-          span:
-            line_start: 1
-            line_stop: 1
-            col_start: 5
-            col_stop: 6
-            path: ""
-            content: "let x: u8 = ai128;"
-      type_:
-        IntegerType: U8
-      value:
-        Identifier: "{\"name\":\"ai128\",\"span\":\"{\\\"line_start\\\":1,\\\"line_stop\\\":1,\\\"col_start\\\":13,\\\"col_stop\\\":18,\\\"path\\\":\\\"\\\",\\\"content\\\":\\\"let x: u8 = ai128;\\\"}\"}"
-      span:
-        line_start: 1
-        line_stop: 1
-        col_start: 1
-        col_stop: 18
-        path: ""
-        content: "let x: u8 = ai128;"
->>>>>>> 527c55f8
-  - Definition:
-      declaration_type: Let
-      variable_names:
-        - mutable: true
-<<<<<<< HEAD
-          identifier: "{\"name\":\"x\",\"span\":\"{\\\"lo\\\":4,\\\"hi\\\":5}\"}"
-          span:
-            lo: 4
-            hi: 5
-      type_: ~
-      value:
-        Identifier: "{\"name\":\"au8\",\"span\":\"{\\\"lo\\\":8,\\\"hi\\\":11}\"}"
-      span:
-        lo: 0
-        hi: 11
-=======
-          identifier: "{\"name\":\"x\",\"span\":\"{\\\"line_start\\\":1,\\\"line_stop\\\":1,\\\"col_start\\\":5,\\\"col_stop\\\":6,\\\"path\\\":\\\"\\\",\\\"content\\\":\\\"let x: u8 = au8;\\\"}\"}"
-          span:
-            line_start: 1
-            line_stop: 1
-            col_start: 5
-            col_stop: 6
-            path: ""
-            content: "let x: u8 = au8;"
-      type_:
-        IntegerType: U8
-      value:
-        Identifier: "{\"name\":\"au8\",\"span\":\"{\\\"line_start\\\":1,\\\"line_stop\\\":1,\\\"col_start\\\":13,\\\"col_stop\\\":16,\\\"path\\\":\\\"\\\",\\\"content\\\":\\\"let x: u8 = au8;\\\"}\"}"
-      span:
-        line_start: 1
-        line_stop: 1
-        col_start: 1
-        col_stop: 16
-        path: ""
-        content: "let x: u8 = au8;"
->>>>>>> 527c55f8
-  - Definition:
-      declaration_type: Let
-      variable_names:
-        - mutable: true
-<<<<<<< HEAD
-          identifier: "{\"name\":\"x\",\"span\":\"{\\\"lo\\\":4,\\\"hi\\\":5}\"}"
-          span:
-            lo: 4
-            hi: 5
-      type_: ~
-      value:
-        Identifier: "{\"name\":\"au16\",\"span\":\"{\\\"lo\\\":8,\\\"hi\\\":12}\"}"
-      span:
-        lo: 0
-        hi: 12
-=======
-          identifier: "{\"name\":\"x\",\"span\":\"{\\\"line_start\\\":1,\\\"line_stop\\\":1,\\\"col_start\\\":5,\\\"col_stop\\\":6,\\\"path\\\":\\\"\\\",\\\"content\\\":\\\"let x: u8 = au16;\\\"}\"}"
-          span:
-            line_start: 1
-            line_stop: 1
-            col_start: 5
-            col_stop: 6
-            path: ""
-            content: "let x: u8 = au16;"
-      type_:
-        IntegerType: U8
-      value:
-        Identifier: "{\"name\":\"au16\",\"span\":\"{\\\"line_start\\\":1,\\\"line_stop\\\":1,\\\"col_start\\\":13,\\\"col_stop\\\":17,\\\"path\\\":\\\"\\\",\\\"content\\\":\\\"let x: u8 = au16;\\\"}\"}"
-      span:
-        line_start: 1
-        line_stop: 1
-        col_start: 1
-        col_stop: 17
-        path: ""
-        content: "let x: u8 = au16;"
->>>>>>> 527c55f8
-  - Definition:
-      declaration_type: Let
-      variable_names:
-        - mutable: true
-<<<<<<< HEAD
-          identifier: "{\"name\":\"x\",\"span\":\"{\\\"lo\\\":4,\\\"hi\\\":5}\"}"
-          span:
-            lo: 4
-            hi: 5
-      type_: ~
-      value:
-        Identifier: "{\"name\":\"au32\",\"span\":\"{\\\"lo\\\":8,\\\"hi\\\":12}\"}"
-      span:
-        lo: 0
-        hi: 12
-=======
-          identifier: "{\"name\":\"x\",\"span\":\"{\\\"line_start\\\":1,\\\"line_stop\\\":1,\\\"col_start\\\":5,\\\"col_stop\\\":6,\\\"path\\\":\\\"\\\",\\\"content\\\":\\\"let x: u8 = au32;\\\"}\"}"
-          span:
-            line_start: 1
-            line_stop: 1
-            col_start: 5
-            col_stop: 6
-            path: ""
-            content: "let x: u8 = au32;"
-      type_:
-        IntegerType: U8
-      value:
-        Identifier: "{\"name\":\"au32\",\"span\":\"{\\\"line_start\\\":1,\\\"line_stop\\\":1,\\\"col_start\\\":13,\\\"col_stop\\\":17,\\\"path\\\":\\\"\\\",\\\"content\\\":\\\"let x: u8 = au32;\\\"}\"}"
-      span:
-        line_start: 1
-        line_stop: 1
-        col_start: 1
-        col_stop: 17
-        path: ""
-        content: "let x: u8 = au32;"
->>>>>>> 527c55f8
-  - Definition:
-      declaration_type: Let
-      variable_names:
-        - mutable: true
-<<<<<<< HEAD
-          identifier: "{\"name\":\"x\",\"span\":\"{\\\"lo\\\":4,\\\"hi\\\":5}\"}"
-          span:
-            lo: 4
-            hi: 5
-      type_: ~
-      value:
-        Identifier: "{\"name\":\"au64\",\"span\":\"{\\\"lo\\\":8,\\\"hi\\\":12}\"}"
-      span:
-        lo: 0
-        hi: 12
-=======
-          identifier: "{\"name\":\"x\",\"span\":\"{\\\"line_start\\\":1,\\\"line_stop\\\":1,\\\"col_start\\\":5,\\\"col_stop\\\":6,\\\"path\\\":\\\"\\\",\\\"content\\\":\\\"let x: u8 = au64;\\\"}\"}"
-          span:
-            line_start: 1
-            line_stop: 1
-            col_start: 5
-            col_stop: 6
-            path: ""
-            content: "let x: u8 = au64;"
-      type_:
-        IntegerType: U8
-      value:
-        Identifier: "{\"name\":\"au64\",\"span\":\"{\\\"line_start\\\":1,\\\"line_stop\\\":1,\\\"col_start\\\":13,\\\"col_stop\\\":17,\\\"path\\\":\\\"\\\",\\\"content\\\":\\\"let x: u8 = au64;\\\"}\"}"
-      span:
-        line_start: 1
-        line_stop: 1
-        col_start: 1
-        col_stop: 17
-        path: ""
-        content: "let x: u8 = au64;"
->>>>>>> 527c55f8
-  - Definition:
-      declaration_type: Let
-      variable_names:
-        - mutable: true
-<<<<<<< HEAD
-          identifier: "{\"name\":\"x\",\"span\":\"{\\\"lo\\\":4,\\\"hi\\\":5}\"}"
-          span:
-            lo: 4
-            hi: 5
-      type_: ~
-      value:
-        Identifier: "{\"name\":\"au128\",\"span\":\"{\\\"lo\\\":8,\\\"hi\\\":13}\"}"
-      span:
-        lo: 0
-        hi: 13
-=======
-          identifier: "{\"name\":\"x\",\"span\":\"{\\\"line_start\\\":1,\\\"line_stop\\\":1,\\\"col_start\\\":5,\\\"col_stop\\\":6,\\\"path\\\":\\\"\\\",\\\"content\\\":\\\"let x: u8 = au128;\\\"}\"}"
-          span:
-            line_start: 1
-            line_stop: 1
-            col_start: 5
-            col_stop: 6
-            path: ""
-            content: "let x: u8 = au128;"
-      type_:
-        IntegerType: U8
-      value:
-        Identifier: "{\"name\":\"au128\",\"span\":\"{\\\"line_start\\\":1,\\\"line_stop\\\":1,\\\"col_start\\\":13,\\\"col_stop\\\":18,\\\"path\\\":\\\"\\\",\\\"content\\\":\\\"let x: u8 = au128;\\\"}\"}"
-      span:
-        line_start: 1
-        line_stop: 1
-        col_start: 1
-        col_stop: 18
-        path: ""
-        content: "let x: u8 = au128;"
->>>>>>> 527c55f8
-  - Definition:
-      declaration_type: Let
-      variable_names:
-        - mutable: true
-<<<<<<< HEAD
-          identifier: "{\"name\":\"x\",\"span\":\"{\\\"lo\\\":4,\\\"hi\\\":5}\"}"
-          span:
-            lo: 4
-            hi: 5
-      type_: ~
-      value:
-        Identifier: "{\"name\":\"areturn\",\"span\":\"{\\\"lo\\\":8,\\\"hi\\\":15}\"}"
+  - Definition:
+      declaration_type: Let
+      variable_names:
+        - mutable: true
+          identifier: "{\"name\":\"x\",\"span\":\"{\\\"lo\\\":4,\\\"hi\\\":5}\"}"
+          span:
+            lo: 4
+            hi: 5
+      type_:
+        IntegerType: U8
+      value:
+        Identifier: "{\"name\":\"aconsole\",\"span\":\"{\\\"lo\\\":12,\\\"hi\\\":20}\"}"
+      span:
+        lo: 0
+        hi: 20
+  - Definition:
+      declaration_type: Let
+      variable_names:
+        - mutable: true
+          identifier: "{\"name\":\"x\",\"span\":\"{\\\"lo\\\":4,\\\"hi\\\":5}\"}"
+          span:
+            lo: 4
+            hi: 5
+      type_:
+        IntegerType: U8
+      value:
+        Identifier: "{\"name\":\"aconst\",\"span\":\"{\\\"lo\\\":12,\\\"hi\\\":18}\"}"
+      span:
+        lo: 0
+        hi: 18
+  - Definition:
+      declaration_type: Let
+      variable_names:
+        - mutable: true
+          identifier: "{\"name\":\"x\",\"span\":\"{\\\"lo\\\":4,\\\"hi\\\":5}\"}"
+          span:
+            lo: 4
+            hi: 5
+      type_:
+        IntegerType: U8
+      value:
+        Identifier: "{\"name\":\"alet\",\"span\":\"{\\\"lo\\\":12,\\\"hi\\\":16}\"}"
+      span:
+        lo: 0
+        hi: 16
+  - Definition:
+      declaration_type: Let
+      variable_names:
+        - mutable: true
+          identifier: "{\"name\":\"x\",\"span\":\"{\\\"lo\\\":4,\\\"hi\\\":5}\"}"
+          span:
+            lo: 4
+            hi: 5
+      type_:
+        IntegerType: U8
+      value:
+        Identifier: "{\"name\":\"afor\",\"span\":\"{\\\"lo\\\":12,\\\"hi\\\":16}\"}"
+      span:
+        lo: 0
+        hi: 16
+  - Definition:
+      declaration_type: Let
+      variable_names:
+        - mutable: true
+          identifier: "{\"name\":\"x\",\"span\":\"{\\\"lo\\\":4,\\\"hi\\\":5}\"}"
+          span:
+            lo: 4
+            hi: 5
+      type_:
+        IntegerType: U8
+      value:
+        Identifier: "{\"name\":\"aif\",\"span\":\"{\\\"lo\\\":12,\\\"hi\\\":15}\"}"
       span:
         lo: 0
         hi: 15
-=======
-          identifier: "{\"name\":\"x\",\"span\":\"{\\\"line_start\\\":1,\\\"line_stop\\\":1,\\\"col_start\\\":5,\\\"col_stop\\\":6,\\\"path\\\":\\\"\\\",\\\"content\\\":\\\"let x: u8 = areturn;\\\"}\"}"
-          span:
-            line_start: 1
-            line_stop: 1
-            col_start: 5
-            col_stop: 6
-            path: ""
-            content: "let x: u8 = areturn;"
-      type_:
-        IntegerType: U8
-      value:
-        Identifier: "{\"name\":\"areturn\",\"span\":\"{\\\"line_start\\\":1,\\\"line_stop\\\":1,\\\"col_start\\\":13,\\\"col_stop\\\":20,\\\"path\\\":\\\"\\\",\\\"content\\\":\\\"let x: u8 = areturn;\\\"}\"}"
-      span:
-        line_start: 1
-        line_stop: 1
-        col_start: 1
-        col_stop: 20
-        path: ""
-        content: "let x: u8 = areturn;"
->>>>>>> 527c55f8
-  - Definition:
-      declaration_type: Let
-      variable_names:
-        - mutable: true
-<<<<<<< HEAD
-          identifier: "{\"name\":\"x\",\"span\":\"{\\\"lo\\\":4,\\\"hi\\\":5}\"}"
-          span:
-            lo: 4
-            hi: 5
-      type_: ~
-      value:
-        Identifier: "{\"name\":\"aself\",\"span\":\"{\\\"lo\\\":8,\\\"hi\\\":13}\"}"
-      span:
-        lo: 0
-        hi: 13
-=======
-          identifier: "{\"name\":\"x\",\"span\":\"{\\\"line_start\\\":1,\\\"line_stop\\\":1,\\\"col_start\\\":5,\\\"col_stop\\\":6,\\\"path\\\":\\\"\\\",\\\"content\\\":\\\"let x: u8 = aself;\\\"}\"}"
-          span:
-            line_start: 1
-            line_stop: 1
-            col_start: 5
-            col_stop: 6
-            path: ""
-            content: "let x: u8 = aself;"
-      type_:
-        IntegerType: U8
-      value:
-        Identifier: "{\"name\":\"aself\",\"span\":\"{\\\"line_start\\\":1,\\\"line_stop\\\":1,\\\"col_start\\\":13,\\\"col_stop\\\":18,\\\"path\\\":\\\"\\\",\\\"content\\\":\\\"let x: u8 = aself;\\\"}\"}"
-      span:
-        line_start: 1
-        line_stop: 1
-        col_start: 1
-        col_stop: 18
-        path: ""
-        content: "let x: u8 = aself;"
->>>>>>> 527c55f8
-  - Definition:
-      declaration_type: Let
-      variable_names:
-        - mutable: true
-<<<<<<< HEAD
-          identifier: "{\"name\":\"x\",\"span\":\"{\\\"lo\\\":4,\\\"hi\\\":5}\"}"
-          span:
-            lo: 4
-            hi: 5
-      type_: ~
-      value:
-        Identifier: "{\"name\":\"aSelf\",\"span\":\"{\\\"lo\\\":8,\\\"hi\\\":13}\"}"
-      span:
-        lo: 0
-        hi: 13
-=======
-          identifier: "{\"name\":\"x\",\"span\":\"{\\\"line_start\\\":1,\\\"line_stop\\\":1,\\\"col_start\\\":5,\\\"col_stop\\\":6,\\\"path\\\":\\\"\\\",\\\"content\\\":\\\"let x: u8 = aSelf;\\\"}\"}"
-          span:
-            line_start: 1
-            line_stop: 1
-            col_start: 5
-            col_stop: 6
-            path: ""
-            content: "let x: u8 = aSelf;"
-      type_:
-        IntegerType: U8
-      value:
-        Identifier: "{\"name\":\"aSelf\",\"span\":\"{\\\"line_start\\\":1,\\\"line_stop\\\":1,\\\"col_start\\\":13,\\\"col_stop\\\":18,\\\"path\\\":\\\"\\\",\\\"content\\\":\\\"let x: u8 = aSelf;\\\"}\"}"
-      span:
-        line_start: 1
-        line_stop: 1
-        col_start: 1
-        col_stop: 18
-        path: ""
-        content: "let x: u8 = aSelf;"
->>>>>>> 527c55f8
-  - Definition:
-      declaration_type: Let
-      variable_names:
-        - mutable: true
-<<<<<<< HEAD
-          identifier: "{\"name\":\"x\",\"span\":\"{\\\"lo\\\":4,\\\"hi\\\":5}\"}"
-          span:
-            lo: 4
-            hi: 5
-      type_: ~
-      value:
-        Identifier: "{\"name\":\"atrue\",\"span\":\"{\\\"lo\\\":8,\\\"hi\\\":13}\"}"
-      span:
-        lo: 0
-        hi: 13
-=======
-          identifier: "{\"name\":\"x\",\"span\":\"{\\\"line_start\\\":1,\\\"line_stop\\\":1,\\\"col_start\\\":5,\\\"col_stop\\\":6,\\\"path\\\":\\\"\\\",\\\"content\\\":\\\"let x: u8 = atrue;\\\"}\"}"
-          span:
-            line_start: 1
-            line_stop: 1
-            col_start: 5
-            col_stop: 6
-            path: ""
-            content: "let x: u8 = atrue;"
-      type_:
-        IntegerType: U8
-      value:
-        Identifier: "{\"name\":\"atrue\",\"span\":\"{\\\"line_start\\\":1,\\\"line_stop\\\":1,\\\"col_start\\\":13,\\\"col_stop\\\":18,\\\"path\\\":\\\"\\\",\\\"content\\\":\\\"let x: u8 = atrue;\\\"}\"}"
-      span:
-        line_start: 1
-        line_stop: 1
-        col_start: 1
-        col_stop: 18
-        path: ""
-        content: "let x: u8 = atrue;"
->>>>>>> 527c55f8
-  - Definition:
-      declaration_type: Let
-      variable_names:
-        - mutable: true
-<<<<<<< HEAD
-          identifier: "{\"name\":\"x\",\"span\":\"{\\\"lo\\\":4,\\\"hi\\\":5}\"}"
-          span:
-            lo: 4
-            hi: 5
-      type_: ~
-      value:
-        Identifier: "{\"name\":\"afalse\",\"span\":\"{\\\"lo\\\":8,\\\"hi\\\":14}\"}"
-      span:
-        lo: 0
-        hi: 14
-=======
-          identifier: "{\"name\":\"x\",\"span\":\"{\\\"line_start\\\":1,\\\"line_stop\\\":1,\\\"col_start\\\":5,\\\"col_stop\\\":6,\\\"path\\\":\\\"\\\",\\\"content\\\":\\\"let x: u8 = afalse;\\\"}\"}"
-          span:
-            line_start: 1
-            line_stop: 1
-            col_start: 5
-            col_stop: 6
-            path: ""
-            content: "let x: u8 = afalse;"
-      type_:
-        IntegerType: U8
-      value:
-        Identifier: "{\"name\":\"afalse\",\"span\":\"{\\\"line_start\\\":1,\\\"line_stop\\\":1,\\\"col_start\\\":13,\\\"col_stop\\\":19,\\\"path\\\":\\\"\\\",\\\"content\\\":\\\"let x: u8 = afalse;\\\"}\"}"
-      span:
-        line_start: 1
-        line_stop: 1
-        col_start: 1
-        col_stop: 19
-        path: ""
-        content: "let x: u8 = afalse;"
->>>>>>> 527c55f8
-  - Definition:
-      declaration_type: Let
-      variable_names:
-        - mutable: true
-<<<<<<< HEAD
-          identifier: "{\"name\":\"x\",\"span\":\"{\\\"lo\\\":4,\\\"hi\\\":5}\"}"
-          span:
-            lo: 4
-            hi: 5
-      type_: ~
-      value:
-        Identifier: "{\"name\":\"a0\",\"span\":\"{\\\"lo\\\":8,\\\"hi\\\":10}\"}"
-      span:
-        lo: 0
-        hi: 10
-=======
-          identifier: "{\"name\":\"x\",\"span\":\"{\\\"line_start\\\":1,\\\"line_stop\\\":1,\\\"col_start\\\":5,\\\"col_stop\\\":6,\\\"path\\\":\\\"\\\",\\\"content\\\":\\\"let x: u8 = a0;\\\"}\"}"
-          span:
-            line_start: 1
-            line_stop: 1
-            col_start: 5
-            col_stop: 6
-            path: ""
-            content: "let x: u8 = a0;"
-      type_:
-        IntegerType: U8
-      value:
-        Identifier: "{\"name\":\"a0\",\"span\":\"{\\\"line_start\\\":1,\\\"line_stop\\\":1,\\\"col_start\\\":13,\\\"col_stop\\\":15,\\\"path\\\":\\\"\\\",\\\"content\\\":\\\"let x: u8 = a0;\\\"}\"}"
-      span:
-        line_start: 1
-        line_stop: 1
-        col_start: 1
-        col_stop: 15
-        path: ""
-        content: "let x: u8 = a0;"
->>>>>>> 527c55f8
+  - Definition:
+      declaration_type: Let
+      variable_names:
+        - mutable: true
+          identifier: "{\"name\":\"x\",\"span\":\"{\\\"lo\\\":4,\\\"hi\\\":5}\"}"
+          span:
+            lo: 4
+            hi: 5
+      type_:
+        IntegerType: U8
+      value:
+        Identifier: "{\"name\":\"aelse\",\"span\":\"{\\\"lo\\\":12,\\\"hi\\\":17}\"}"
+      span:
+        lo: 0
+        hi: 17
+  - Definition:
+      declaration_type: Let
+      variable_names:
+        - mutable: true
+          identifier: "{\"name\":\"x\",\"span\":\"{\\\"lo\\\":4,\\\"hi\\\":5}\"}"
+          span:
+            lo: 4
+            hi: 5
+      type_:
+        IntegerType: U8
+      value:
+        Identifier: "{\"name\":\"ai8\",\"span\":\"{\\\"lo\\\":12,\\\"hi\\\":15}\"}"
+      span:
+        lo: 0
+        hi: 15
+  - Definition:
+      declaration_type: Let
+      variable_names:
+        - mutable: true
+          identifier: "{\"name\":\"x\",\"span\":\"{\\\"lo\\\":4,\\\"hi\\\":5}\"}"
+          span:
+            lo: 4
+            hi: 5
+      type_:
+        IntegerType: U8
+      value:
+        Identifier: "{\"name\":\"ai16\",\"span\":\"{\\\"lo\\\":12,\\\"hi\\\":16}\"}"
+      span:
+        lo: 0
+        hi: 16
+  - Definition:
+      declaration_type: Let
+      variable_names:
+        - mutable: true
+          identifier: "{\"name\":\"x\",\"span\":\"{\\\"lo\\\":4,\\\"hi\\\":5}\"}"
+          span:
+            lo: 4
+            hi: 5
+      type_:
+        IntegerType: U8
+      value:
+        Identifier: "{\"name\":\"ai32\",\"span\":\"{\\\"lo\\\":12,\\\"hi\\\":16}\"}"
+      span:
+        lo: 0
+        hi: 16
+  - Definition:
+      declaration_type: Let
+      variable_names:
+        - mutable: true
+          identifier: "{\"name\":\"x\",\"span\":\"{\\\"lo\\\":4,\\\"hi\\\":5}\"}"
+          span:
+            lo: 4
+            hi: 5
+      type_:
+        IntegerType: U8
+      value:
+        Identifier: "{\"name\":\"ai64\",\"span\":\"{\\\"lo\\\":12,\\\"hi\\\":16}\"}"
+      span:
+        lo: 0
+        hi: 16
+  - Definition:
+      declaration_type: Let
+      variable_names:
+        - mutable: true
+          identifier: "{\"name\":\"x\",\"span\":\"{\\\"lo\\\":4,\\\"hi\\\":5}\"}"
+          span:
+            lo: 4
+            hi: 5
+      type_:
+        IntegerType: U8
+      value:
+        Identifier: "{\"name\":\"ai128\",\"span\":\"{\\\"lo\\\":12,\\\"hi\\\":17}\"}"
+      span:
+        lo: 0
+        hi: 17
+  - Definition:
+      declaration_type: Let
+      variable_names:
+        - mutable: true
+          identifier: "{\"name\":\"x\",\"span\":\"{\\\"lo\\\":4,\\\"hi\\\":5}\"}"
+          span:
+            lo: 4
+            hi: 5
+      type_:
+        IntegerType: U8
+      value:
+        Identifier: "{\"name\":\"au8\",\"span\":\"{\\\"lo\\\":12,\\\"hi\\\":15}\"}"
+      span:
+        lo: 0
+        hi: 15
+  - Definition:
+      declaration_type: Let
+      variable_names:
+        - mutable: true
+          identifier: "{\"name\":\"x\",\"span\":\"{\\\"lo\\\":4,\\\"hi\\\":5}\"}"
+          span:
+            lo: 4
+            hi: 5
+      type_:
+        IntegerType: U8
+      value:
+        Identifier: "{\"name\":\"au16\",\"span\":\"{\\\"lo\\\":12,\\\"hi\\\":16}\"}"
+      span:
+        lo: 0
+        hi: 16
+  - Definition:
+      declaration_type: Let
+      variable_names:
+        - mutable: true
+          identifier: "{\"name\":\"x\",\"span\":\"{\\\"lo\\\":4,\\\"hi\\\":5}\"}"
+          span:
+            lo: 4
+            hi: 5
+      type_:
+        IntegerType: U8
+      value:
+        Identifier: "{\"name\":\"au32\",\"span\":\"{\\\"lo\\\":12,\\\"hi\\\":16}\"}"
+      span:
+        lo: 0
+        hi: 16
+  - Definition:
+      declaration_type: Let
+      variable_names:
+        - mutable: true
+          identifier: "{\"name\":\"x\",\"span\":\"{\\\"lo\\\":4,\\\"hi\\\":5}\"}"
+          span:
+            lo: 4
+            hi: 5
+      type_:
+        IntegerType: U8
+      value:
+        Identifier: "{\"name\":\"au64\",\"span\":\"{\\\"lo\\\":12,\\\"hi\\\":16}\"}"
+      span:
+        lo: 0
+        hi: 16
+  - Definition:
+      declaration_type: Let
+      variable_names:
+        - mutable: true
+          identifier: "{\"name\":\"x\",\"span\":\"{\\\"lo\\\":4,\\\"hi\\\":5}\"}"
+          span:
+            lo: 4
+            hi: 5
+      type_:
+        IntegerType: U8
+      value:
+        Identifier: "{\"name\":\"au128\",\"span\":\"{\\\"lo\\\":12,\\\"hi\\\":17}\"}"
+      span:
+        lo: 0
+        hi: 17
+  - Definition:
+      declaration_type: Let
+      variable_names:
+        - mutable: true
+          identifier: "{\"name\":\"x\",\"span\":\"{\\\"lo\\\":4,\\\"hi\\\":5}\"}"
+          span:
+            lo: 4
+            hi: 5
+      type_:
+        IntegerType: U8
+      value:
+        Identifier: "{\"name\":\"areturn\",\"span\":\"{\\\"lo\\\":12,\\\"hi\\\":19}\"}"
+      span:
+        lo: 0
+        hi: 19
+  - Definition:
+      declaration_type: Let
+      variable_names:
+        - mutable: true
+          identifier: "{\"name\":\"x\",\"span\":\"{\\\"lo\\\":4,\\\"hi\\\":5}\"}"
+          span:
+            lo: 4
+            hi: 5
+      type_:
+        IntegerType: U8
+      value:
+        Identifier: "{\"name\":\"aself\",\"span\":\"{\\\"lo\\\":12,\\\"hi\\\":17}\"}"
+      span:
+        lo: 0
+        hi: 17
+  - Definition:
+      declaration_type: Let
+      variable_names:
+        - mutable: true
+          identifier: "{\"name\":\"x\",\"span\":\"{\\\"lo\\\":4,\\\"hi\\\":5}\"}"
+          span:
+            lo: 4
+            hi: 5
+      type_:
+        IntegerType: U8
+      value:
+        Identifier: "{\"name\":\"aSelf\",\"span\":\"{\\\"lo\\\":12,\\\"hi\\\":17}\"}"
+      span:
+        lo: 0
+        hi: 17
+  - Definition:
+      declaration_type: Let
+      variable_names:
+        - mutable: true
+          identifier: "{\"name\":\"x\",\"span\":\"{\\\"lo\\\":4,\\\"hi\\\":5}\"}"
+          span:
+            lo: 4
+            hi: 5
+      type_:
+        IntegerType: U8
+      value:
+        Identifier: "{\"name\":\"atrue\",\"span\":\"{\\\"lo\\\":12,\\\"hi\\\":17}\"}"
+      span:
+        lo: 0
+        hi: 17
+  - Definition:
+      declaration_type: Let
+      variable_names:
+        - mutable: true
+          identifier: "{\"name\":\"x\",\"span\":\"{\\\"lo\\\":4,\\\"hi\\\":5}\"}"
+          span:
+            lo: 4
+            hi: 5
+      type_:
+        IntegerType: U8
+      value:
+        Identifier: "{\"name\":\"afalse\",\"span\":\"{\\\"lo\\\":12,\\\"hi\\\":18}\"}"
+      span:
+        lo: 0
+        hi: 18
+  - Definition:
+      declaration_type: Let
+      variable_names:
+        - mutable: true
+          identifier: "{\"name\":\"x\",\"span\":\"{\\\"lo\\\":4,\\\"hi\\\":5}\"}"
+          span:
+            lo: 4
+            hi: 5
+      type_:
+        IntegerType: U8
+      value:
+        Identifier: "{\"name\":\"a0\",\"span\":\"{\\\"lo\\\":12,\\\"hi\\\":14}\"}"
+      span:
+        lo: 0
+        hi: 14