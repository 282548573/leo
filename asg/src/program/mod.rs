--- conflicted
+++ resolved
@@ -135,13 +135,8 @@
     ) -> Result<Program, AsgConvertError> {
         // Recursively extract imported symbols.
         let mut imported_symbols: Vec<(Vec<String>, ImportSymbol, Span)> = vec![];
-<<<<<<< HEAD
-        for import in value.imports.iter() {
+        for import in program.imports.iter() {
             resolve_import_package(&mut imported_symbols, vec![], &import.package_type);
-=======
-        for import in program.imports.iter() {
-            resolve_import_package(&mut imported_symbols, vec![], &import.package);
->>>>>>> 770f660f
         }
 
         // Create package list.
