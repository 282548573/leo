--- conflicted
+++ resolved
@@ -46,19 +46,9 @@
     pub(crate) compiler_options: BuildOptions,
 }
 
-<<<<<<< HEAD
-impl Command for Setup {
-    type Input = <Build as Command>::Output;
-    type Output = (CompilerWrapper, ProvingKey<Bls12_377>, VerifyingKey<Bls12_377>);
-=======
 impl<'a> Command<'a> for Setup {
     type Input = <Build as Command<'a>>::Output;
-    type Output = (
-        CompilerWrapper<'a>,
-        ProvingKey<Bls12_377>,
-        PreparedVerifyingKey<Bls12_377>,
-    );
->>>>>>> e64ffc12
+    type Output = (CompilerWrapper<'a>, ProvingKey<Bls12_377>, VerifyingKey<Bls12_377>);
 
     fn log_span(&self) -> Span {
         tracing::span!(tracing::Level::INFO, "Setup")
